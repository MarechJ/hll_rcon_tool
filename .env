# This is your game server IP
HLL_HOST=
# This is the rcon port of your game server
HLL_PORT=
# This is the rcon password of your game server
HLL_PASSWORD=
# This is a database password you have to choose, It does not have to be memorable as you will never access it directly
HLL_DB_PASSWORD=
# Don't touch that unless you know what you're doing. This is the DB port as exposed on the host machine
HLL_DB_HOST_PORT=5432
# Don't touch that unless you know what you're doing. This is the Redis port as exposed on the host machine
HLL_REDIS_HOST_PORT=6379
# This is the port where the Rcon Website will be accessible. Feel free to change. If you're running multiple instances you have to change it per instance
RCONWEB_PORT=8010
# This is the main password you and your users will have to use to access the Rcon Website (It's recommended to use a different one than the real rcon password)
RCONWEB_PASSWORD=
# This is the main user name you and your user will have to use to access the Rcon Website
RCONWEB_USERNAME=rconuser
# A full discord webhook URL to receive updates on discord about what happens in the RCON (punish/kick/ban and settings changes)
DISCORD_WEBHOOK_AUDIT_LOG=
# Assign a name to this instance. This will be used for the page title of the Rcon web, amongst other things. Keep it unique per instance
SERVER_SHORT_NAME=MyServer
# Write down something random and long here, this is used to encrypt passwords. Don't change it after the fact or you will loose your accounts
RCONWEB_API_SECRET=
# A full Discord webhook URL to direct in-game chat to.
DISCORD_CHAT_WEBHOOK=
# Write "yes" to allow ingame chat to trigger mentions on your discord. This setting is global to all servers
# Any other value than "yes" will disable it
DISCORD_CHAT_WEBHOOK_ALLOW_MENTIONS=yes
# Comma-separated list of trigger words. Case-insensitive.
# Trigger words match whole words.
# "this is a TeSt message" would match trigger word "test"
# "this is a testmessage" would NOT match trigger word "test"
# Example: DISCORD_PING_TRIGGER_WORDS=word1,word2,spam,eggs
DISCORD_PING_TRIGGER_WORDS=
# Comma-separated list of roles to ping when a trigger word is encountered.
# Roles must be in the following format: <@&ROLE_ID>
# Example: DISCORD_PING_TRIGGER_ROLES=<@&111117777888889999>,<@&111007766855882299>
# See USERGUIDE.md for more information.
DISCORD_PING_TRIGGER_ROLES=
# A full Discord webhook URL to receive pings when trigger words are encountered.
# If this is not set, DISCORD_CHAT_WEBHOOK is used for trigger words.
DISCORD_PING_TRIGGER_WEBHOOK=
# A full Discord webhook URL to receive updates on in-game kills.
DISCORD_KILLS_WEBHOOK=
# Send normal kill updates to DISCORD_KILLS_WEBHOOK.
# Any other value than "yes" will disable it.
DISCORD_SEND_KILL_UPDATES=
# Send team kill updates to DISCORD_KILLS_WEBHOOK.
# Any other value than "yes" will disable it.
DISCORD_SEND_TEAM_KILL_UPDATES=yes
<<<<<<< HEAD
VOTE_MAP_INSTRUCTIONS=To vote write the map number in the chat
=======
# The steam API is used to display country flags and VAC bans. Get a key there: https://steamcommunity.com/dev/apikey
STEAM_API_KEY=
>>>>>>> 2d425228

# SERVER 2
HLL_HOST_2=
HLL_PORT_2=
HLL_PASSWORD_2=
RCONWEB_PORT_2=8011
RCONWEB_PASSWORD_2=
RCONWEB_USERNAME_2=rconuser
DISCORD_WEBHOOK_AUDIT_LOG_2=
SERVER_SHORT_NAME_2=MyServer2
DISCORD_CHAT_WEBHOOK_2=
DISCORD_PING_TRIGGER_WORDS_2=
DISCORD_PING_TRIGGER_ROLES_2=
DISCORD_PING_TRIGGER_WEBHOOK_2
DISCORD_KILLS_WEBHOOK_2=
DISCORD_SEND_KILL_UPDATES_2=
DISCORD_SEND_TEAM_KILL_UPDATES_2=yes


# SERVER 3
HLL_HOST_3=
HLL_PORT_3=
HLL_PASSWORD_3=
RCONWEB_PORT_3=8012
RCONWEB_PASSWORD_3=
RCONWEB_USERNAME_3=rconuser
DISCORD_WEBHOOK_AUDIT_LOG_3=
SERVER_SHORT_NAME_3=MyServer3
DISCORD_CHAT_WEBHOOK_3=
DISCORD_PING_TRIGGER_WORDS_3=
DISCORD_PING_TRIGGER_ROLES_3=
DISCORD_PING_TRIGGER_WEBHOOK3=
DISCORD_KILLS_WEBHOOK_3=
DISCORD_SEND_KILL_UPDATES_3=
DISCORD_SEND_TEAM_KILL_UPDATES_3=yes


# SERVER 4
HLL_HOST_4=
HLL_PORT_4=
HLL_PASSWORD_4=
RCONWEB_PORT_4=8013
RCONWEB_PASSWORD_4=
RCONWEB_USERNAME_4=rconuser
DISCORD_WEBHOOK_AUDIT_LOG_4=
SERVER_SHORT_NAME_4=MyServer4
DISCORD_CHAT_WEBHOOK_4=
DISCORD_PING_TRIGGER_WORDS_4=
DISCORD_PING_TRIGGER_ROLES_4=
DISCORD_PING_TRIGGER_WEBHOOK4=
DISCORD_KILLS_WEBHOOK_4=
DISCORD_SEND_KILL_UPDATES_4=
DISCORD_SEND_TEAM_KILL_UPDATES_4=yes<|MERGE_RESOLUTION|>--- conflicted
+++ resolved
@@ -49,12 +49,9 @@
 # Send team kill updates to DISCORD_KILLS_WEBHOOK.
 # Any other value than "yes" will disable it.
 DISCORD_SEND_TEAM_KILL_UPDATES=yes
-<<<<<<< HEAD
 VOTE_MAP_INSTRUCTIONS=To vote write the map number in the chat
-=======
 # The steam API is used to display country flags and VAC bans. Get a key there: https://steamcommunity.com/dev/apikey
 STEAM_API_KEY=
->>>>>>> 2d425228
 
 # SERVER 2
 HLL_HOST_2=
