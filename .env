<<<<<<< HEAD
# This is you game server IP
=======
# This is your game server IP
>>>>>>> 39d11969
HLL_HOST=
# This is the rcon port of you game server
HLL_PORT=
# This is the rcon password of your game server
HLL_PASSWORD=
# This is a database password you have to choose, It does not have to be memorable as you will never access it directly
HLL_DB_PASSWORD=
<<<<<<< HEAD
# Don't touch that unless you know what you're doing. This is the DB port as exposed on the host machine, change if running multiple instances
HLL_DB_HOST_PORT=5432
# Don't touch that unless you know what you're doing. This is the Redis port as exposed on the host machine, change if running multiple instances
HLL_REDIS_HOST_PORT=6379
# This is the port where the Rcon Website will be accessible. Feel free to change. If  you're running multiple instances you have to change it per instance
RCONWEB_PORT=8010
# This is the main password you and your user will have to use to access the Rcon Website
RCONWEB_PASSWORD=
# This is the main user name you and your user will have to use to access the Rcon Website
RCONWEB_USERNAME=rconuser
# And a full discord webhook URL to receive update on discord about what happens in the RCON (punish/kick/ban and settings change)
=======
# Don't touch that unless you know what you're doing. This is the DB port as exposed on the host machine
HLL_DB_HOST_PORT=5432
# Don't touch that unless you know what you're doing. This is the Redis port as exposed on the host machine
HLL_REDIS_HOST_PORT=6379
# This is the port where the Rcon Website will be accessible. Feel free to change. If you're running multiple instances you have to change it per instance
RCONWEB_PORT=8010
# This is the main password you and your users will have to use to access the Rcon Website (It's recommended to use a different one that the real rcon password)
RCONWEB_PASSWORD=
# This is the main user name you and your user will have to use to access the Rcon Website
RCONWEB_USERNAME=rconuser
# A full discord webhook URL to receive updates on discord about what happens in the RCON (punish/kick/ban and settings changes)
>>>>>>> 39d11969
DISCORD_WEBHOOK_AUDIT_LOG=
# Assign a name to this instance. This will be used for the page title of the Rcon web, amongst other things. Keep it unique per instance
SERVER_SHORT_NAME=MyServer
# Write down something random and long here, this is used to encrypt passwords. Don't change it after the fact or you will loose your accounts
RCONWEB_API_SECRET=

<<<<<<< HEAD
=======


>>>>>>> 39d11969
# SERVER 2
HLL_HOST_2=
HLL_PORT_2=
HLL_PASSWORD_2=
RCONWEB_PORT_2=8011
RCONWEB_PASSWORD_2=
RCONWEB_USERNAME_2=rconuser
DISCORD_WEBHOOK_AUDIT_LOG_2=
<<<<<<< HEAD
RCONWEB_API_SECRET=
=======
SERVER_SHORT_NAME_2=MyServer2


# SERVER 3
HLL_HOST_3=
HLL_PORT_3=
HLL_PASSWORD_3=
RCONWEB_PORT_3=8012
RCONWEB_PASSWORD_3=
RCONWEB_USERNAME_3=rconuser
DISCORD_WEBHOOK_AUDIT_LOG_3=
SERVER_SHORT_NAME_3=MyServer3


# SERVER 4
HLL_HOST_4=
HLL_PORT_4=
HLL_PASSWORD_4=
RCONWEB_PORT_4=8013
RCONWEB_PASSWORD_4=
RCONWEB_USERNAME_4=rconuser
DISCORD_WEBHOOK_AUDIT_LOG_4=
SERVER_SHORT_NAME_4=MyServer4
>>>>>>> 39d11969
<|MERGE_RESOLUTION|>--- conflicted
+++ resolved
@@ -1,8 +1,4 @@
-<<<<<<< HEAD
-# This is you game server IP
-=======
 # This is your game server IP
->>>>>>> 39d11969
 HLL_HOST=
 # This is the rcon port of you game server
 HLL_PORT=
@@ -10,19 +6,6 @@
 HLL_PASSWORD=
 # This is a database password you have to choose, It does not have to be memorable as you will never access it directly
 HLL_DB_PASSWORD=
-<<<<<<< HEAD
-# Don't touch that unless you know what you're doing. This is the DB port as exposed on the host machine, change if running multiple instances
-HLL_DB_HOST_PORT=5432
-# Don't touch that unless you know what you're doing. This is the Redis port as exposed on the host machine, change if running multiple instances
-HLL_REDIS_HOST_PORT=6379
-# This is the port where the Rcon Website will be accessible. Feel free to change. If  you're running multiple instances you have to change it per instance
-RCONWEB_PORT=8010
-# This is the main password you and your user will have to use to access the Rcon Website
-RCONWEB_PASSWORD=
-# This is the main user name you and your user will have to use to access the Rcon Website
-RCONWEB_USERNAME=rconuser
-# And a full discord webhook URL to receive update on discord about what happens in the RCON (punish/kick/ban and settings change)
-=======
 # Don't touch that unless you know what you're doing. This is the DB port as exposed on the host machine
 HLL_DB_HOST_PORT=5432
 # Don't touch that unless you know what you're doing. This is the Redis port as exposed on the host machine
@@ -34,18 +17,14 @@
 # This is the main user name you and your user will have to use to access the Rcon Website
 RCONWEB_USERNAME=rconuser
 # A full discord webhook URL to receive updates on discord about what happens in the RCON (punish/kick/ban and settings changes)
->>>>>>> 39d11969
 DISCORD_WEBHOOK_AUDIT_LOG=
 # Assign a name to this instance. This will be used for the page title of the Rcon web, amongst other things. Keep it unique per instance
 SERVER_SHORT_NAME=MyServer
 # Write down something random and long here, this is used to encrypt passwords. Don't change it after the fact or you will loose your accounts
 RCONWEB_API_SECRET=
 
-<<<<<<< HEAD
-=======
 
 
->>>>>>> 39d11969
 # SERVER 2
 HLL_HOST_2=
 HLL_PORT_2=
@@ -54,9 +33,6 @@
 RCONWEB_PASSWORD_2=
 RCONWEB_USERNAME_2=rconuser
 DISCORD_WEBHOOK_AUDIT_LOG_2=
-<<<<<<< HEAD
-RCONWEB_API_SECRET=
-=======
 SERVER_SHORT_NAME_2=MyServer2
 
 
@@ -79,5 +55,4 @@
 RCONWEB_PASSWORD_4=
 RCONWEB_USERNAME_4=rconuser
 DISCORD_WEBHOOK_AUDIT_LOG_4=
-SERVER_SHORT_NAME_4=MyServer4
->>>>>>> 39d11969
+SERVER_SHORT_NAME_4=MyServer4