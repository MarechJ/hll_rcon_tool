import datetime
import json
import logging

from dateutil import parser
from django.http import JsonResponse
from django.views.decorators.csrf import csrf_exempt

from rcon.commands import CommandFailedError
from rcon.discord import send_to_discord_audit
from rcon.player_history import (
    get_players_by_appearance,
    get_player_profile,
    get_player_profile_by_id,
    add_flag_to_player,
    remove_flag, get_player_comments, add_player_comment,
)
from rcon.utils import MapsHistory
from .auth import login_required, api_response
from .utils import _get_data

logger = logging.getLogger("rconweb")


@csrf_exempt
#@login_required
def get_map_history(request):
    data = _get_data(request)
    res = MapsHistory()[:]
    if data.get("pretty"):
        res = [
            dict(
                name=i["name"],
                start=datetime.datetime.fromtimestamp(i["start"]).isoformat()
                if i["start"]
                else None,
                end=datetime.datetime.fromtimestamp(i["end"]).isoformat()
                if i["end"]
                else None,
            )
            for i in res
        ]
    return api_response(
        result=res, command="get_map_history", arguments={}, failed=False
    )


@csrf_exempt
@login_required
def get_player(request):
    data = _get_data(request)
    res = {}
    try:
        if s := data.get("steam_id_64"):
            res = get_player_profile(s, nb_sessions=data.get("nb_sessions", 10))
        else:
            res = get_player_profile_by_id(
                data["id"], nb_sessions=data.get("nb_sessions", 10)
            )
        failed = False
    except:
        logger.exception("Unable to get player %s", data)
        failed = True


    return JsonResponse(
        {
            "result": res,
            "command": "get_player_profile",
            "arguments": data,
            "failed": failed,
        }
    )


@csrf_exempt
@login_required
def flag_player(request):
    data = _get_data(request)
    res = None
    try:
        player, flag = add_flag_to_player(
            steam_id_64=data["steam_id_64"],
            flag=data["flag"],
            comment=data.get("comment"),
        )
        res = flag
        send_to_discord_audit(
            "`flag`: steam_id_64: `{}` player: `{}` flag: `{}`comment:`{}`".format(
                data["steam_id_64"],
                " | ".join(n["name"] for n in player["names"]),
                flag["flag"],
                data.get("comment", ""),
            ),
            request.user.username,
        )
    except KeyError:
        logger.warning("Missing parameters")
        # TODO return 400
    except CommandFailedError:
        logger.exception("Failed to flag")
    return JsonResponse(
        {"result": res, "command": "flag_player", "arguments": data, "failed": not res}
    )


@csrf_exempt
@login_required
def unflag_player(request):
    # Note is this really not restful
    data = _get_data(request)
    res = None
    try:
        player, flag = remove_flag(data["flag_id"])
        res = flag
        send_to_discord_audit(
            "`unflag`: flag: `{}` player: `{}`".format(
                flag["flag"], " | ".join(n["name"] for n in player["names"])
            ),
            request.user.username,
        )
    except KeyError:
        logger.warning("Missing parameters")
        # TODO return 400
    except CommandFailedError:
        logger.exception("Failed to remove flag")
    return JsonResponse(
        {"result": res, "command": "flag_player", "arguments": data, "failed": not res}
    )


@csrf_exempt
@login_required
def players_history(request):
    try:
        data = json.loads(request.body)
    except json.JSONDecodeError:
        data = request.GET

    type_map = {
        "last_seen_from": parser.parse,
        "last_seen_till": parser.parse,
        "player_name": str,
        "blacklisted": bool,
        "is_watched": bool,
        "steam_id_64": str,
        "page": int,
        "page_size": int,
        "ignore_accent": bool,
        "exact_name_match": bool,
        "country": str,
        "flags": lambda s: [f for f in s.split(",") if f] if s else "",
    }

    try:
        arguments = {}
        for k, v in data.items():
            if k not in type_map:
                continue
            arguments[k] = type_map[k](v)

        res = get_players_by_appearance(**arguments)
        failed = False
    except:
        logger.exception("Unable to get player history")
        res = {}
        failed = True

    return JsonResponse(
        {
            "result": res,
            "command": "players_history",
            "arguments": data,
            "failed": failed,
        }
    )


@csrf_exempt
@login_required
def get_player_comment(request):
    data = _get_data(request)
    res = None
    try:
        res = get_player_comments(steam_id_64=data["steam_id_64"])
        failed = False
    except:
        logger.exception("Unable to get player comments")
        failed = True

    return JsonResponse(
        {"result": res, "command": "player_comments", "arguments": data, "failed": failed}
    )

@csrf_exempt
@login_required
def post_player_comment(request):
    try:
        data = json.loads(request.body)
    except json.JSONDecodeError:
        data = request.GET

    try:
<<<<<<< HEAD
        post_player_comments(steam_id_64=data["steam_id_64"], comment=data["comment"], user=request.user.username)
=======
        add_player_comment(steam_id_64=data["steam_id_64"], comment=data["comment"])
>>>>>>> 4d7fc5c0
        failed = False
    except:
        failed = True
        logger.exception("Unable to get player comments")

    return JsonResponse(
        {"result": "", "command": "player_comments", "arguments": data, "failed": failed}
    )
<|MERGE_RESOLUTION|>--- conflicted
+++ resolved
@@ -201,11 +201,7 @@
         data = request.GET
 
     try:
-<<<<<<< HEAD
         post_player_comments(steam_id_64=data["steam_id_64"], comment=data["comment"], user=request.user.username)
-=======
-        add_player_comment(steam_id_64=data["steam_id_64"], comment=data["comment"])
->>>>>>> 4d7fc5c0
         failed = False
     except:
         failed = True
