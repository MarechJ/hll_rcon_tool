--- conflicted
+++ resolved
@@ -39,7 +39,6 @@
         prev_map = MapsHistory()[1]
         res = {
             "name": prev_map["name"],
-<<<<<<< HEAD
             "start": datetime.datetime.fromtimestamp(
                 prev_map["start"], tz=datetime.UTC
             ).isoformat()
@@ -48,12 +47,6 @@
             "end": datetime.datetime.fromtimestamp(
                 prev_map["end"], tz=datetime.UTC
             ).isoformat()
-=======
-            "start": datetime.datetime.fromtimestamp(prev_map["start"]).isoformat()
-            if prev_map["start"]
-            else None,
-            "end": datetime.datetime.fromtimestamp(prev_map["end"]).isoformat()
->>>>>>> c5b9cfc4
             if prev_map["end"]
             else None,
         }
