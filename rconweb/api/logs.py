from dateutil import parser
from django.contrib.auth.decorators import permission_required
from django.views.decorators.csrf import csrf_exempt

from rcon import game_logs
<<<<<<< HEAD

=======
>>>>>>> e2812717
from .auth import api_csv_response, api_response, login_required
from .utils import _get_data


@csrf_exempt
@login_required()
@permission_required("api.can_view_historical_logs", raise_exception=True)
def get_historical_logs(request):
    data = _get_data(request)
    player_name = data.get("player_name")
    action = data.get("log_type")
    steam_id_64 = data.get("steam_id_64")
    limit = int(data.get("limit", 1000))
    from_ = data.get("from")
    till = data.get("till")
    time_sort = data.get("time_sort", "desc")
    exact_player_match = data.get("exact_player", False)
    exact_action = data.get("exact_action", True)
    server_filter = data.get("server_filter")
    output = data.get("output")

    if till:
        till = parser.parse(till)
    if from_:
        from_ = parser.parse(from_)

    lines = game_logs.get_historical_logs(
        player_name=player_name,
        action=action,
        steam_id_64=steam_id_64,
        limit=limit,
        from_=from_,
        till=till,
        time_sort=time_sort,
        exact_player_match=exact_player_match,
        exact_action=exact_action,
        server_filter=server_filter,
        output=output,
    )
    if output != "CSV" and output != "csv":
        return api_response(
            lines,
            command="get_historical_logs",
            arguments=dict(limit=limit, player_name=player_name, action=action),
            failed=False,
        )
    return api_csv_response(
        lines,
        "log.csv",
        [
            "event_time",
            "type",
            "player_name",
            "player1_id",
            "player2_name",
            "player2_id",
            "content",
            "server",
            "weapon",
        ],
    )


@csrf_exempt
@login_required()
@permission_required("api.can_view_recent_logs", raise_exception=True)
def get_recent_logs(request):
    data = _get_data(request)
    start = int(data.get("start", 0))
    end = int(data.get("end", 10000))
    player_search = data.get("filter_player")
    action_filter = data.get("filter_action")
    inclusive_filter = data.get("inclusive_filter")
    exact_player_match = data.get("exact_player_match", True)
    exact_action = data.get("exact_action", False)

    logs = game_logs.get_recent_logs(
        start=start,
        end=end,
        player_search=player_search,
        action_filter=action_filter,
        exact_player_match=exact_player_match,
        exact_action=exact_action,
        inclusive_filter=inclusive_filter,
    )

    return api_response(
        result={
            "logs": logs['logs'],
            "players": logs['players'],
            "actions": logs['actions'],
        },
        command="get_recent_logs",
        arguments=dict(
            start=start,
            end=end,
            filter_player=player_search,
            filter_action=action_filter,
            inclusive_filter=inclusive_filter,
        ),
        failed=False,
    )<|MERGE_RESOLUTION|>--- conflicted
+++ resolved
@@ -3,10 +3,7 @@
 from django.views.decorators.csrf import csrf_exempt
 
 from rcon import game_logs
-<<<<<<< HEAD
 
-=======
->>>>>>> e2812717
 from .auth import api_csv_response, api_response, login_required
 from .utils import _get_data
 
@@ -95,9 +92,9 @@
 
     return api_response(
         result={
-            "logs": logs['logs'],
-            "players": logs['players'],
-            "actions": logs['actions'],
+            "logs": logs["logs"],
+            "players": logs["players"],
+            "actions": logs["actions"],
         },
         command="get_recent_logs",
         arguments=dict(
