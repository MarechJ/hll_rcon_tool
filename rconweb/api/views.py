--- conflicted
+++ resolved
@@ -5,7 +5,6 @@
 from functools import wraps
 from subprocess import PIPE, run
 from typing import Callable, List
-from rcon.utils import get_server_number
 
 import pydantic
 from django.contrib.auth.decorators import permission_required
@@ -21,7 +20,7 @@
 from rcon.rcon_discord import send_to_discord_audit
 from rcon.settings import SERVER_INFO
 from rcon.user_config.rcon_server_settings import RconServerSettingsUserConfig
-from rcon.utils import LONG_HUMAN_MAP_NAMES, MapsHistory, map_name
+from rcon.utils import LONG_HUMAN_MAP_NAMES, MapsHistory, get_server_number, map_name
 from rcon.watchlist import PlayerWatch
 from rcon.workers import temporary_broadcast, temporary_welcome
 
@@ -453,12 +452,8 @@
         {
             "name": ctl.get_name(),
             "port": os.getenv("RCONWEB_PORT"),
-<<<<<<< HEAD
             "link": str(config.server_url),
-=======
-            "link": os.getenv("RCONWEB_SERVER_URL"),
             "server_number": int(get_server_number()),
->>>>>>> 7539313e
         },
         failed=False,
         command="get_connection_info",
