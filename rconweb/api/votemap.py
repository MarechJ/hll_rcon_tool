from django.contrib.auth.decorators import permission_required
from django.views.decorators.csrf import csrf_exempt

<<<<<<< HEAD
from rcon.vote_map import (
    VoteMap,
    VoteMapConfig,
)

from .audit_log import auto_record_audit, record_audit
=======
from rcon.vote_map import VoteMap, VoteMapConfig

from .audit_log import record_audit
>>>>>>> 5fcd2d39
from .auth import api_response, login_required
from .utils import _get_data
from .views import audit


def votemap_config():
    config = VoteMapConfig()
    return {
        "vote_enabled": config.get_vote_enabled(),
        "votemap_number_of_options": config.get_votemap_number_of_options(),
        "votemap_ratio_of_offensives_to_offer": config.get_votemap_ratio_of_offensives_to_offer(),
        "votemap_number_of_last_played_map_to_exclude": config.get_votemap_number_of_last_played_map_to_exclude(),
        "votemap_consider_offensive_as_same_map": config.get_votemap_consider_offensive_as_same_map(),
        "votemap_allow_consecutive_offensives": config.get_votemap_allow_consecutive_offensives(),
        "votemap_allow_consecutive_offensives_of_opposite_side": config.get_votemap_allow_consecutive_offensives_of_opposite_side(),
        "votemap_default_method": config.get_votemap_default_method().value,
        "votemap_allow_default_to_offsensive": config.get_votemap_allow_default_to_offsensive(),
        "votemap_instruction_text": config.get_votemap_instruction_text(),
        "votemap_thank_you_text": config.get_votemap_thank_you_text(),
        "votemap_no_vote_text": config.get_votemap_no_vote_text(),
        "votemap_reminder_frequency_minutes": config.get_votemap_reminder_frequency_minutes(),
        "votemap_allow_optout": config.get_votemap_allow_optout(),
        "votemap_help_text": config.get_votemap_help_text(),
    }


@csrf_exempt
@login_required()
@permission_required("api.can_view_votemap_config", raise_exception=True)
def get_votemap_config(request):
    return api_response(
        failed=False,
        command="get_votemap_config",
        result=votemap_config(),
    )


@csrf_exempt
@login_required()
@permission_required("api.can_change_votemap_config", raise_exception=True)
@record_audit
def set_votemap_config(request):
    config = VoteMapConfig()
    data = _get_data(request)

    setters = {
        "vote_enabled": config.set_vote_enabled,
        "votemap_number_of_options": config.set_votemap_number_of_options,
        "votemap_ratio_of_offensives_to_offer": config.set_votemap_ratio_of_offensives_to_offer,
        "votemap_number_of_last_played_map_to_exclude": config.set_votemap_number_of_last_played_map_to_exclude,
        "votemap_consider_offensive_as_same_map": config.set_votemap_consider_offensive_as_same_map,
        "votemap_allow_consecutive_offensives": config.set_votemap_allow_consecutive_offensives,
        "votemap_allow_consecutive_offensives_of_opposite_side": config.set_votemap_allow_consecutive_offensives_of_opposite_side,
        "votemap_default_method": config.set_votemap_default_method,
        "votemap_allow_default_to_offsensive": config.set_votemap_allow_default_to_offsensive,
        "votemap_instruction_text": config.set_votemap_instruction_text,
        "votemap_thank_you_text": config.set_votemap_thank_you_text,
        "votemap_no_vote_text": config.set_votemap_no_vote_text,
        "votemap_reminder_frequency_minutes": config.set_votemap_reminder_frequency_minutes,
        "votemap_allow_optout": config.set_votemap_allow_optout,
        "votemap_help_text": config.set_votemap_help_text,
    }

    for k, v in data.items():
        try:
            setters[k](v)
            audit("set_votemap_config", request, {k: v})
        except KeyError:
            return api_response(
                error="{} invalid key".format(k), command="set_votemap_config"
            )

    return api_response(
        failed=False, result=votemap_config(), command="set_votemap_config"
    )


@csrf_exempt
@login_required()
@permission_required("api.can_view_votemap_status", raise_exception=True)
def get_votemap_status(request):
    v = VoteMap()
    return api_response(
        failed=False,
        result={
            "votes": v.get_votes(),
            "selection": v.get_selection(),
            "results": v.get_vote_overview(),
        },
        command="set_votemap_config",
    )


@csrf_exempt
@login_required()
@permission_required("api.can_reset_votemap_state", raise_exception=True)
@record_audit
def reset_votemap_state(request):
    if request.method != "POST":
        return api_response(
            failed=True,
            result="Only POST requests are supported",
            command="reset_votemap_state",
        )
    audit("reset_votemap_state", request, {})
    v = VoteMap()
    v.clear_votes()
    v.gen_selection()
    v.apply_results()
    return api_response(
        failed=False,
        result={
            "votes": v.get_votes(),
            "selection": v.get_selection(),
            "results": v.get_vote_overview(),
        },
        command="reset_votemap_state",
    )


@csrf_exempt
@login_required()
@permission_required("api.can_view_map_whitelist", raise_exception=True)
def get_map_whitelist(request):
    v = VoteMap()
    return api_response(
        failed=False,
        result=[map for map in v.get_map_whitelist()],
        command="get_map_whitelist",
    )


@csrf_exempt
@login_required()
@permission_required("api.can_add_map_to_whitelist", raise_exception=True)
@record_audit
def do_add_map_to_whitelist(request):
    data = _get_data(request)
    try:
        map_name = data["map_name"]
    except KeyError:
        return api_response(
            failed=True,
            result="map_name parameter not provided",
            command="do_add_map_to_whitelist",
        )

    v = VoteMap()
    audit("do_add_map_to_whitelist", request, {"map_name": map_name})
    v.do_add_map_to_whitelist(map_name=map_name)

    return api_response(
        failed=False,
        result=None,
        command="do_add_map_to_whitelist",
    )


@csrf_exempt
@login_required()
@permission_required("api.can_add_maps_to_whitelist", raise_exception=True)
@record_audit
def do_add_maps_to_whitelist(request):
    data = _get_data(request)

    try:
        map_names = data["map_names"]
    except KeyError:
        return api_response(
            failed=True,
            result="map_name parameter not provided",
            command="do_add_maps_to_whitelist",
        )

    v = VoteMap()
    audit("do_add_maps_to_whitelist", request, {"map_names": map_names})
    v.do_add_maps_to_whitelist(map_names=map_names)

    return api_response(
        failed=False,
        result=None,
        command="do_add_maps_to_whitelist",
    )


@csrf_exempt
@login_required()
@permission_required("api.can_remove_map_from_whitelist", raise_exception=True)
@record_audit
def do_remove_map_from_whitelist(request):
    data = _get_data(request)

    try:
        map_name = data["map_name"]
    except KeyError:
        return api_response(
            failed=True,
            result="map_name parameter not provided",
            command="do_remove_map_from_whitelist",
        )

    v = VoteMap()
    audit("do_remove_map_from_whitelist", request, {"map_name": map_name})
    v.do_remove_map_from_whitelist(map_name=map_name)

    return api_response(
        failed=False,
        result=None,
        command="do_remove_map_from_whitelist",
    )


@csrf_exempt
@login_required()
@permission_required("api.can_remove_maps_from_whitelist", raise_exception=True)
@record_audit
def do_remove_maps_from_whitelist(request):
    data = _get_data(request)

    try:
        map_names = data["map_names"]
    except KeyError:
        return api_response(
            failed=True,
            result="map_name parameter not provided",
            command="do_remove_maps_from_whitelist",
        )

    v = VoteMap()
    audit("do_remove_maps_from_whitelist", request, {"map_names": map_names})
    v.do_remove_maps_from_whitelist(map_names=map_names)

    return api_response(
        failed=False,
        result=None,
        command="do_remove_maps_from_whitelist",
    )


@csrf_exempt
@login_required()
@permission_required("api.can_reset_map_whitelist", raise_exception=True)
@record_audit
def do_reset_map_whitelist(request):
    v = VoteMap()
    audit("do_reset_map_whitelist", request, {})
    v.do_reset_map_whitelist()

    return api_response(
        failed=False,
        result=None,
        command="do_reset_map_whitelist",
    )


@csrf_exempt
@login_required()
@permission_required("api.can_set_map_whitelist", raise_exception=True)
@record_audit
def do_set_map_whitelist(request):
    data = _get_data(request)

    try:
        map_names = data["map_names"]
    except KeyError:
        return api_response(
            failed=True,
            result="map_name parameter not provided",
            command="do_set_map_whitelist",
        )

    v = VoteMap()
    audit("do_set_map_whitelist", request, {"map_names": map_names})
    v.do_set_map_whitelist(map_names=map_names)

    return api_response(
        failed=False,
        result=None,
        command="do_set_map_whitelist",
    )<|MERGE_RESOLUTION|>--- conflicted
+++ resolved
@@ -1,18 +1,9 @@
 from django.contrib.auth.decorators import permission_required
 from django.views.decorators.csrf import csrf_exempt
 
-<<<<<<< HEAD
-from rcon.vote_map import (
-    VoteMap,
-    VoteMapConfig,
-)
-
-from .audit_log import auto_record_audit, record_audit
-=======
 from rcon.vote_map import VoteMap, VoteMapConfig
 
 from .audit_log import record_audit
->>>>>>> 5fcd2d39
 from .auth import api_response, login_required
 from .utils import _get_data
 from .views import audit
