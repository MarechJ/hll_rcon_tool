--- conflicted
+++ resolved
@@ -16,12 +16,12 @@
 from rcon.user_config.expired_vips import ExpiredVipsUserConfig
 from rcon.user_config.gtx_server_name import GtxServerNameChangeUserConfig
 from rcon.user_config.log_line_webhooks import LogLineWebhookUserConfig
+from rcon.user_config.log_stream import LogStreamUserConfig
 from rcon.user_config.name_kicks import NameKickUserConfig
 from rcon.user_config.rcon_connection_settings import RconConnectionSettingsUserConfig
 from rcon.user_config.rcon_server_settings import RconServerSettingsUserConfig
 from rcon.user_config.real_vip import RealVipUserConfig
 from rcon.user_config.scorebot import ScorebotUserConfig
-from rcon.user_config.log_stream import LogStreamUserConfig
 from rcon.user_config.standard_messages import (
     StandardBroadcastMessagesUserConfig,
     StandardPunishmentMessagesUserConfig,
@@ -442,6 +442,18 @@
 
 @csrf_exempt
 @login_required()
+def describe_log_stream_config(request):
+    command_name = "describe_log_stream_config"
+
+    return api_response(
+        result=LogStreamUserConfig.model_json_schema(),
+        command=command_name,
+        failed=False,
+    )
+
+
+@csrf_exempt
+@login_required()
 @permission_required(
     {
         "api.can_view_admin_pings_discord_webhooks_config",
@@ -476,1759 +488,4 @@
         result=RealVipUserConfig.model_json_schema(),
         command=command_name,
         failed=False,
-<<<<<<< HEAD
-    )
-=======
-    )
-
-
-@csrf_exempt
-@login_required()
-@permission_required("api.can_change_expired_vip_config", raise_exception=True)
-@require_http_methods(["POST"])
-@require_content_type()
-def validate_expired_vip_config(request):
-    command_name = "validate_expired_vip_config"
-    data = _get_data(request)
-
-    response = _validate_user_config(
-        ExpiredVipsUserConfig,
-        data=data,
-        command_name=command_name,
-        dry_run=True,
-    )
-
-    if response:
-        return response
-
-    return api_response(
-        result=True,
-        command=command_name,
-        arguments=data,
-        failed=False,
-    )
-
-
-@csrf_exempt
-@login_required()
-@permission_required("api.can_change_expired_vip_config", raise_exception=True)
-@record_audit
-@require_http_methods(["POST"])
-@require_content_type()
-def set_expired_vip_config(request):
-    command_name = "set_expired_vip_config"
-    cls = ExpiredVipsUserConfig
-    data = _get_data(request)
-
-    response = _audit_user_config_differences(
-        cls, data, command_name, request.user.username
-    )
-
-    if response:
-        return response
-
-    return api_response(
-        result=True,
-        command=command_name,
-        arguments=data,
-        failed=False,
-    )
-
-
-@csrf_exempt
-@login_required()
-@permission_required("api.can_view_server_name_change_config", raise_exception=True)
-@require_http_methods(["GET"])
-def get_server_name_change_config(request):
-    command_name = "get_server_name_change_config"
-
-    try:
-        config = GtxServerNameChangeUserConfig.load_from_db()
-    except Exception as e:
-        logger.exception(e)
-        return api_response(command=command_name, error=str(e), failed=True)
-
-    return api_response(
-        result=config.model_dump(),
-        command=command_name,
-        failed=False,
-    )
-
-
-@csrf_exempt
-@login_required()
-@require_http_methods(["GET"])
-def describe_server_name_change_config(request):
-    command_name = "describe_server_name_change_config"
-
-    return api_response(
-        result=GtxServerNameChangeUserConfig.model_json_schema(),
-        command=command_name,
-        failed=False,
-    )
-
-
-@csrf_exempt
-@login_required()
-@permission_required("api.can_change_server_name_change_config", raise_exception=True)
-@require_http_methods(["POST"])
-@require_content_type()
-def validate_server_name_change_config(request):
-    command_name = "validate_server_name_change_config"
-    data = _get_data(request)
-
-    response = _validate_user_config(
-        GtxServerNameChangeUserConfig,
-        data=data,
-        command_name=command_name,
-        dry_run=True,
-    )
-
-    if response:
-        return response
-
-    return api_response(
-        result=True,
-        command=command_name,
-        arguments=data,
-        failed=False,
-    )
-
-
-@csrf_exempt
-@login_required()
-@permission_required("api.can_change_server_name_change_config", raise_exception=True)
-@record_audit
-@require_http_methods(["POST"])
-@require_content_type()
-def set_server_name_change_config(request):
-    command_name = "set_server_name_change_config"
-    cls = GtxServerNameChangeUserConfig
-    data = _get_data(request)
-
-    response = _audit_user_config_differences(
-        cls, data, command_name, request.user.username
-    )
-
-    if response:
-        return response
-
-    return api_response(
-        result=True,
-        command=command_name,
-        arguments=data,
-        failed=False,
-    )
-
-
-@csrf_exempt
-@login_required()
-@permission_required(
-    "api.can_view_log_line_discord_webhook_config", raise_exception=True
-)
-@require_http_methods(["GET"])
-def get_log_line_webhook_config(request):
-    command_name = "get_log_line_webhook_config"
-
-    try:
-        config = LogLineWebhookUserConfig.load_from_db()
-    except Exception as e:
-        logger.exception(e)
-        return api_response(command=command_name, error=str(e), failed=True)
-
-    return api_response(
-        result=config.model_dump(),
-        command=command_name,
-        failed=False,
-    )
-
-
-@csrf_exempt
-@login_required()
-@require_http_methods(["GET"])
-def describe_log_line_webhook_config(request):
-    command_name = "describe_log_line_webhook_config"
-
-    return api_response(
-        result=LogLineWebhookUserConfig.model_json_schema(),
-        command=command_name,
-        failed=False,
-    )
-
-
-@csrf_exempt
-@login_required()
-@permission_required(
-    "api.can_change_log_line_discord_webhook_config", raise_exception=True
-)
-@require_http_methods(["POST"])
-@require_content_type()
-def validate_log_line_webhook_config(request):
-    command_name = "validate_log_line_webhook_config"
-    data = _get_data(request)
-
-    response = _validate_user_config(
-        LogLineWebhookUserConfig,
-        data=data,
-        command_name=command_name,
-        dry_run=True,
-    )
-
-    if response:
-        return response
-
-    return api_response(
-        result=True,
-        command=command_name,
-        arguments=data,
-        failed=False,
-    )
-
-
-@csrf_exempt
-@login_required()
-@permission_required(
-    "api.can_change_log_line_discord_webhook_config", raise_exception=True
-)
-@record_audit
-@require_http_methods(["POST"])
-@require_content_type()
-def set_log_line_webhook_config(request):
-    command_name = "set_log_line_webhook_config"
-    cls = LogLineWebhookUserConfig
-    data = _get_data(request)
-
-    response = _audit_user_config_differences(
-        cls, data, command_name, request.user.username
-    )
-
-    if response:
-        return response
-
-    return api_response(
-        result=True,
-        command=command_name,
-        arguments=data,
-        failed=False,
-    )
-
-
-@csrf_exempt
-@login_required()
-@permission_required("api.can_view_name_kick_config", raise_exception=True)
-@require_http_methods(["GET"])
-def get_name_kick_config(request):
-    command_name = "get_name_kick_config"
-
-    try:
-        config = NameKickUserConfig.load_from_db()
-    except Exception as e:
-        logger.exception(e)
-        return api_response(command=command_name, error=str(e), failed=True)
-
-    return api_response(
-        result=config.model_dump(),
-        command=command_name,
-        failed=False,
-    )
-
-
-@csrf_exempt
-@login_required()
-@require_http_methods(["GET"])
-def describe_name_kick_config(request):
-    command_name = "describe_name_kick_config"
-
-    return api_response(
-        result=NameKickUserConfig.model_json_schema(),
-        command=command_name,
-        failed=False,
-    )
-
-
-@csrf_exempt
-@login_required()
-@permission_required("api.can_change_name_kick_config", raise_exception=True)
-@require_http_methods(["POST"])
-@require_content_type()
-def validate_name_kick_config(request):
-    command_name = "validate_name_kick_config"
-    data = _get_data(request)
-
-    response = _validate_user_config(
-        NameKickUserConfig, data=data, command_name=command_name, dry_run=True
-    )
-
-    if response:
-        return response
-
-    return api_response(
-        result=True,
-        command=command_name,
-        arguments=data,
-        failed=False,
-    )
-
-
-@csrf_exempt
-@login_required()
-@permission_required("api.can_change_name_kick_config", raise_exception=True)
-@record_audit
-@require_http_methods(["POST"])
-@require_content_type()
-def set_name_kick_config(request):
-    command_name = "set_name_kick_config"
-    cls = NameKickUserConfig
-    data = _get_data(request)
-
-    response = _audit_user_config_differences(
-        cls, data, command_name, request.user.username
-    )
-
-    if response:
-        return response
-
-    return api_response(
-        result=True,
-        command=command_name,
-        arguments=data,
-        failed=False,
-    )
-
-
-@csrf_exempt
-@login_required()
-@permission_required(
-    "api.can_view_rcon_connection_settings_config", raise_exception=True
-)
-@require_http_methods(["GET"])
-def get_rcon_connection_settings_config(request):
-    command_name = "get_rcon_connection_settings_config"
-
-    try:
-        config = RconConnectionSettingsUserConfig.load_from_db()
-    except Exception as e:
-        logger.exception(e)
-        return api_response(command=command_name, error=str(e), failed=True)
-
-    return api_response(
-        result=config.model_dump(),
-        command=command_name,
-        failed=False,
-    )
-
-
-@csrf_exempt
-@login_required()
-@require_http_methods(["GET"])
-def describe_rcon_connection_settings_config(request):
-    command_name = "describe_rcon_connection_settings_config"
-
-    return api_response(
-        result=RconConnectionSettingsUserConfig.model_json_schema(),
-        command=command_name,
-        failed=False,
-    )
-
-
-@csrf_exempt
-@login_required()
-@permission_required(
-    "api.can_change_rcon_connection_settings_config", raise_exception=True
-)
-@require_http_methods(["POST"])
-@require_content_type()
-def validate_rcon_connection_settings_config(request):
-    command_name = "validate_rcon_connection_settings_config"
-    data = _get_data(request)
-
-    response = _validate_user_config(
-        RconConnectionSettingsUserConfig,
-        data=data,
-        command_name=command_name,
-        dry_run=True,
-    )
-
-    if response:
-        return response
-
-    return api_response(
-        result=True,
-        command=command_name,
-        arguments=data,
-        failed=False,
-    )
-
-
-@csrf_exempt
-@login_required()
-@permission_required(
-    "api.can_change_rcon_connection_settings_config", raise_exception=True
-)
-@record_audit
-@require_http_methods(["POST"])
-@require_content_type()
-def set_rcon_connection_settings_config(request):
-    command_name = "set_rcon_connection_settings_config"
-    cls = RconConnectionSettingsUserConfig
-    data = _get_data(request)
-
-    response = _audit_user_config_differences(
-        cls, data, command_name, request.user.username
-    )
-
-    if response:
-        return response
-
-    return api_response(
-        result=True,
-        command=command_name,
-        arguments=data,
-        failed=False,
-    )
-
-
-@csrf_exempt
-@login_required()
-@permission_required("api.can_view_rcon_server_settings_config", raise_exception=True)
-@require_http_methods(["GET"])
-def get_rcon_server_settings_config(request):
-    command_name = "get_rcon_server_settings_config"
-
-    try:
-        config = RconServerSettingsUserConfig.load_from_db()
-    except Exception as e:
-        logger.exception(e)
-        return api_response(command=command_name, error=str(e), failed=True)
-
-    return api_response(
-        result=config.model_dump(),
-        command=command_name,
-        failed=False,
-    )
-
-
-@csrf_exempt
-@login_required()
-@require_http_methods(["GET"])
-def describe_rcon_server_settings_config(request):
-    command_name = "describe_rcon_server_settings_config"
-
-    return api_response(
-        result=RconServerSettingsUserConfig.model_json_schema(),
-        command=command_name,
-        failed=False,
-    )
-
-
-@csrf_exempt
-@login_required()
-@permission_required("api.can_change_rcon_server_settings_config", raise_exception=True)
-@require_http_methods(["POST"])
-@require_content_type()
-def validate_rcon_server_settings_config(request):
-    command_name = "validate_rcon_server_settings_config"
-    data = _get_data(request)
-
-    response = _validate_user_config(
-        RconServerSettingsUserConfig,
-        data=data,
-        command_name=command_name,
-        dry_run=True,
-    )
-
-    if response:
-        return response
-
-    return api_response(
-        result=True,
-        command=command_name,
-        arguments=data,
-        failed=False,
-    )
-
-
-@csrf_exempt
-@login_required()
-@permission_required("api.can_change_rcon_server_settings_config", raise_exception=True)
-@record_audit
-@require_http_methods(["POST"])
-@require_content_type()
-def set_rcon_server_settings_config(request):
-    command_name = "set_rcon_server_settings_config"
-    cls = RconServerSettingsUserConfig
-    data = _get_data(request)
-
-    response = _audit_user_config_differences(
-        cls, data, command_name, request.user.username
-    )
-
-    if response:
-        return response
-
-    return api_response(
-        result=True,
-        command=command_name,
-        arguments=data,
-        failed=False,
-    )
-
-
-@csrf_exempt
-@login_required()
-@permission_required("api.can_view_scorebot_config", raise_exception=True)
-@require_http_methods(["GET"])
-def get_scorebot_config(request):
-    command_name = "get_scorebot_config"
-
-    try:
-        config = ScorebotUserConfig.load_from_db()
-    except Exception as e:
-        logger.exception(e)
-        return api_response(command=command_name, error=str(e), failed=True)
-
-    return api_response(
-        result=config.model_dump(),
-        command=command_name,
-        failed=False,
-    )
-
-
-@csrf_exempt
-@login_required()
-@require_http_methods(["GET"])
-def describe_scorebot_config(request):
-    command_name = "describe_scorebot_config"
-
-    try:
-        config = ScorebotUserConfig.load_from_db()
-    except Exception as e:
-        logger.exception(e)
-        return api_response(command=command_name, error=str(e), failed=True)
-
-    return api_response(
-        result=ScorebotUserConfig.model_json_schema(),
-        command=command_name,
-        failed=False,
-    )
-
-
-@csrf_exempt
-@login_required()
-@permission_required("api.can_change_scorebot_config", raise_exception=True)
-@require_http_methods(["POST"])
-@require_content_type()
-def validate_scorebot_config(request):
-    command_name = "validate_scorebot_config"
-    data = _get_data(request)
-
-    response = _validate_user_config(
-        ScorebotUserConfig,
-        data=data,
-        command_name=command_name,
-        dry_run=True,
-    )
-
-    if response:
-        return response
-
-    return api_response(
-        result=True,
-        command=command_name,
-        arguments=data,
-        failed=False,
-    )
-
-
-@csrf_exempt
-@login_required()
-@permission_required("api.can_change_scorebot_config", raise_exception=True)
-@record_audit
-@require_http_methods(["POST"])
-@require_content_type()
-def set_scorebot_config(request):
-    command_name = "set_scorebot_config"
-    cls = ScorebotUserConfig
-    data = _get_data(request)
-
-    response = _audit_user_config_differences(
-        cls, data, command_name, request.user.username
-    )
-
-    if response:
-        return response
-
-    return api_response(
-        result=True,
-        command=command_name,
-        arguments=data,
-        failed=False,
-    )
-
-
-@csrf_exempt
-@login_required()
-@permission_required("api.can_view_standard_broadcast_messages", raise_exception=True)
-@require_http_methods(["GET"])
-def get_standard_broadcast_messages(request):
-    command_name = "get_standard_broadcast_messages"
-
-    try:
-        config = StandardBroadcastMessagesUserConfig.load_from_db()
-    except Exception as e:
-        logger.exception(e)
-        return api_response(command=command_name, error=str(e), failed=True)
-
-    return api_response(
-        result=config.model_dump(),
-        command=command_name,
-        failed=False,
-    )
-
-
-@csrf_exempt
-@login_required()
-@require_http_methods(["GET"])
-def describe_standard_broadcast_messages(request):
-    command_name = "describe_standard_broadcast_messages"
-
-    return api_response(
-        result=StandardBroadcastMessagesUserConfig.model_json_schema(),
-        command=command_name,
-        failed=False,
-    )
-
-
-@csrf_exempt
-@login_required()
-@permission_required("api.can_change_standard_broadcast_messages", raise_exception=True)
-@require_http_methods(["POST"])
-@require_content_type()
-def validate_standard_broadcast_messages(request):
-    command_name = "validate_standard_broadcast_messages"
-    data = _get_data(request)
-
-    response = _validate_user_config(
-        StandardBroadcastMessagesUserConfig,
-        data=data,
-        command_name=command_name,
-        dry_run=True,
-    )
-
-    if response:
-        return response
-
-    return api_response(
-        result=True,
-        command=command_name,
-        arguments=data,
-        failed=False,
-    )
-
-
-@csrf_exempt
-@login_required()
-@permission_required("api.can_change_standard_broadcast_messages", raise_exception=True)
-@require_http_methods(["POST"])
-@require_content_type()
-def set_standard_broadcast_messages(request):
-    command_name = "set_standard_broadcast_messages"
-    cls = StandardBroadcastMessagesUserConfig
-    data = _get_data(request)
-
-    response = _audit_user_config_differences(
-        cls, data, command_name, request.user.username
-    )
-
-    if response:
-        return response
-
-    return api_response(
-        result=True,
-        command=command_name,
-        arguments=data,
-        failed=False,
-    )
-
-
-@csrf_exempt
-@login_required()
-@permission_required("api.can_view_standard_punishment_messages", raise_exception=True)
-@require_http_methods(["GET"])
-def get_standard_punishments_messages(request):
-    command_name = "get_standard_punishments_messages"
-
-    try:
-        config = StandardPunishmentMessagesUserConfig.load_from_db()
-    except Exception as e:
-        logger.exception(e)
-        return api_response(command=command_name, error=str(e), failed=True)
-
-    return api_response(
-        result=config.model_dump(),
-        command=command_name,
-        failed=False,
-    )
-
-
-@csrf_exempt
-@login_required()
-@require_http_methods(["GET"])
-def describe_standard_punishments_messages(request):
-    command_name = "describe_standard_punishments_messages"
-
-    return api_response(
-        result=StandardPunishmentMessagesUserConfig.model_json_schema(),
-        command=command_name,
-        failed=False,
-    )
-
-
-@csrf_exempt
-@login_required()
-@permission_required(
-    "api.can_change_standard_punishment_messages", raise_exception=True
-)
-@require_http_methods(["POST"])
-@require_content_type()
-def validate_standard_punishments_messages(request):
-    command_name = "validate_standard_punishments_messages"
-    data = _get_data(request)
-
-    response = _validate_user_config(
-        StandardPunishmentMessagesUserConfig,
-        data=data,
-        command_name=command_name,
-        dry_run=True,
-    )
-
-    if response:
-        return response
-
-    return api_response(
-        result=True,
-        command=command_name,
-        arguments=data,
-        failed=False,
-    )
-
-
-@csrf_exempt
-@login_required()
-@permission_required(
-    "api.can_change_standard_punishment_messages", raise_exception=True
-)
-@require_http_methods(["POST"])
-@require_content_type()
-def set_standard_punishments_messages(request):
-    command_name = "set_standard_punishments_messages"
-    cls = StandardPunishmentMessagesUserConfig
-    data = _get_data(request)
-
-    response = _audit_user_config_differences(
-        cls, data, command_name, request.user.username
-    )
-
-    if response:
-        return response
-
-    return api_response(
-        result=True,
-        command=command_name,
-        arguments=data,
-        failed=False,
-    )
-
-
-@csrf_exempt
-@login_required()
-@permission_required("api.can_view_standard_welcome_messages", raise_exception=True)
-@require_http_methods(["GET"])
-def get_standard_welcome_messages(request):
-    command_name = "get_standard_welcome_messages"
-
-    try:
-        config = StandardWelcomeMessagesUserConfig.load_from_db()
-    except Exception as e:
-        logger.exception(e)
-        return api_response(command=command_name, error=str(e), failed=True)
-
-    return api_response(
-        result=config.model_dump(),
-        command=command_name,
-        failed=False,
-    )
-
-
-@csrf_exempt
-@login_required()
-@require_http_methods(["GET"])
-def describe_standard_welcome_messages(request):
-    command_name = "describe_standard_welcome_messages"
-
-    return api_response(
-        result=StandardWelcomeMessagesUserConfig.model_json_schema(),
-        command=command_name,
-        failed=False,
-    )
-
-
-@csrf_exempt
-@login_required()
-@permission_required("api.can_change_standard_welcome_messages", raise_exception=True)
-@require_http_methods(["POST"])
-@require_content_type()
-def validate_standard_welcome_messages(request):
-    command_name = "validate_standard_welcome_messages"
-    data = _get_data(request)
-
-    response = _validate_user_config(
-        StandardWelcomeMessagesUserConfig,
-        data=data,
-        command_name=command_name,
-        dry_run=True,
-    )
-
-    if response:
-        return response
-
-    return api_response(
-        result=True,
-        command=command_name,
-        arguments=data,
-        failed=False,
-    )
-
-
-@csrf_exempt
-@login_required()
-@permission_required("api.can_change_standard_welcome_messages", raise_exception=True)
-@require_http_methods(["POST"])
-@require_content_type()
-def set_standard_welcome_messages(request):
-    command_name = "set_standard_welcome_messages"
-    cls = StandardWelcomeMessagesUserConfig
-    data = _get_data(request)
-
-    response = _audit_user_config_differences(
-        cls, data, command_name, request.user.username
-    )
-
-    if response:
-        return response
-
-    return api_response(
-        result=True,
-        command=command_name,
-        arguments=data,
-        failed=False,
-    )
-
-
-@csrf_exempt
-@login_required()
-@permission_required(
-    {
-        "api.can_view_standard_broadcast_messages",
-        "api.can_view_standard_punishment_messages",
-        "api.can_view_standard_welcome_messages",
-    }
-)
-@require_http_methods(["GET"])
-def get_all_standard_message_config(request):
-    command_name = "get_all_standard_message_config"
-
-    try:
-        res = get_all_message_types(as_dict=True)
-    except Exception as e:
-        logger.exception(e)
-        return api_response(command=command_name, error=str(e), failed=True)
-
-    return api_response(
-        result=res,
-        command=command_name,
-        failed=False,
-    )
-
-
-@csrf_exempt
-@login_required()
-@permission_required("api.can_view_steam_config", raise_exception=True)
-@require_http_methods(["GET"])
-def get_steam_config(request):
-    command_name = "get_steam_config"
-
-    try:
-        config = SteamUserConfig.load_from_db()
-    except Exception as e:
-        logger.exception(e)
-        return api_response(command=command_name, error=str(e), failed=True)
-
-    return api_response(
-        result=config.model_dump(),
-        command=command_name,
-        failed=False,
-    )
-
-
-@csrf_exempt
-@login_required()
-@require_http_methods(["GET"])
-def describe_steam_config(request):
-    command_name = "describe_steam_config"
-
-    return api_response(
-        result=SteamUserConfig.model_json_schema(),
-        command=command_name,
-        failed=False,
-    )
-
-
-@csrf_exempt
-@login_required()
-@permission_required("api.can_change_steam_config", raise_exception=True)
-@require_http_methods(["POST"])
-@require_content_type()
-def validate_steam_config(request):
-    command_name = "validate_steam_config"
-    data = _get_data(request)
-
-    response = _validate_user_config(
-        SteamUserConfig, data=data, command_name=command_name, dry_run=True
-    )
-
-    if response:
-        return response
-
-    return api_response(
-        result=True,
-        command=command_name,
-        arguments=data,
-        failed=False,
-    )
-
-
-@csrf_exempt
-@login_required()
-@permission_required("api.can_change_steam_config", raise_exception=True)
-@record_audit
-@require_http_methods(["POST"])
-@require_content_type()
-def set_steam_config(request):
-    command_name = "set_steam_config"
-    cls = SteamUserConfig
-    data = _get_data(request)
-
-    response = _audit_user_config_differences(
-        cls, data, command_name, request.user.username
-    )
-
-    if response:
-        return response
-
-    return api_response(
-        result=True,
-        command=command_name,
-        arguments=data,
-        failed=False,
-    )
-
-
-@csrf_exempt
-@login_required()
-@permission_required("api.can_view_vac_game_bans_config", raise_exception=True)
-@require_http_methods(["GET"])
-def get_vac_game_bans_config(request):
-    command_name = "get_vac_game_bans_config"
-
-    try:
-        config = VacGameBansUserConfig.load_from_db()
-    except Exception as e:
-        logger.exception(e)
-        return api_response(command=command_name, error=str(e), failed=True)
-
-    return api_response(
-        result=config.model_dump(),
-        command=command_name,
-        failed=False,
-    )
-
-
-@csrf_exempt
-@login_required()
-@require_http_methods(["GET"])
-def describe_vac_game_bans_config(request):
-    command_name = "describe_vac_game_bans_config"
-
-    return api_response(
-        result=VacGameBansUserConfig.model_json_schema(),
-        command=command_name,
-        failed=False,
-    )
-
-
-@csrf_exempt
-@login_required()
-@permission_required("api.can_change_vac_game_bans_config", raise_exception=True)
-@require_http_methods(["POST"])
-@require_content_type()
-def validate_vac_game_bans_config(request):
-    command_name = "validate_vac_game_bans_config"
-    data = _get_data(request)
-
-    response = _validate_user_config(
-        VacGameBansUserConfig, data=data, command_name=command_name, dry_run=True
-    )
-
-    if response:
-        return response
-
-    return api_response(
-        result=True,
-        command=command_name,
-        arguments=data,
-        failed=False,
-    )
-
-
-@csrf_exempt
-@login_required()
-@permission_required("api.can_change_vac_game_bans_config", raise_exception=True)
-@record_audit
-@require_http_methods(["POST"])
-@require_content_type()
-def set_vac_game_bans_config(request):
-    command_name = "set_vac_game_bans_config"
-    cls = VacGameBansUserConfig
-    data = _get_data(request)
-
-    response = _audit_user_config_differences(
-        cls, data, command_name, request.user.username
-    )
-
-    if response:
-        return response
-
-    return api_response(
-        result=True,
-        command=command_name,
-        arguments=data,
-        failed=False,
-    )
-
-
-@csrf_exempt
-@login_required()
-@permission_required(
-    "api.can_view_admin_pings_discord_webhooks_config", raise_exception=True
-)
-@require_http_methods(["GET"])
-def get_admin_pings_discord_webhooks_config(request):
-    command_name = "get_admin_pings_discord_webhooks_config"
-
-    try:
-        config = AdminPingWebhooksUserConfig.load_from_db()
-    except Exception as e:
-        logger.exception(e)
-        return api_response(command=command_name, error=str(e), failed=True)
-
-    return api_response(
-        result=config.model_dump(),
-        command=command_name,
-        failed=False,
-    )
-
-
-@csrf_exempt
-@login_required()
-@require_http_methods(["GET"])
-def describe_admin_pings_discord_webhooks_config(request):
-    command_name = "describe_admin_pings_discord_webhooks_config"
-
-    return api_response(
-        result=AdminPingWebhooksUserConfig.model_json_schema(),
-        command=command_name,
-        failed=False,
-    )
-
-
-@csrf_exempt
-@login_required()
-@permission_required(
-    "api.can_change_admin_pings_discord_webhooks_config", raise_exception=True
-)
-@require_http_methods(["POST"])
-@require_content_type()
-def validate_admin_pings_discord_webhooks_config(request):
-    command_name = "validate_admin_pings_webhooks_config"
-    data = _get_data(request)
-
-    response = _validate_user_config(
-        AdminPingWebhooksUserConfig,
-        data=data,
-        command_name=command_name,
-        dry_run=True,
-    )
-
-    if response:
-        return response
-
-    return api_response(
-        result=True,
-        command=command_name,
-        arguments=data,
-        failed=False,
-    )
-
-
-@csrf_exempt
-@login_required()
-@permission_required(
-    "api.can_change_admin_pings_discord_webhooks_config", raise_exception=True
-)
-@record_audit
-@require_http_methods(["POST"])
-@require_content_type()
-def set_admin_pings_discord_webhooks_config(request):
-    command_name = "set_admin_pings_webhooks_config"
-    cls = AdminPingWebhooksUserConfig
-    data = _get_data(request)
-
-    response = _audit_user_config_differences(
-        cls, data, command_name, request.user.username
-    )
-
-    if response:
-        return response
-
-    return api_response(
-        result=True,
-        command=command_name,
-        arguments=data,
-        failed=False,
-    )
-
-
-@csrf_exempt
-@login_required()
-@permission_required("api.can_view_audit_discord_webhooks_config", raise_exception=True)
-@require_http_methods(["GET"])
-def get_audit_discord_webhooks_config(request):
-    command_name = "get_audit_webhooks_config"
-
-    try:
-        config = AuditWebhooksUserConfig.load_from_db()
-    except Exception as e:
-        logger.exception(e)
-        return api_response(command=command_name, error=str(e), failed=True)
-
-    return api_response(
-        result=config.model_dump(),
-        command=command_name,
-        failed=False,
-    )
-
-
-@csrf_exempt
-@login_required()
-@require_http_methods(["GET"])
-def describe_audit_discord_webhooks_config(request):
-    command_name = "describe_audit_discord_webhooks_config"
-
-    return api_response(
-        result=AuditWebhooksUserConfig.model_json_schema(),
-        command=command_name,
-        failed=False,
-    )
-
-
-@csrf_exempt
-@login_required()
-@permission_required(
-    "api.can_change_audit_discord_webhooks_config", raise_exception=True
-)
-@require_http_methods(["POST"])
-@require_content_type()
-def validate_audit_discord_webhooks_config(request):
-    command_name = "validate_audit_webhooks_config"
-    data = _get_data(request)
-
-    response = _validate_user_config(
-        AuditWebhooksUserConfig,
-        data=data,
-        command_name=command_name,
-        dry_run=True,
-    )
-
-    if response:
-        return response
-
-    return api_response(
-        result=True,
-        command=command_name,
-        arguments=data,
-        failed=False,
-    )
-
-
-@csrf_exempt
-@login_required()
-@permission_required(
-    "api.can_change_audit_discord_webhooks_config", raise_exception=True
-)
-@require_http_methods(["POST"])
-@require_content_type()
-@record_audit
-def set_audit_discord_webhooks_config(request):
-    command_name = "set_audit_webhooks_config"
-    cls = AuditWebhooksUserConfig
-    data = _get_data(request)
-
-    response = _audit_user_config_differences(
-        cls, data, command_name, request.user.username
-    )
-
-    if response:
-        return response
-
-    return api_response(
-        result=True,
-        command=command_name,
-        arguments=data,
-        failed=False,
-    )
-
-
-@csrf_exempt
-@login_required()
-@permission_required(
-    "api.can_view_camera_discord_webhooks_config", raise_exception=True
-)
-@require_http_methods(["GET"])
-def get_camera_discord_webhooks_config(request):
-    command_name = "get_camera_discord_webhooks"
-
-    try:
-        config = CameraWebhooksUserConfig.load_from_db()
-    except Exception as e:
-        logger.exception(e)
-        return api_response(command=command_name, error=str(e), failed=True)
-
-    return api_response(
-        result=config.model_dump(),
-        command=command_name,
-        failed=False,
-    )
-
-
-@csrf_exempt
-@login_required()
-@require_http_methods(["GET"])
-def describe_camera_discord_webhooks_config(request):
-    command_name = "describe_camera_discord_webhooks_config"
-
-    return api_response(
-        result=CameraWebhooksUserConfig.model_json_schema(),
-        command=command_name,
-        failed=False,
-    )
-
-
-@csrf_exempt
-@login_required()
-@permission_required(
-    "api.can_change_camera_discord_webhooks_config", raise_exception=True
-)
-@require_http_methods(["POST"])
-@require_content_type()
-def validate_camera_discord_webhooks_config(request):
-    command_name = "validate_camera_discord_webhooks"
-    data = _get_data(request)
-
-    response = _validate_user_config(
-        CameraWebhooksUserConfig, data=data, command_name=command_name, dry_run=True
-    )
-
-    if response:
-        return response
-
-    return api_response(
-        result=True,
-        command=command_name,
-        arguments=data,
-        failed=False,
-    )
-
-
-@csrf_exempt
-@login_required()
-@permission_required(
-    "api.can_change_camera_discord_webhooks_config", raise_exception=True
-)
-@require_http_methods(["POST"])
-@require_content_type()
-def set_camera_discord_webhooks_config(request):
-    command_name = "set_camera_discord_webhooks"
-    cls = CameraWebhooksUserConfig
-    data = _get_data(request)
-
-    response = _audit_user_config_differences(
-        cls, data, command_name, request.user.username
-    )
-
-    if response:
-        return response
-
-    return api_response(
-        result=True,
-        command=command_name,
-        arguments=data,
-        failed=False,
-    )
-
-
-@csrf_exempt
-@login_required()
-@permission_required("api.can_view_chat_discord_webhooks_config", raise_exception=True)
-@require_http_methods(["GET"])
-def get_chat_discord_webhooks_config(request):
-    command_name = "get_chat_webhooks_config"
-
-    try:
-        config = ChatWebhooksUserConfig.load_from_db()
-    except Exception as e:
-        logger.exception(e)
-        return api_response(command=command_name, error=str(e), failed=True)
-
-    return api_response(
-        result=config.model_dump(),
-        command=command_name,
-        failed=False,
-    )
-
-
-@csrf_exempt
-@login_required()
-@require_http_methods(["GET"])
-def describe_chat_discord_webhooks_config(request):
-    command_name = "describe_chat_discord_webhooks_config"
-
-    return api_response(
-        result=ChatWebhooksUserConfig.model_json_schema(),
-        command=command_name,
-        failed=False,
-    )
-
-
-@csrf_exempt
-@login_required()
-@permission_required(
-    "api.can_change_chat_discord_webhooks_config", raise_exception=True
-)
-@require_http_methods(["POST"])
-@require_content_type()
-def validate_chat_discord_webhooks_config(request):
-    command_name = "validate_chat_webhooks_config"
-    data = _get_data(request)
-
-    response = _validate_user_config(
-        ChatWebhooksUserConfig,
-        data=data,
-        command_name=command_name,
-        dry_run=True,
-    )
-
-    if response:
-        return response
-
-    return api_response(
-        result=True,
-        command=command_name,
-        arguments=data,
-        failed=False,
-    )
-
-
-@csrf_exempt
-@login_required()
-@permission_required(
-    "api.can_change_chat_discord_webhooks_config", raise_exception=True
-)
-@record_audit
-@require_http_methods(["POST"])
-@require_content_type()
-def set_chat_discord_webhooks_config(request):
-    command_name = "set_chat_webhooks_config"
-    cls = ChatWebhooksUserConfig
-    data = _get_data(request)
-
-    response = _audit_user_config_differences(
-        cls, data, command_name, request.user.username
-    )
-
-    if response:
-        return response
-
-    return api_response(
-        result=True,
-        command=command_name,
-        arguments=data,
-        failed=False,
-    )
-
-
-@csrf_exempt
-@login_required()
-@permission_required("api.can_view_kills_discord_webhooks_config", raise_exception=True)
-@require_http_methods(["GET"])
-def get_kills_discord_webhooks_config(request):
-    command_name = "get_kills_webhooks_config"
-
-    try:
-        config = KillsWebhooksUserConfig.load_from_db()
-    except Exception as e:
-        logger.exception(e)
-        return api_response(command=command_name, error=str(e), failed=True)
-
-    return api_response(
-        result=config.model_dump(),
-        command=command_name,
-        failed=False,
-    )
-
-
-@csrf_exempt
-@login_required()
-@require_http_methods(["GET"])
-def describe_kills_discord_webhooks_config(request):
-    command_name = "describe_kills_discord_webhooks_config"
-
-    return api_response(
-        result=KillsWebhooksUserConfig.model_json_schema(),
-        command=command_name,
-        failed=False,
-    )
-
-
-@csrf_exempt
-@login_required()
-@permission_required(
-    "api.can_change_kills_discord_webhooks_config", raise_exception=True
-)
-@require_http_methods(["POST"])
-@require_content_type()
-def validate_kills_discord_webhooks_config(request):
-    command_name = "get_kills_webhooks_config"
-    data = _get_data(request)
-
-    response = _validate_user_config(
-        KillsWebhooksUserConfig,
-        data=data,
-        command_name=command_name,
-        dry_run=True,
-    )
-
-    if response:
-        return response
-
-    return api_response(
-        result=True,
-        command=command_name,
-        arguments=data,
-        failed=False,
-    )
-
-
-@csrf_exempt
-@login_required()
-@permission_required(
-    "api.can_change_kills_discord_webhooks_config", raise_exception=True
-)
-@record_audit
-@require_http_methods(["POST"])
-@require_content_type()
-def set_kills_discord_webhooks_config(request):
-    command_name = "set_kills_webhooks_config"
-    cls = KillsWebhooksUserConfig
-    data = _get_data(request)
-
-    response = _audit_user_config_differences(
-        cls, data, command_name, request.user.username
-    )
-
-    if response:
-        return response
-
-    return api_response(
-        result=True,
-        command=command_name,
-        arguments=data,
-        failed=False,
-    )
-
-
-@csrf_exempt
-@login_required()
-@permission_required(
-    "api.can_view_watchlist_discord_webhooks_config", raise_exception=True
-)
-@require_http_methods(["GET"])
-def get_watchlist_discord_webhooks_config(request):
-    command_name = "get_watchlist_discord_webhooks"
-
-    try:
-        config = WatchlistWebhooksUserConfig.load_from_db()
-    except Exception as e:
-        logger.exception(e)
-        return api_response(command=command_name, error=str(e), failed=True)
-
-    return api_response(
-        result=config.model_dump(),
-        command=command_name,
-        failed=False,
-    )
-
-
-@csrf_exempt
-@login_required()
-@require_http_methods(["GET"])
-def describe_watchlist_discord_webhooks_config(request):
-    command_name = "describe_watchlist_discord_webhooks"
-
-    return api_response(
-        result=WatchlistWebhooksUserConfig.model_json_schema(),
-        command=command_name,
-        failed=False,
-    )
-
-
-@csrf_exempt
-@login_required()
-@permission_required(
-    "api.can_change_watchlist_discord_webhooks_config", raise_exception=True
-)
-@require_http_methods(["POST"])
-@require_content_type()
-def validate_watchlist_discord_webhooks_config(request):
-    command_name = "validate_watchlist_discord_webhooks"
-    data = _get_data(request)
-
-    response = _validate_user_config(
-        WatchlistWebhooksUserConfig, data=data, command_name=command_name, dry_run=True
-    )
-
-    if response:
-        return response
-
-    return api_response(
-        result=True,
-        command=command_name,
-        arguments=data,
-        failed=False,
-    )
-
-
-@csrf_exempt
-@login_required()
-@permission_required(
-    "api.can_change_watchlist_discord_webhooks_config", raise_exception=True
-)
-@require_http_methods(["POST"])
-@require_content_type()
-def set_watchlist_discord_webhooks_config(request):
-    command_name = "set_watchlist_discord_webhooks"
-    cls = WatchlistWebhooksUserConfig
-    data = _get_data(request)
-
-    response = _audit_user_config_differences(
-        cls, data, command_name, request.user.username
-    )
-
-    if response:
-        return response
-
-    return api_response(
-        result=True,
-        command=command_name,
-        arguments=data,
-        failed=False,
-    )
-
-
-@csrf_exempt
-@login_required()
-@permission_required("api.can_view_chat_commands_config", raise_exception=True)
-def get_chat_commands_config(request):
-    command_name = "get_chat_commands_config"
-
-    try:
-        config = ChatCommandsUserConfig.load_from_db()
-    except Exception as e:
-        logger.exception(e)
-        return api_response(command=command_name, error=str(e), failed=True)
-
-    return api_response(
-        result=config.model_dump(),
-        command=command_name,
-        failed=False,
-    )
-
-
-@csrf_exempt
-@login_required()
-def describe_chat_commands_config(request):
-    command_name = "describe_chat_commands_config"
-
-    return api_response(
-        result=ChatCommandsUserConfig.model_json_schema(),
-        command=command_name,
-        failed=False,
-    )
-
-
-@csrf_exempt
-@login_required()
-@permission_required("api.can_change_chat_commands_config", raise_exception=True)
-def validate_chat_commands_config(request):
-    command_name = "validate_chat_commands_config"
-    data = _get_data(request)
-
-    response = _validate_user_config(
-        ChatCommandsUserConfig, data=data, command_name=command_name, dry_run=True
-    )
-
-    if response:
-        return response
-
-    return api_response(
-        result=True,
-        command=command_name,
-        arguments=data,
-        failed=False,
-    )
-
-
-@csrf_exempt
-@login_required()
-@permission_required("api.can_change_chat_commands_config", raise_exception=True)
-def set_chat_commands_config(request):
-    command_name = "set_chat_commands_config"
-    cls = ChatCommandsUserConfig
-    data = _get_data(request)
-
-    response = _audit_user_config_differences(
-        cls, data, command_name, request.user.username
-    )
-
-    if response:
-        return response
-
-    return api_response(
-        result=True,
-        command=command_name,
-        arguments=data,
-        failed=False,
-    )
-
-
-@csrf_exempt
-@login_required()
-@permission_required("api.can_view_log_stream_config", raise_exception=True)
-def get_log_stream_config(request):
-    command_name = "get_log_stream_config"
-
-    try:
-        config = LogStreamUserConfig.load_from_db()
-    except Exception as e:
-        logger.exception(e)
-        return api_response(command=command_name, error=str(e), failed=True)
-
-    return api_response(
-        result=config.model_dump(),
-        command=command_name,
-        failed=False,
-    )
-
-
-@csrf_exempt
-@login_required()
-def describe_log_stream_config(request):
-    command_name = "describe_log_stream_config"
-
-    return api_response(
-        result=LogStreamUserConfig.model_json_schema(),
-        command=command_name,
-        failed=False,
-    )
-
-
-@csrf_exempt
-@login_required()
-@permission_required("api.can_change_log_stream_config", raise_exception=True)
-def validate_log_stream_config(request) -> JsonResponse:
-    command_name = "validate_log_stream_config"
-    data = _get_data(request)
-
-    response = _validate_user_config(
-        LogStreamUserConfig, data=data, command_name=command_name, dry_run=True
-    )
-
-    if response:
-        return response
-
-    return api_response(
-        result=True,
-        command=command_name,
-        arguments=data,
-        failed=False,
-    )
-
-
-@csrf_exempt
-@login_required()
-@permission_required("api.can_change_log_stream_config", raise_exception=True)
-def set_log_stream_config(request):
-    command_name = "set_log_stream_config"
-    cls = LogStreamUserConfig
-    data = _get_data(request)
-
-    response = _audit_user_config_differences(
-        cls, data, command_name, request.user.username
-    )
-
-    if response:
-        return response
-
-    return api_response(
-        result=True,
-        command=command_name,
-        arguments=data,
-        failed=False,
-    )
-
-
-@csrf_exempt
-@login_required()
-@permission_required(
-    {
-        "api.can_view_admin_pings_discord_webhooks_config",
-        "api.can_view_audit_discord_webhooks_config",
-        "api.can_view_camera_discord_webhooks_config",
-        "api.can_view_chat_discord_webhooks_config",
-        "api.can_view_kills_discord_webhooks_config",
-        "api.can_view_watchlist_discord_webhooks_config",
-    },
-    raise_exception=True,
-)
-@require_http_methods(["GET"])
-def get_all_discord_webhooks_config(request):
-    command_name = "get_all_discord_webhooks"
-
-    error_msg = None
-    try:
-        hooks = get_all_hook_types(as_dict=True)
-        return api_response(result=hooks, command=command_name, failed=False)
-    except Exception as e:
-        error_msg = str(e)
-        return api_response(command=command_name, error=error_msg)
->>>>>>> 0729dc90
+    )