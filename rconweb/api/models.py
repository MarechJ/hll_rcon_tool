--- conflicted
+++ resolved
@@ -454,19 +454,17 @@
             ("can_edit_message_templates", "Can edit shared message templates"),
             ("can_view_seed_vip_config", "Can view the Seed VIP config"),
             ("can_change_seed_vip_config", "Can change the Seed VIP config"),
-<<<<<<< HEAD
+            (
+                "can_view_webhook_queues",
+                "Can view information about the webhook service",
+            ),
+            (
+                "can_change_webhook_queues",
+                "Can remove messages from the webhook queue service",
+            ),
             ("can_view_watch_killrate_config", "Can view the Watch KillRate config"),
             (
                 "can_change_watch_killrate_config",
                 "Can change the Watch KillRate config",
-=======
-            (
-                "can_view_webhook_queues",
-                "Can view information about the webhook service",
-            ),
-            (
-                "can_change_webhook_queues",
-                "Can remove messages from the webhook queue service",
->>>>>>> ddebad56
             ),
         )