from django.contrib.auth.models import User
from django.db import models


class SteamPlayer(models.Model):
    user = models.OneToOneField(User, on_delete=models.CASCADE)
    steam_id_64 = models.CharField(max_length=100)
    default_permissions = ()


class RconUser(User):
    """api_rconuser table"""

    class Meta:
        default_permissions = ()
        permissions = (
            ("can_add_admin_roles", "Can add HLL game server admin roles to players"),
            ("can_add_map_to_rotation", "Can add a map to the rotation"),
<<<<<<< HEAD
            ("can_add_maps_to_rotation", "Can add maps to the rotation"),
            ("can_add_player_comments", "Can add comments to a players profile"),
=======
            ("can_add_map_to_whitelist", "Can add a map to the votemap whitelist"),
            ("can_add_maps_to_rotation", "Can add maps to the rotation"),
            (
                "can_add_maps_to_whitelist",
                "Can add multiple maps to the votemap whitelist",
            ),
            ("can_add_player_comments", "Can add comments to a players profile"),
            ("can_add_player_watch", "Can add a watch to players"),
>>>>>>> 9290d1f9
            ("can_add_vip", "Can add VIP status to players"),
            ("can_ban_profanities", "Can ban profanities (censored game chat)"),
            ("can_blacklist_players", "Can add players to the blacklist"),
            (
                "can_change_auto_broadcast_config",
                "Can change the automated broadcast settings",
            ),
            ("can_change_auto_settings", "Can change auto settings"),
            ("can_change_autobalance_enabled", "Can enable/disable autobalance"),
            (
                "can_change_autobalance_threshold",
                "Can change the autobalance threshold",
            ),
            ("can_change_broadcast_message", "Can change the broadcast message"),
            ("can_change_camera_config", "Can change camera notification settings"),
            ("can_change_current_map", "Can change the current map"),
            (
                "can_change_discord_webhooks",
                "Can change configured webhooks on the settings page",
            ),
            ("can_change_idle_autokick_time", "Can change the idle autokick time"),
            ("can_change_max_ping_autokick", "Can change the max ping autokick"),
            (
                "can_change_profanities",
                "Can add/remove profanities (censored game chat)",
            ),
            ("can_change_queue_length", "Can change the server queue size"),
            ("can_change_real_vip_config", "Can change the real VIP settings"),
            ("can_change_server_name", "Can change the server name"),
            (
                "can_change_shared_standard_messages",
                "Can change the shared standard messages",
            ),
            ("can_change_team_switch_cooldown", "Can change the team switch cooldown"),
            ("can_change_vip_slots", "Can change the number of reserved VIP slots"),
            ("can_change_votekick_autotoggle_config", "Can change votekick settings"),
            ("can_change_votekick_enabled", "Can enable/disable vote kicks"),
            ("can_change_votekick_threshold", "Can change vote kick thresholds"),
            ("can_change_votemap_config", "Can change the votemap settings"),
            ("can_change_welcome_message", "Can change the welcome (rules) message"),
            ("can_clear_crcon_cache", "Can clear the CRCON Redis cache"),
            ("can_download_vip_list", "Can download the VIP list"),
            ("can_flag_player", "Can add flags to players"),
            ("can_kick_players", "Can kick players"),
            ("can_message_players", "Can message players"),
            ("can_perma_ban_players", "Can permanently ban players"),
            ("can_punish_players", "Can punish players"),
            (
                "can_remove_admin_roles",
                "Can remove HLL game server admin roles from players",
            ),
            ("can_remove_all_vips", "Can remove all VIPs"),
            ("can_remove_map_from_rotation", "Can remove a map from the rotation"),
<<<<<<< HEAD
            ("can_remove_maps_from_rotation", "Can remove maps from the rotation"),
            ("can_remove_perma_bans", "Can remove permanent bans from players"),
            ("can_remove_temp_bans", "Can remove temporary bans from players"),
            ("can_remove_vip", "Can remove VIP status from players"),
            ("can_reset_votekick_threshold", "Can reset votekick thresholds"),
            ("can_reset_votemap_state", "Can reset votemap selection & votes"),
            ("can_run_raw_commands", "Can send raw commands to the HLL game server"),
=======
            (
                "can_remove_map_from_whitelist",
                "Can remove a map from the votemap whitelist",
            ),
            ("can_remove_maps_from_rotation", "Can remove maps from the rotation"),
            (
                "can_remove_maps_from_whitelist",
                "Can remove multiple maps from the votemap whitelist",
            ),
            ("can_remove_perma_bans", "Can remove permanent bans from players"),
            ("can_remove_player_watch", "Can remove a watch from players"),
            ("can_remove_temp_bans", "Can remove temporary bans from players"),
            ("can_remove_vip", "Can remove VIP status from players"),
            ("can_reset_map_whitelist", "Can reset the votemap whitelist"),
            ("can_reset_votekick_threshold", "Can reset votekick thresholds"),
            ("can_reset_votemap_state", "Can reset votemap selection & votes"),
            ("can_run_raw_commands", "Can send raw commands to the HLL game server"),
            ("can_set_map_whitelist", "Can set the votemap whitelist"),
>>>>>>> 9290d1f9
            ("can_switch_players_immediately", "Can immediately switch players"),
            ("can_switch_players_on_death", "Can switch players on death"),
            ("can_temp_ban_players", "Can temporarily ban players"),
            ("can_toggle_services", "Can enable/disable services (automod, etc)"),
            ("can_unban_profanities", "Can unban profanities (censored game chat)"),
            ("can_unblacklist_players", "Can remove players from the blacklist"),
            ("can_unflag_player", "Can remove flags from players"),
<<<<<<< HEAD
            ("can_unwatch_players", "Can remove a watch from players"),
=======
>>>>>>> 9290d1f9
            ("can_upload_vip_list", "Can upload a VIP list"),
            ("can_view_admin_groups", "Can view available admin roles"),
            (
                "can_view_admin_ids",
                "Can view the name/steam IDs/role of everyone with a HLL games erver admin role",
            ),
            ("can_view_admins", "Can view users with HLL game server admin roles"),
            ("can_view_all_maps", "Can view all possible maps"),
<<<<<<< HEAD
=======
            ("can_view_audit_logs", "Can view the can_view_audit_logs endpoint"),
>>>>>>> 9290d1f9
            (
                "can_view_audit_logs_autocomplete",
                "Can view the get_audit_logs_autocomplete endpoint",
            ),
<<<<<<< HEAD
            ("can_view_audit_logs", "Can view the can_view_audit_logs endpoint"),
=======
>>>>>>> 9290d1f9
            (
                "can_view_auto_broadcast_config",
                "Can view the automated broadcast settings",
            ),
            ("can_view_auto_settings", "Can view auto settings"),
            ("can_view_autobalance_enabled", "Can view if autobalance is enabled"),
            ("can_view_autobalance_threshold", "Can view the autobalance threshold"),
            ("can_view_available_services", "Can view serviecs (automod, etc)"),
            ("can_view_broadcast_message", "Can view the current broadcast message"),
            ("can_view_camera_config", "Can view camera notification settings"),
            ("can_view_connection_info", "Can view CRCON's connection info"),
<<<<<<< HEAD
            ("can_view_crcon_version", "Can view CRCON's version"),
=======
>>>>>>> 9290d1f9
            ("can_view_current_map", "Can view the currently playing map"),
            ("can_view_date_scoreboard", "Can view the date_scoreboard endpoint"),
            (
                "can_view_detailed_player_info",
                "Can view detailed player info (name, steam ID, loadout, squad, etc.)",
            ),
            (
                "can_view_discord_webhooks",
                "Can view configured webhooks on the settings page",
            ),
            (
                "can_view_game_logs",
                "Can view the get_logs endpoint (returns unparsed game logs)",
            ),
            ("can_view_gamestate", "Can view the current gamestate"),
            (
                "can_view_get_players",
                "Can view get_players endpoint (name, steam ID, VIP status and sessions) for all connected players",
            ),
            (
                "can_view_get_status",
                "Can view the get_status endpoint (server name, current map, player count)",
            ),
            ("can_view_historical_logs", "Can view historical logs"),
            ("can_view_idle_autokick_time", "Can view the idle autokick time"),
            ("can_view_ingame_admins", "Can view admins connected to the game server"),
            ("can_view_map_rotation", "Can view the current map rotation"),
<<<<<<< HEAD
=======
            ("can_view_map_whitelist", "Can view the votemap whitelist"),
>>>>>>> 9290d1f9
            ("can_view_max_ping_autokick", "Can view the max autokick ping"),
            ("can_view_next_map", "Can view the next map in the rotation"),
            ("can_view_online_admins", "Can view admins connected to CRCON"),
            (
                "can_view_online_console_admins",
                "Can view the player name of all connected players with a HLL game server admin role",
            ),
            (
                "can_view_other_crcon_servers",
                "Can view other servers hosted in the same CRCON (forward to all servers)",
            ),
            ("can_view_perma_bans", "Can view permanently banned players"),
            (
                "can_view_player_bans",
                "Can view all bans (temp/permanent) for a specific player",
            ),
            (
                "can_view_player_comments",
                "Can view comments added to a players profile",
            ),
            ("can_view_player_history", "Can view History > Players"),
            (
                "can_view_player_info",
                "Can view the get_player_info endpoint (Name, steam ID, country and steam bans)",
            ),
            ("can_view_player_messages", "Can view messages sent to players"),
            ("can_view_player_profile", "View the detailed player profile page"),
            ("can_view_player_slots", "Can view the current/max players on the server"),
            (
                "can_view_playerids",
                "Can view the get_playerids endpoint (name and steam IDs of connected players)",
            ),
            (
                "can_view_players",
                "Can view get_players_fast endpoint for all connected players ",
            ),
            ("can_view_profanities", "Can view profanities (censored game chat)"),
<<<<<<< HEAD
            ("can_view_public_info", "Can view the public_info endpoint"),
=======
>>>>>>> 9290d1f9
            ("can_view_queue_length", "Can view the maximum size of the server queue"),
            ("can_view_real_vip_config", "Can view the real VIP settings"),
            ("can_view_recent_logs", "Can view recent logs (Live view)"),
            (
                "can_view_round_time_remaining",
                "Can view the amount of time left in the round",
            ),
            ("can_view_scoreboard", "Can view the get_scoreboard endpoint"),
            ("can_view_server_name", "Can view the server name"),
            ("can_view_server_stats", "Can view the get_server_stats endpoint"),
            (
                "can_view_shared_standard_messages",
                "Can view the shared standard messages",
            ),
            ("can_view_structured_logs", "Can view the get_structured_logs endpoint"),
            (
                "can_view_team_objective_scores",
                "Can view the number of objectives held by each team",
            ),
<<<<<<< HEAD
            ("can_view_team_sizes", "Can view the number of allied/axis players"),
=======
>>>>>>> 9290d1f9
            (
                "can_view_team_switch_cooldown",
                "Can view the team switch cooldown value",
            ),
            (
                "can_view_team_view",
                "Can view can_view_team_view endpoint (detailed player info by team for all connected players)",
            ),
            ("can_view_teamkills_boards", "Can view the get_teamkills_boards endpoint"),
            ("can_view_temp_bans", "Can view temporary banned players"),
            ("can_view_timed_logs", "Can view the get_timed_logs endpoint"),
            ("can_view_vip_count", "Can view the number of connected VIPs"),
            (
                "can_view_vip_ids",
                "Can view all players with VIP and their expiration timestamps",
            ),
            ("can_view_vip_slots", "Can view the number of reserved VIP slots"),
            ("can_view_votekick_autotoggle_config", "Can view votekick settings"),
            ("can_view_votekick_enabled", "Can view if vote kick is enabled"),
            ("can_view_votekick_threshold", "Can view the vote kick thresholds"),
            ("can_view_votemap_config", "Can view the votemap settings"),
            (
                "can_view_votemap_status",
                "Can view the current votemap status (votes, results, etc)",
            ),
<<<<<<< HEAD
            ("can_view_welcome_message", "Can view the server welcome message"),
            ("can_watch_players", "Can add a watch to players"),
=======
            ("can_view_current_map_sequence", "Can view the current map shuffle sequence"),
            ("can_view_map_shuffle_enabled", "Can view if map shuffle is enabled"),
            ("can_change_map_shuffle_enabled", "Can enable/disable map shuffle"),
            ("can_view_welcome_message", "Can view the server welcome message"),
>>>>>>> 9290d1f9
        )<|MERGE_RESOLUTION|>--- conflicted
+++ resolved
@@ -16,10 +16,6 @@
         permissions = (
             ("can_add_admin_roles", "Can add HLL game server admin roles to players"),
             ("can_add_map_to_rotation", "Can add a map to the rotation"),
-<<<<<<< HEAD
-            ("can_add_maps_to_rotation", "Can add maps to the rotation"),
-            ("can_add_player_comments", "Can add comments to a players profile"),
-=======
             ("can_add_map_to_whitelist", "Can add a map to the votemap whitelist"),
             ("can_add_maps_to_rotation", "Can add maps to the rotation"),
             (
@@ -28,7 +24,6 @@
             ),
             ("can_add_player_comments", "Can add comments to a players profile"),
             ("can_add_player_watch", "Can add a watch to players"),
->>>>>>> 9290d1f9
             ("can_add_vip", "Can add VIP status to players"),
             ("can_ban_profanities", "Can ban profanities (censored game chat)"),
             ("can_blacklist_players", "Can add players to the blacklist"),
@@ -82,15 +77,6 @@
             ),
             ("can_remove_all_vips", "Can remove all VIPs"),
             ("can_remove_map_from_rotation", "Can remove a map from the rotation"),
-<<<<<<< HEAD
-            ("can_remove_maps_from_rotation", "Can remove maps from the rotation"),
-            ("can_remove_perma_bans", "Can remove permanent bans from players"),
-            ("can_remove_temp_bans", "Can remove temporary bans from players"),
-            ("can_remove_vip", "Can remove VIP status from players"),
-            ("can_reset_votekick_threshold", "Can reset votekick thresholds"),
-            ("can_reset_votemap_state", "Can reset votemap selection & votes"),
-            ("can_run_raw_commands", "Can send raw commands to the HLL game server"),
-=======
             (
                 "can_remove_map_from_whitelist",
                 "Can remove a map from the votemap whitelist",
@@ -109,7 +95,6 @@
             ("can_reset_votemap_state", "Can reset votemap selection & votes"),
             ("can_run_raw_commands", "Can send raw commands to the HLL game server"),
             ("can_set_map_whitelist", "Can set the votemap whitelist"),
->>>>>>> 9290d1f9
             ("can_switch_players_immediately", "Can immediately switch players"),
             ("can_switch_players_on_death", "Can switch players on death"),
             ("can_temp_ban_players", "Can temporarily ban players"),
@@ -117,10 +102,6 @@
             ("can_unban_profanities", "Can unban profanities (censored game chat)"),
             ("can_unblacklist_players", "Can remove players from the blacklist"),
             ("can_unflag_player", "Can remove flags from players"),
-<<<<<<< HEAD
-            ("can_unwatch_players", "Can remove a watch from players"),
-=======
->>>>>>> 9290d1f9
             ("can_upload_vip_list", "Can upload a VIP list"),
             ("can_view_admin_groups", "Can view available admin roles"),
             (
@@ -129,18 +110,11 @@
             ),
             ("can_view_admins", "Can view users with HLL game server admin roles"),
             ("can_view_all_maps", "Can view all possible maps"),
-<<<<<<< HEAD
-=======
             ("can_view_audit_logs", "Can view the can_view_audit_logs endpoint"),
->>>>>>> 9290d1f9
             (
                 "can_view_audit_logs_autocomplete",
                 "Can view the get_audit_logs_autocomplete endpoint",
             ),
-<<<<<<< HEAD
-            ("can_view_audit_logs", "Can view the can_view_audit_logs endpoint"),
-=======
->>>>>>> 9290d1f9
             (
                 "can_view_auto_broadcast_config",
                 "Can view the automated broadcast settings",
@@ -152,10 +126,6 @@
             ("can_view_broadcast_message", "Can view the current broadcast message"),
             ("can_view_camera_config", "Can view camera notification settings"),
             ("can_view_connection_info", "Can view CRCON's connection info"),
-<<<<<<< HEAD
-            ("can_view_crcon_version", "Can view CRCON's version"),
-=======
->>>>>>> 9290d1f9
             ("can_view_current_map", "Can view the currently playing map"),
             ("can_view_date_scoreboard", "Can view the date_scoreboard endpoint"),
             (
@@ -183,10 +153,7 @@
             ("can_view_idle_autokick_time", "Can view the idle autokick time"),
             ("can_view_ingame_admins", "Can view admins connected to the game server"),
             ("can_view_map_rotation", "Can view the current map rotation"),
-<<<<<<< HEAD
-=======
             ("can_view_map_whitelist", "Can view the votemap whitelist"),
->>>>>>> 9290d1f9
             ("can_view_max_ping_autokick", "Can view the max autokick ping"),
             ("can_view_next_map", "Can view the next map in the rotation"),
             ("can_view_online_admins", "Can view admins connected to CRCON"),
@@ -224,10 +191,6 @@
                 "Can view get_players_fast endpoint for all connected players ",
             ),
             ("can_view_profanities", "Can view profanities (censored game chat)"),
-<<<<<<< HEAD
-            ("can_view_public_info", "Can view the public_info endpoint"),
-=======
->>>>>>> 9290d1f9
             ("can_view_queue_length", "Can view the maximum size of the server queue"),
             ("can_view_real_vip_config", "Can view the real VIP settings"),
             ("can_view_recent_logs", "Can view recent logs (Live view)"),
@@ -247,10 +210,6 @@
                 "can_view_team_objective_scores",
                 "Can view the number of objectives held by each team",
             ),
-<<<<<<< HEAD
-            ("can_view_team_sizes", "Can view the number of allied/axis players"),
-=======
->>>>>>> 9290d1f9
             (
                 "can_view_team_switch_cooldown",
                 "Can view the team switch cooldown value",
@@ -276,13 +235,11 @@
                 "can_view_votemap_status",
                 "Can view the current votemap status (votes, results, etc)",
             ),
-<<<<<<< HEAD
-            ("can_view_welcome_message", "Can view the server welcome message"),
-            ("can_watch_players", "Can add a watch to players"),
-=======
-            ("can_view_current_map_sequence", "Can view the current map shuffle sequence"),
+            (
+                "can_view_current_map_sequence",
+                "Can view the current map shuffle sequence",
+            ),
             ("can_view_map_shuffle_enabled", "Can view if map shuffle is enabled"),
             ("can_change_map_shuffle_enabled", "Can enable/disable map shuffle"),
             ("can_view_welcome_message", "Can view the server welcome message"),
->>>>>>> 9290d1f9
         )