import os
from functools import partial
from xmlrpc.client import Fault, ServerProxy

from django.http import HttpResponse, JsonResponse
from django.shortcuts import render
from django.views.decorators.csrf import csrf_exempt

from rcon.discord import send_to_discord_audit

from .auth import api_response, login_required
from .utils import _get_data

supervisor_client = None


def get_supervisor_client():
    global supervisor_client

    if not supervisor_client:
        url = os.getenv("SUPERVISOR_RPC_URL")
        if not url:
            raise ValueError("Can't start services, the url of supervisor isn't set")
        supervisor_client = ServerProxy(url)

    return supervisor_client


@csrf_exempt
@login_required(True)
def get_services(request):
    info = {
        "broadcasts": "The automatic broadcasts.",
        "log_event_loop": "Blacklist enforcement, chat/kill forwarding, player history, etc...",
        "auto_settings": "Applies commands automaticaly based on your rules.",
        "cron": "The scheduler, cleans logs and whatever you added.",
    }
    client = get_supervisor_client()

<<<<<<< HEAD
    try:
        processes = client.supervisor.getAllProcessInfo() 
        result = [dict(info=info.get(p['name'], ''), **p) for p in processes]
    except:
        if os.getenv("DJANGO_DEBUG"):
            result = []
        else:
            raise

    return api_response(
        result=result,
=======
    processes = client.supervisor.getAllProcessInfo()

    return api_response(
        result=[dict(info=info.get(p["name"], ""), **p) for p in processes],
>>>>>>> e465081a
        command="get_services",
        failed=False,
    )


@csrf_exempt
@login_required(True)
def do_service(request):
    data = _get_data(request)
    client = get_supervisor_client()
    error = None
    res = None

    actions = {
        "START": client.supervisor.startProcess,
        "STOP": client.supervisor.stopProcess,
    }
    action = data.get("action")
    service_name = data.get("service_name")

    if not action or action.upper() not in actions:
        return api_response(error="action must be START or STOP", status_code=400)
    if not service_name:
        return api_response(error="process_name must be set", status_code=400)

    try:
        res = actions[action.upper()](service_name)
        send_to_discord_audit(
            f"do_service {service_name} {action}", request.user.username
        )
    except Fault as e:
        error = repr(e)

    return api_response(result=res, failed=bool(error), error=error)<|MERGE_RESOLUTION|>--- conflicted
+++ resolved
@@ -37,24 +37,16 @@
     }
     client = get_supervisor_client()
 
-<<<<<<< HEAD
     try:
-        processes = client.supervisor.getAllProcessInfo() 
+        processes = client.supervisor.getAllProcessInfo()
         result = [dict(info=info.get(p['name'], ''), **p) for p in processes]
     except:
         if os.getenv("DJANGO_DEBUG"):
             result = []
         else:
             raise
-
     return api_response(
         result=result,
-=======
-    processes = client.supervisor.getAllProcessInfo()
-
-    return api_response(
-        result=[dict(info=info.get(p["name"], ""), **p) for p in processes],
->>>>>>> e465081a
         command="get_services",
         failed=False,
     )
