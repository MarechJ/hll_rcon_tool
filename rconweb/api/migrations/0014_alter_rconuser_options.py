--- conflicted
+++ resolved
@@ -6,546 +6,12 @@
 class Migration(migrations.Migration):
 
     dependencies = [
-        ("api", "0013_delete_deprecated_permissions"),
+        ('api', '0013_delete_deprecated_permissions'),
     ]
 
     operations = [
         migrations.AlterModelOptions(
-<<<<<<< HEAD
-            name="rconuser",
-            options={
-                "default_permissions": (),
-                "permissions": (
-                    (
-                        "can_add_admin_roles",
-                        "Can add HLL game server admin roles to players",
-                    ),
-                    ("can_add_map_to_rotation", "Can add a map to the rotation"),
-                    (
-                        "can_add_map_to_whitelist",
-                        "Can add a map to the votemap whitelist",
-                    ),
-                    ("can_add_maps_to_rotation", "Can add maps to the rotation"),
-                    (
-                        "can_add_maps_to_whitelist",
-                        "Can add multiple maps to the votemap whitelist",
-                    ),
-                    (
-                        "can_add_player_comments",
-                        "Can add comments to a players profile",
-                    ),
-                    ("can_add_player_watch", "Can add a watch to players"),
-                    ("can_add_vip", "Can add VIP status to players"),
-                    ("can_ban_profanities", "Can ban profanities (censored game chat)"),
-                    (
-                        "can_change_auto_broadcast_config",
-                        "Can change the automated broadcast settings",
-                    ),
-                    ("can_change_auto_settings", "Can change auto settings"),
-                    (
-                        "can_change_autobalance_enabled",
-                        "Can enable/disable autobalance",
-                    ),
-                    (
-                        "can_change_autobalance_threshold",
-                        "Can change the autobalance threshold",
-                    ),
-                    (
-                        "can_change_broadcast_message",
-                        "Can change the broadcast message",
-                    ),
-                    (
-                        "can_change_camera_config",
-                        "Can change camera notification settings",
-                    ),
-                    ("can_change_current_map", "Can change the current map"),
-                    (
-                        "can_change_discord_webhooks",
-                        "Can change configured webhooks on the settings page",
-                    ),
-                    (
-                        "can_change_idle_autokick_time",
-                        "Can change the idle autokick time",
-                    ),
-                    (
-                        "can_change_max_ping_autokick",
-                        "Can change the max ping autokick",
-                    ),
-                    (
-                        "can_change_profanities",
-                        "Can add/remove profanities (censored game chat)",
-                    ),
-                    ("can_change_queue_length", "Can change the server queue size"),
-                    ("can_change_real_vip_config", "Can change the real VIP settings"),
-                    ("can_change_server_name", "Can change the server name"),
-                    (
-                        "can_change_shared_standard_messages",
-                        "Can change the shared standard messages",
-                    ),
-                    (
-                        "can_change_team_switch_cooldown",
-                        "Can change the team switch cooldown",
-                    ),
-                    (
-                        "can_change_vip_slots",
-                        "Can change the number of reserved VIP slots",
-                    ),
-                    (
-                        "can_change_votekick_autotoggle_config",
-                        "Can change votekick settings",
-                    ),
-                    ("can_change_votekick_enabled", "Can enable/disable vote kicks"),
-                    (
-                        "can_change_votekick_threshold",
-                        "Can change vote kick thresholds",
-                    ),
-                    ("can_change_votemap_config", "Can change the votemap settings"),
-                    (
-                        "can_change_welcome_message",
-                        "Can change the welcome (rules) message",
-                    ),
-                    ("can_clear_crcon_cache", "Can clear the CRCON Redis cache"),
-                    ("can_download_vip_list", "Can download the VIP list"),
-                    ("can_flag_player", "Can add flags to players"),
-                    ("can_kick_players", "Can kick players"),
-                    ("can_message_players", "Can message players"),
-                    ("can_perma_ban_players", "Can permanently ban players"),
-                    ("can_punish_players", "Can punish players"),
-                    (
-                        "can_remove_admin_roles",
-                        "Can remove HLL game server admin roles from players",
-                    ),
-                    ("can_remove_all_vips", "Can remove all VIPs"),
-                    (
-                        "can_remove_map_from_rotation",
-                        "Can remove a map from the rotation",
-                    ),
-                    (
-                        "can_remove_map_from_whitelist",
-                        "Can remove a map from the votemap whitelist",
-                    ),
-                    (
-                        "can_remove_maps_from_rotation",
-                        "Can remove maps from the rotation",
-                    ),
-                    (
-                        "can_remove_maps_from_whitelist",
-                        "Can remove multiple maps from the votemap whitelist",
-                    ),
-                    ("can_remove_perma_bans", "Can remove permanent bans from players"),
-                    ("can_remove_player_watch", "Can remove a watch from players"),
-                    ("can_remove_temp_bans", "Can remove temporary bans from players"),
-                    ("can_remove_vip", "Can remove VIP status from players"),
-                    ("can_reset_map_whitelist", "Can reset the votemap whitelist"),
-                    ("can_reset_votekick_threshold", "Can reset votekick thresholds"),
-                    ("can_reset_votemap_state", "Can reset votemap selection & votes"),
-                    (
-                        "can_run_raw_commands",
-                        "Can send raw commands to the HLL game server",
-                    ),
-                    ("can_set_map_whitelist", "Can set the votemap whitelist"),
-                    (
-                        "can_switch_players_immediately",
-                        "Can immediately switch players",
-                    ),
-                    ("can_switch_players_on_death", "Can switch players on death"),
-                    ("can_temp_ban_players", "Can temporarily ban players"),
-                    (
-                        "can_toggle_services",
-                        "Can enable/disable services (automod, etc)",
-                    ),
-                    (
-                        "can_unban_profanities",
-                        "Can unban profanities (censored game chat)",
-                    ),
-                    ("can_unflag_player", "Can remove flags from players"),
-                    ("can_upload_vip_list", "Can upload a VIP list"),
-                    ("can_view_admin_groups", "Can view available admin roles"),
-                    (
-                        "can_view_admin_ids",
-                        "Can view the name/steam IDs/role of everyone with a HLL games erver admin role",
-                    ),
-                    (
-                        "can_view_admins",
-                        "Can view users with HLL game server admin roles",
-                    ),
-                    ("can_view_all_maps", "Can view all possible maps"),
-                    (
-                        "can_view_audit_logs",
-                        "Can view the can_view_audit_logs endpoint",
-                    ),
-                    (
-                        "can_view_audit_logs_autocomplete",
-                        "Can view the get_audit_logs_autocomplete endpoint",
-                    ),
-                    (
-                        "can_view_auto_broadcast_config",
-                        "Can view the automated broadcast settings",
-                    ),
-                    ("can_view_auto_settings", "Can view auto settings"),
-                    (
-                        "can_view_autobalance_enabled",
-                        "Can view if autobalance is enabled",
-                    ),
-                    (
-                        "can_view_autobalance_threshold",
-                        "Can view the autobalance threshold",
-                    ),
-                    ("can_view_available_services", "Can view services (automod, etc)"),
-                    (
-                        "can_view_broadcast_message",
-                        "Can view the current broadcast message",
-                    ),
-                    ("can_view_camera_config", "Can view camera notification settings"),
-                    ("can_view_connection_info", "Can view CRCON's connection info"),
-                    ("can_view_current_map", "Can view the currently playing map"),
-                    (
-                        "can_view_date_scoreboard",
-                        "Can view the date_scoreboard endpoint",
-                    ),
-                    (
-                        "can_view_detailed_player_info",
-                        "Can view detailed player info (name, steam ID, loadout, squad, etc.)",
-                    ),
-                    (
-                        "can_view_discord_webhooks",
-                        "Can view configured webhooks on the settings page",
-                    ),
-                    (
-                        "can_view_game_logs",
-                        "Can view the get_logs endpoint (returns unparsed game logs)",
-                    ),
-                    ("can_view_gamestate", "Can view the current gamestate"),
-                    (
-                        "can_view_get_players",
-                        "Can view get_players endpoint (name, steam ID, VIP status and sessions) for all connected players",
-                    ),
-                    (
-                        "can_view_get_status",
-                        "Can view the get_status endpoint (server name, current map, player count)",
-                    ),
-                    ("can_view_historical_logs", "Can view historical logs"),
-                    ("can_view_idle_autokick_time", "Can view the idle autokick time"),
-                    (
-                        "can_view_ingame_admins",
-                        "Can view admins connected to the game server",
-                    ),
-                    ("can_view_map_rotation", "Can view the current map rotation"),
-                    ("can_view_map_whitelist", "Can view the votemap whitelist"),
-                    ("can_view_max_ping_autokick", "Can view the max autokick ping"),
-                    ("can_view_next_map", "Can view the next map in the rotation"),
-                    ("can_view_online_admins", "Can view admins connected to CRCON"),
-                    (
-                        "can_view_online_console_admins",
-                        "Can view the player name of all connected players with a HLL game server admin role",
-                    ),
-                    (
-                        "can_view_other_crcon_servers",
-                        "Can view other servers hosted in the same CRCON (forward to all servers)",
-                    ),
-                    ("can_view_perma_bans", "Can view permanently banned players"),
-                    (
-                        "can_view_player_bans",
-                        "Can view all bans (temp/permanent) for a specific player",
-                    ),
-                    (
-                        "can_view_player_comments",
-                        "Can view comments added to a players profile",
-                    ),
-                    ("can_view_player_history", "Can view History > Players"),
-                    (
-                        "can_view_player_info",
-                        "Can view the get_player_info endpoint (Name, steam ID, country and steam bans)",
-                    ),
-                    ("can_view_player_messages", "Can view messages sent to players"),
-                    (
-                        "can_view_player_profile",
-                        "View the detailed player profile page",
-                    ),
-                    (
-                        "can_view_player_slots",
-                        "Can view the current/max players on the server",
-                    ),
-                    (
-                        "can_view_playerids",
-                        "Can view the get_playerids endpoint (name and steam IDs of connected players)",
-                    ),
-                    (
-                        "can_view_players",
-                        "Can view get_players endpoint for all connected players ",
-                    ),
-                    (
-                        "can_view_profanities",
-                        "Can view profanities (censored game chat)",
-                    ),
-                    (
-                        "can_view_queue_length",
-                        "Can view the maximum size of the server queue",
-                    ),
-                    ("can_view_real_vip_config", "Can view the real VIP settings"),
-                    ("can_view_recent_logs", "Can view recent logs (Live view)"),
-                    (
-                        "can_view_round_time_remaining",
-                        "Can view the amount of time left in the round",
-                    ),
-                    ("can_view_server_name", "Can view the server name"),
-                    (
-                        "can_view_shared_standard_messages",
-                        "Can view the shared standard messages",
-                    ),
-                    (
-                        "can_view_structured_logs",
-                        "Can view the get_structured_logs endpoint",
-                    ),
-                    (
-                        "can_view_team_objective_scores",
-                        "Can view the number of objectives held by each team",
-                    ),
-                    (
-                        "can_view_team_switch_cooldown",
-                        "Can view the team switch cooldown value",
-                    ),
-                    (
-                        "can_view_detailed_players",
-                        "Can view get_detailed_players endpoint",
-                    ),
-                    (
-                        "can_view_team_view",
-                        "Can view get_team_view endpoint (detailed player info by team for all connected players)",
-                    ),
-                    ("can_view_temp_bans", "Can view temporary banned players"),
-                    ("can_view_vip_count", "Can view the number of connected VIPs"),
-                    (
-                        "can_view_vip_ids",
-                        "Can view all players with VIP and their expiration timestamps",
-                    ),
-                    ("can_view_vip_slots", "Can view the number of reserved VIP slots"),
-                    (
-                        "can_view_votekick_autotoggle_config",
-                        "Can view votekick settings",
-                    ),
-                    ("can_view_votekick_enabled", "Can view if vote kick is enabled"),
-                    (
-                        "can_view_votekick_threshold",
-                        "Can view the vote kick thresholds",
-                    ),
-                    ("can_view_votemap_config", "Can view the votemap settings"),
-                    (
-                        "can_view_votemap_status",
-                        "Can view the current votemap status (votes, results, etc)",
-                    ),
-                    (
-                        "can_view_current_map_sequence",
-                        "Can view the current map shuffle sequence",
-                    ),
-                    (
-                        "can_view_map_shuffle_enabled",
-                        "Can view if map shuffle is enabled",
-                    ),
-                    (
-                        "can_change_map_shuffle_enabled",
-                        "Can enable/disable map shuffle",
-                    ),
-                    ("can_view_welcome_message", "Can view the server welcome message"),
-                    (
-                        "can_view_auto_mod_level_config",
-                        "Can view Auto Mod Level enforcement config",
-                    ),
-                    (
-                        "can_change_auto_mod_level_config",
-                        "Can change Auto Mod Level enforcement config",
-                    ),
-                    (
-                        "can_view_auto_mod_no_leader_config",
-                        "Can view Auto Mod No Leader enforcement config",
-                    ),
-                    (
-                        "can_change_auto_mod_no_leader_config",
-                        "Can change Auto Mod No Leader enforcement config",
-                    ),
-                    (
-                        "can_view_auto_mod_seeding_config",
-                        "Can view Auto Mod No Seeding enforcement config",
-                    ),
-                    (
-                        "can_change_auto_mod_seeding_config",
-                        "Can change Auto Mod No Seeding enforcement config",
-                    ),
-                    (
-                        "can_view_auto_mod_solo_tank_config",
-                        "Can view Auto Mod No Solo Tank enforcement config",
-                    ),
-                    (
-                        "can_change_auto_mod_solo_tank_config",
-                        "Can change Auto Mod No Solo Tank enforcement config",
-                    ),
-                    (
-                        "can_view_tk_ban_on_connect_config",
-                        "Can view team kill ban on connect config",
-                    ),
-                    (
-                        "can_change_tk_ban_on_connect_config",
-                        "Can change team kill ban on connect config",
-                    ),
-                    ("can_view_expired_vip_config", "Can view Expired VIP config"),
-                    ("can_change_expired_vip_config", "Can change Expired VIP config"),
-                    (
-                        "can_view_server_name_change_config",
-                        "Can view server name change (GSP credentials!) config",
-                    ),
-                    (
-                        "can_change_server_name_change_config",
-                        "Can change server name change (GSP credentials!) config",
-                    ),
-                    (
-                        "can_view_log_line_discord_webhook_config",
-                        "Can view log webhook (messages for log events) config",
-                    ),
-                    (
-                        "can_change_log_line_discord_webhook_config",
-                        "Can change log webhook (messages for log events) config",
-                    ),
-                    (
-                        "can_view_name_kick_config",
-                        "Can view kick players for names config",
-                    ),
-                    (
-                        "can_change_name_kick_config",
-                        "Can change kick players for names config",
-                    ),
-                    (
-                        "can_view_rcon_connection_settings_config",
-                        "Can view game server connection settings config",
-                    ),
-                    (
-                        "can_change_rcon_connection_settings_config",
-                        "Can change game server connection settings config",
-                    ),
-                    (
-                        "can_view_rcon_server_settings_config",
-                        "Can view general CRCON server settings",
-                    ),
-                    (
-                        "can_change_rcon_server_settings_config",
-                        "Can change general CRCON server settings",
-                    ),
-                    ("can_view_scorebot_config", "Can view scorebot config"),
-                    ("can_change_scorebot_config", "Can change scorebot config"),
-                    (
-                        "can_view_standard_broadcast_messages",
-                        "Can view shared broadcast messages",
-                    ),
-                    (
-                        "can_change_standard_broadcast_messages",
-                        "Can change shared broadcast messages",
-                    ),
-                    (
-                        "can_view_standard_punishment_messages",
-                        "Can view shared punishment messages",
-                    ),
-                    (
-                        "can_change_standard_punishment_messages",
-                        "Can change shared punishment messages",
-                    ),
-                    (
-                        "can_view_standard_welcome_messages",
-                        "Can view shared welcome messages",
-                    ),
-                    (
-                        "can_change_standard_welcome_messages",
-                        "Can change shared welcome messages",
-                    ),
-                    ("can_view_steam_config", "Can view steam API config"),
-                    ("can_change_steam_config", "Can change steam API config"),
-                    (
-                        "can_view_vac_game_bans_config",
-                        "Can view VAC/Gameban ban on connect config",
-                    ),
-                    (
-                        "can_change_vac_game_bans_config",
-                        "Can change VAC/Gameban ban on connect config",
-                    ),
-                    (
-                        "can_view_admin_pings_discord_webhooks_config",
-                        "Can view Discord admin ping config",
-                    ),
-                    (
-                        "can_change_admin_pings_discord_webhooks_config",
-                        "Can change Discord admin ping config",
-                    ),
-                    (
-                        "can_view_audit_discord_webhooks_config",
-                        "Can view Discord audit config",
-                    ),
-                    (
-                        "can_change_audit_discord_webhooks_config",
-                        "Can change Discord audit config",
-                    ),
-                    (
-                        "can_view_camera_discord_webhooks_config",
-                        "Can view Discord admin cam notification config",
-                    ),
-                    (
-                        "can_change_camera_discord_webhooks_config",
-                        "Can change Discord admin cam notification config",
-                    ),
-                    (
-                        "can_view_chat_discord_webhooks_config",
-                        "Can view Discord chat notification config",
-                    ),
-                    (
-                        "can_change_chat_discord_webhooks_config",
-                        "Can change Discord chat notification config",
-                    ),
-                    (
-                        "can_view_kills_discord_webhooks_config",
-                        "Can view Discord team/teamkill notification config",
-                    ),
-                    (
-                        "can_change_kills_discord_webhooks_config",
-                        "Can change Discord team/teamkill notification config",
-                    ),
-                    (
-                        "can_view_watchlist_discord_webhooks_config",
-                        "Can view Discord player watchlist notification config",
-                    ),
-                    (
-                        "can_change_watchlist_discord_webhooks_config",
-                        "Can change Discord player watchlist notification config",
-                    ),
-                    (
-                        "can_restart_webserver",
-                        "Can restart the webserver (Not a complete Docker restart)",
-                    ),
-                    (
-                        "can_view_chat_commands_config",
-                        "Can view the chat commands config",
-                    ),
-                    (
-                        "can_change_chat_commands_config",
-                        "Can change the chat commands config",
-                    ),
-                    ("can_view_log_stream_config", "Can view the Log Stream config"),
-                    (
-                        "can_change_log_stream_config",
-                        "Can change the Log Stream config",
-                    ),
-                    ("can_view_blacklists", "Can view available blacklists"),
-                    ("can_add_blacklist_records", "Can add players to blacklists"),
-                    (
-                        "can_change_blacklist_records",
-                        "Can unblacklist players and edit blacklist records",
-                    ),
-                    ("can_delete_blacklist_records", "Can delete blacklist records"),
-                    ("can_create_blacklists", "Can create blacklists"),
-                    ("can_change_blacklists", "Can change blacklists"),
-                    ("can_delete_blacklists", "Can delete blacklists"),
-                    ("can_change_game_layout", "Can change game layout"),
-                ),
-            },
-=======
             name='rconuser',
             options={'default_permissions': (), 'permissions': (('can_add_admin_roles', 'Can add HLL game server admin roles to players'), ('can_add_map_to_rotation', 'Can add a map to the rotation'), ('can_add_map_to_whitelist', 'Can add a map to the votemap whitelist'), ('can_add_maps_to_rotation', 'Can add maps to the rotation'), ('can_add_maps_to_whitelist', 'Can add multiple maps to the votemap whitelist'), ('can_add_player_comments', 'Can add comments to a players profile'), ('can_add_player_watch', 'Can add a watch to players'), ('can_add_vip', 'Can add VIP status to players'), ('can_ban_profanities', 'Can ban profanities (censored game chat)'), ('can_change_auto_broadcast_config', 'Can change the automated broadcast settings'), ('can_change_auto_settings', 'Can change auto settings'), ('can_change_autobalance_enabled', 'Can enable/disable autobalance'), ('can_change_autobalance_threshold', 'Can change the autobalance threshold'), ('can_change_broadcast_message', 'Can change the broadcast message'), ('can_change_camera_config', 'Can change camera notification settings'), ('can_change_current_map', 'Can change the current map'), ('can_change_discord_webhooks', 'Can change configured webhooks on the settings page'), ('can_change_idle_autokick_time', 'Can change the idle autokick time'), ('can_change_max_ping_autokick', 'Can change the max ping autokick'), ('can_change_profanities', 'Can add/remove profanities (censored game chat)'), ('can_change_queue_length', 'Can change the server queue size'), ('can_change_real_vip_config', 'Can change the real VIP settings'), ('can_change_server_name', 'Can change the server name'), ('can_change_shared_standard_messages', 'Can change the shared standard messages'), ('can_change_team_switch_cooldown', 'Can change the team switch cooldown'), ('can_change_vip_slots', 'Can change the number of reserved VIP slots'), ('can_change_votekick_autotoggle_config', 'Can change votekick settings'), ('can_change_votekick_enabled', 'Can enable/disable vote kicks'), ('can_change_votekick_threshold', 'Can change vote kick thresholds'), ('can_change_votemap_config', 'Can change the votemap settings'), ('can_change_welcome_message', 'Can change the welcome (rules) message'), ('can_clear_crcon_cache', 'Can clear the CRCON Redis cache'), ('can_download_vip_list', 'Can download the VIP list'), ('can_flag_player', 'Can add flags to players'), ('can_kick_players', 'Can kick players'), ('can_message_players', 'Can message players'), ('can_perma_ban_players', 'Can permanently ban players'), ('can_punish_players', 'Can punish players'), ('can_remove_admin_roles', 'Can remove HLL game server admin roles from players'), ('can_remove_all_vips', 'Can remove all VIPs'), ('can_remove_map_from_rotation', 'Can remove a map from the rotation'), ('can_remove_map_from_whitelist', 'Can remove a map from the votemap whitelist'), ('can_remove_maps_from_rotation', 'Can remove maps from the rotation'), ('can_remove_maps_from_whitelist', 'Can remove multiple maps from the votemap whitelist'), ('can_remove_perma_bans', 'Can remove permanent bans from players'), ('can_remove_player_watch', 'Can remove a watch from players'), ('can_remove_temp_bans', 'Can remove temporary bans from players'), ('can_remove_vip', 'Can remove VIP status from players'), ('can_reset_map_whitelist', 'Can reset the votemap whitelist'), ('can_reset_votekick_threshold', 'Can reset votekick thresholds'), ('can_reset_votemap_state', 'Can reset votemap selection & votes'), ('can_run_raw_commands', 'Can send raw commands to the HLL game server'), ('can_set_map_whitelist', 'Can set the votemap whitelist'), ('can_switch_players_immediately', 'Can immediately switch players'), ('can_switch_players_on_death', 'Can switch players on death'), ('can_temp_ban_players', 'Can temporarily ban players'), ('can_toggle_services', 'Can enable/disable services (automod, etc)'), ('can_unban_profanities', 'Can unban profanities (censored game chat)'), ('can_unflag_player', 'Can remove flags from players'), ('can_upload_vip_list', 'Can upload a VIP list'), ('can_view_admin_groups', 'Can view available admin roles'), ('can_view_admin_ids', 'Can view the name/steam IDs/role of everyone with a HLL game server admin role'), ('can_view_admins', 'Can view users with HLL game server admin roles'), ('can_view_all_maps', 'Can view all possible maps'), ('can_view_audit_logs', 'Can view the can_view_audit_logs endpoint'), ('can_view_audit_logs_autocomplete', 'Can view the get_audit_logs_autocomplete endpoint'), ('can_view_auto_broadcast_config', 'Can view the automated broadcast settings'), ('can_view_auto_settings', 'Can view auto settings'), ('can_view_autobalance_enabled', 'Can view if autobalance is enabled'), ('can_view_autobalance_threshold', 'Can view the autobalance threshold'), ('can_view_available_services', 'Can view services (automod, etc)'), ('can_view_broadcast_message', 'Can view the current broadcast message'), ('can_view_camera_config', 'Can view camera notification settings'), ('can_view_connection_info', "Can view CRCON's connection info"), ('can_view_current_map', 'Can view the currently playing map'), ('can_view_date_scoreboard', 'Can view the date_scoreboard endpoint'), ('can_view_detailed_player_info', 'Can view detailed player info (name, steam ID, loadout, squad, etc.)'), ('can_view_discord_webhooks', 'Can view configured webhooks on the settings page'), ('can_view_game_logs', 'Can view the get_logs endpoint (returns unparsed game logs)'), ('can_view_gamestate', 'Can view the current gamestate'), ('can_view_get_players', 'Can view get_players endpoint (name, steam ID, VIP status and sessions) for all connected players'), ('can_view_get_status', 'Can view the get_status endpoint (server name, current map, player count)'), ('can_view_historical_logs', 'Can view historical logs'), ('can_view_idle_autokick_time', 'Can view the idle autokick time'), ('can_view_ingame_admins', 'Can view admins connected to the game server'), ('can_view_map_rotation', 'Can view the current map rotation'), ('can_view_map_whitelist', 'Can view the votemap whitelist'), ('can_view_max_ping_autokick', 'Can view the max autokick ping'), ('can_view_next_map', 'Can view the next map in the rotation'), ('can_view_online_admins', 'Can view admins connected to CRCON'), ('can_view_online_console_admins', 'Can view the player name of all connected players with a HLL game server admin role'), ('can_view_other_crcon_servers', 'Can view other servers hosted in the same CRCON (forward to all servers)'), ('can_view_perma_bans', 'Can view permanently banned players'), ('can_view_player_bans', 'Can view all bans (temp/permanent) for a specific player'), ('can_view_player_comments', 'Can view comments added to a players profile'), ('can_view_player_history', 'Can view History > Players'), ('can_view_player_info', 'Can view the get_player_info endpoint (Name, steam ID, country and steam bans)'), ('can_view_player_messages', 'Can view messages sent to players'), ('can_view_player_profile', 'View the detailed player profile page'), ('can_view_player_slots', 'Can view the current/max players on the server'), ('can_view_playerids', 'Can view the get_playerids endpoint (name and steam IDs of connected players)'), ('can_view_players', 'Can view get_players endpoint for all connected players '), ('can_view_profanities', 'Can view profanities (censored game chat)'), ('can_view_queue_length', 'Can view the maximum size of the server queue'), ('can_view_real_vip_config', 'Can view the real VIP settings'), ('can_view_recent_logs', 'Can view recent logs (Live view)'), ('can_view_round_time_remaining', 'Can view the amount of time left in the round'), ('can_view_server_name', 'Can view the server name'), ('can_view_shared_standard_messages', 'Can view the shared standard messages'), ('can_view_structured_logs', 'Can view the get_structured_logs endpoint'), ('can_view_team_objective_scores', 'Can view the number of objectives held by each team'), ('can_view_team_switch_cooldown', 'Can view the team switch cooldown value'), ('can_view_detailed_players', 'Can view get_detailed_players endpoint'), ('can_view_team_view', 'Can view get_team_view endpoint (detailed player info by team for all connected players)'), ('can_view_temp_bans', 'Can view temporary banned players'), ('can_view_vip_count', 'Can view the number of connected VIPs'), ('can_view_vip_ids', 'Can view all players with VIP and their expiration timestamps'), ('can_view_vip_slots', 'Can view the number of reserved VIP slots'), ('can_view_votekick_autotoggle_config', 'Can view votekick settings'), ('can_view_votekick_enabled', 'Can view if vote kick is enabled'), ('can_view_votekick_threshold', 'Can view the vote kick thresholds'), ('can_view_votemap_config', 'Can view the votemap settings'), ('can_view_votemap_status', 'Can view the current votemap status (votes, results, etc)'), ('can_view_current_map_sequence', 'Can view the current map shuffle sequence'), ('can_view_map_shuffle_enabled', 'Can view if map shuffle is enabled'), ('can_change_map_shuffle_enabled', 'Can enable/disable map shuffle'), ('can_view_welcome_message', 'Can view the server welcome message'), ('can_view_auto_mod_level_config', 'Can view Auto Mod Level enforcement config'), ('can_change_auto_mod_level_config', 'Can change Auto Mod Level enforcement config'), ('can_view_auto_mod_no_leader_config', 'Can view Auto Mod No Leader enforcement config'), ('can_change_auto_mod_no_leader_config', 'Can change Auto Mod No Leader enforcement config'), ('can_view_auto_mod_seeding_config', 'Can view Auto Mod No Seeding enforcement config'), ('can_change_auto_mod_seeding_config', 'Can change Auto Mod No Seeding enforcement config'), ('can_view_auto_mod_solo_tank_config', 'Can view Auto Mod No Solo Tank enforcement config'), ('can_change_auto_mod_solo_tank_config', 'Can change Auto Mod No Solo Tank enforcement config'), ('can_view_tk_ban_on_connect_config', 'Can view team kill ban on connect config'), ('can_change_tk_ban_on_connect_config', 'Can change team kill ban on connect config'), ('can_view_expired_vip_config', 'Can view Expired VIP config'), ('can_change_expired_vip_config', 'Can change Expired VIP config'), ('can_view_server_name_change_config', 'Can view server name change (GSP credentials!) config'), ('can_change_server_name_change_config', 'Can change server name change (GSP credentials!) config'), ('can_view_log_line_discord_webhook_config', 'Can view log webhook (messages for log events) config'), ('can_change_log_line_discord_webhook_config', 'Can change log webhook (messages for log events) config'), ('can_view_name_kick_config', 'Can view kick players for names config'), ('can_change_name_kick_config', 'Can change kick players for names config'), ('can_view_rcon_connection_settings_config', 'Can view game server connection settings config'), ('can_change_rcon_connection_settings_config', 'Can change game server connection settings config'), ('can_view_rcon_server_settings_config', 'Can view general CRCON server settings'), ('can_change_rcon_server_settings_config', 'Can change general CRCON server settings'), ('can_view_scorebot_config', 'Can view scorebot config'), ('can_change_scorebot_config', 'Can change scorebot config'), ('can_view_standard_broadcast_messages', 'Can view shared broadcast messages'), ('can_change_standard_broadcast_messages', 'Can change shared broadcast messages'), ('can_view_standard_punishment_messages', 'Can view shared punishment messages'), ('can_change_standard_punishment_messages', 'Can change shared punishment messages'), ('can_view_standard_welcome_messages', 'Can view shared welcome messages'), ('can_change_standard_welcome_messages', 'Can change shared welcome messages'), ('can_view_steam_config', 'Can view steam API config'), ('can_change_steam_config', 'Can change steam API config'), ('can_view_vac_game_bans_config', 'Can view VAC/Gameban ban on connect config'), ('can_change_vac_game_bans_config', 'Can change VAC/Gameban ban on connect config'), ('can_view_admin_pings_discord_webhooks_config', 'Can view Discord admin ping config'), ('can_change_admin_pings_discord_webhooks_config', 'Can change Discord admin ping config'), ('can_view_audit_discord_webhooks_config', 'Can view Discord audit config'), ('can_change_audit_discord_webhooks_config', 'Can change Discord audit config'), ('can_view_camera_discord_webhooks_config', 'Can view Discord admin cam notification config'), ('can_change_camera_discord_webhooks_config', 'Can change Discord admin cam notification config'), ('can_view_chat_discord_webhooks_config', 'Can view Discord chat notification config'), ('can_change_chat_discord_webhooks_config', 'Can change Discord chat notification config'), ('can_view_kills_discord_webhooks_config', 'Can view Discord team/teamkill notification config'), ('can_change_kills_discord_webhooks_config', 'Can change Discord team/teamkill notification config'), ('can_view_watchlist_discord_webhooks_config', 'Can view Discord player watchlist notification config'), ('can_change_watchlist_discord_webhooks_config', 'Can change Discord player watchlist notification config'), ('can_restart_webserver', 'Can restart the webserver (Not a complete Docker restart)'), ('can_view_chat_commands_config', 'Can view the chat commands config'), ('can_change_chat_commands_config', 'Can change the chat commands config'), ('can_view_log_stream_config', 'Can view the Log Stream config'), ('can_change_log_stream_config', 'Can change the Log Stream config'), ('can_view_blacklists', 'Can view available blacklists'), ('can_add_blacklist_records', 'Can add players to blacklists'), ('can_change_blacklist_records', 'Can unblacklist players and edit blacklist records'), ('can_delete_blacklist_records', 'Can delete blacklist records'), ('can_create_blacklists', 'Can create blacklists'), ('can_change_blacklists', 'Can change blacklists'), ('can_delete_blacklists', 'Can delete blacklists'), ('can_change_game_layout', 'Can change game layout'))},
->>>>>>> 2bf04909
         ),
     ]