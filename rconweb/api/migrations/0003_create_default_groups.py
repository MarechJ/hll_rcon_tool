--- conflicted
+++ resolved
@@ -192,16 +192,12 @@
             "can_change_blacklists",
             "can_delete_blacklists",
             "can_change_game_layout",
-<<<<<<< HEAD
             "can_view_message_templates",
             "can_add_message_templates",
             "can_delete_message_templates",
-            "can_edit_message_templates",
-            
-=======
+            "can_edit_message_templates",            
             "can_view_seed_vip_config",
             "can_change_seed_vip_config",
->>>>>>> 2d6c289f
         ),
     ),
     (
@@ -384,15 +380,12 @@
             "can_change_blacklists",
             "can_delete_blacklists",
             "can_change_game_layout",
-<<<<<<< HEAD
             "can_view_message_templates",
             "can_add_message_templates",
             "can_delete_message_templates",
             "can_edit_message_templates",
-=======
             "can_view_seed_vip_config",
             "can_change_seed_vip_config",
->>>>>>> 2d6c289f
         ),
     ),
     (
