# Generated by Django 3.2.18 on 2023-04-10 06:10

from django.contrib.auth.management import create_permissions
from django.db import migrations

GROUPS = [
    (
        # Default owner group, all permissions
        "owner",
        (
            "can_add_admin_roles",
            "can_add_map_to_rotation",
            "can_add_map_to_whitelist",
            "can_add_maps_to_rotation",
            "can_add_maps_to_whitelist",
            "can_add_player_comments",
            "can_add_player_watch",
            "can_add_vip",
            "can_ban_profanities",
            "can_change_auto_broadcast_config",
            "can_change_auto_settings",
            "can_change_autobalance_enabled",
            "can_change_autobalance_threshold",
            "can_change_broadcast_message",
            "can_change_camera_config",
            "can_change_current_map",
            "can_change_discord_webhooks",
            "can_change_idle_autokick_time",
            "can_change_map_shuffle_enabled",
            "can_change_max_ping_autokick",
            "can_change_profanities",
            "can_change_queue_length",
            "can_change_real_vip_config",
            "can_change_server_name",
            "can_change_shared_standard_messages",
            "can_change_team_switch_cooldown",
            "can_change_vip_slots",
            "can_change_votekick_autotoggle_config",
            "can_change_votekick_enabled",
            "can_change_votekick_threshold",
            "can_change_votemap_config",
            "can_change_welcome_message",
            "can_clear_crcon_cache",
            "can_download_vip_list",
            "can_flag_player",
            "can_kick_players",
            "can_message_players",
            "can_perma_ban_players",
            "can_punish_players",
            "can_remove_admin_roles",
            "can_remove_all_vips",
            "can_remove_map_from_rotation",
            "can_remove_map_from_whitelist",
            "can_remove_maps_from_rotation",
            "can_remove_maps_from_whitelist",
            "can_remove_perma_bans",
            "can_remove_player_watch",
            "can_remove_temp_bans",
            "can_remove_vip",
            "can_reset_map_whitelist",
            "can_reset_votekick_threshold",
            "can_reset_votemap_state",
            "can_run_raw_commands",
            "can_set_map_whitelist",
            "can_switch_players_immediately",
            "can_switch_players_on_death",
            "can_temp_ban_players",
            "can_toggle_services",
            "can_unban_profanities",
            "can_unflag_player",
            "can_upload_vip_list",
            "can_view_admin_groups",
            "can_view_admin_ids",
            "can_view_admins",
            "can_view_all_maps",
            "can_view_audit_logs_autocomplete",
            "can_view_audit_logs",
            "can_view_auto_broadcast_config",
            "can_view_auto_settings",
            "can_view_autobalance_enabled",
            "can_view_autobalance_threshold",
            "can_view_available_services",
            "can_view_broadcast_message",
            "can_view_camera_config",
            "can_view_connection_info",
            "can_view_current_map_sequence",
            "can_view_current_map",
            "can_view_date_scoreboard",
            "can_view_detailed_player_info",
            "can_view_discord_webhooks",
            "can_view_game_logs",
            "can_view_gamestate",
            "can_view_get_players",
            "can_view_get_status",
            "can_view_historical_logs",
            "can_view_idle_autokick_time",
            "can_view_ingame_admins",
            "can_view_map_rotation",
            "can_view_map_shuffle_enabled",
            "can_view_map_whitelist",
            "can_view_max_ping_autokick",
            "can_view_next_map",
            "can_view_online_admins",
            "can_view_online_console_admins",
            "can_view_other_crcon_servers",
            "can_view_perma_bans",
            "can_view_player_bans",
            "can_view_player_comments",
            "can_view_player_history",
            "can_view_player_info",
            "can_view_player_messages",
            "can_view_player_profile",
            "can_view_player_slots",
            "can_view_playerids",
            "can_view_players",
            "can_view_profanities",
            "can_view_queue_length",
            "can_view_real_vip_config",
            "can_view_recent_logs",
            "can_view_round_time_remaining",
            "can_view_server_name",
            "can_view_shared_standard_messages",
            "can_view_structured_logs",
            "can_view_team_objective_scores",
            "can_view_team_switch_cooldown",
            "can_view_detailed_players",
            "can_view_team_view",
            "can_view_temp_bans",
            "can_view_vip_count",
            "can_view_vip_ids",
            "can_view_vip_slots",
            "can_view_votekick_autotoggle_config",
            "can_view_votekick_enabled",
            "can_view_votekick_threshold",
            "can_view_votemap_config",
            "can_view_votemap_status",
            "can_view_welcome_message",
            "can_view_auto_mod_level_config",
            "can_change_auto_mod_level_config",
            "can_view_auto_mod_no_leader_config",
            "can_change_auto_mod_no_leader_config",
            "can_view_auto_mod_seeding_config",
            "can_change_auto_mod_seeding_config",
            "can_view_auto_mod_solo_tank_config",
            "can_change_auto_mod_solo_tank_config",
            "can_view_tk_ban_on_connect_config",
            "can_change_tk_ban_on_connect_config",
            "can_view_expired_vip_config",
            "can_change_expired_vip_config",
            "can_view_server_name_change_config",
            "can_change_server_name_change_config",
            "can_view_log_line_discord_webhook_config",
            "can_change_log_line_discord_webhook_config",
            "can_view_name_kick_config",
            "can_view_rcon_connection_settings_config",
            "can_change_rcon_connection_settings_config",
            "can_view_rcon_server_settings_config",
            "can_change_rcon_server_settings_config",
            "can_view_scorebot_config",
            "can_view_standard_broadcast_messages",
            "can_change_standard_broadcast_messages",
            "can_view_standard_punishment_messages",
            "can_change_standard_punishment_messages",
            "can_view_standard_welcome_messages",
            "can_change_standard_welcome_messages",
            "can_view_steam_config",
            "can_change_steam_config",
            "can_view_vac_game_bans_config",
            "can_change_vac_game_bans_config",
            "can_view_admin_pings_discord_webhooks_config",
            "can_change_admin_pings_discord_webhooks_config",
            "can_view_audit_discord_webhooks_config",
            "can_change_audit_discord_webhooks_config",
            "can_view_camera_discord_webhooks_config",
            "can_change_camera_discord_webhooks_config",
            "can_view_chat_discord_webhooks_config",
            "can_change_chat_discord_webhooks_config",
            "can_view_kills_discord_webhooks_config",
            "can_change_kills_discord_webhooks_config",
            "can_view_watchlist_discord_webhooks_config",
            "can_change_watchlist_discord_webhooks_config",
            "can_restart_webserver",
            "can_view_chat_commands_config",
            "can_change_chat_commands_config",
            "can_view_rcon_chat_commands_config",
            "can_change_rcon_chat_commands_config",
            "can_view_log_stream_config",
            "can_change_log_stream_config",
            "can_view_blacklists",
            "can_add_blacklist_records",
            "can_change_blacklist_records",
            "can_delete_blacklist_records",
            "can_create_blacklists",
            "can_change_blacklists",
            "can_delete_blacklists",
            "can_change_game_layout",
            "can_view_message_templates",
            "can_add_message_templates",
            "can_delete_message_templates",
            "can_edit_message_templates",
<<<<<<< HEAD
            "can_view_watch_killrate_config",
            "can_change_watch_killrate_config",
=======
            "can_view_webhook_queues",
            "can_change_webhook_queues",
>>>>>>> ddebad56
        ),
    ),
    (
        # Default admin group, full access to everything except can_run_raw_commands
        "admin",
        (
            "can_add_admin_roles",
            "can_add_map_to_rotation",
            "can_add_map_to_whitelist",
            "can_add_maps_to_rotation",
            "can_add_maps_to_whitelist",
            "can_add_player_comments",
            "can_add_player_watch",
            "can_add_vip",
            "can_ban_profanities",
            "can_change_auto_broadcast_config",
            "can_change_auto_settings",
            "can_change_autobalance_enabled",
            "can_change_autobalance_threshold",
            "can_change_broadcast_message",
            "can_change_camera_config",
            "can_change_current_map",
            "can_change_discord_webhooks",
            "can_change_idle_autokick_time",
            "can_change_map_shuffle_enabled",
            "can_change_max_ping_autokick",
            "can_change_profanities",
            "can_change_queue_length",
            "can_change_real_vip_config",
            "can_change_server_name",
            "can_change_shared_standard_messages",
            "can_change_team_switch_cooldown",
            "can_change_vip_slots",
            "can_change_votekick_autotoggle_config",
            "can_change_votekick_enabled",
            "can_change_votekick_threshold",
            "can_change_votemap_config",
            "can_change_welcome_message",
            "can_clear_crcon_cache",
            "can_download_vip_list",
            "can_flag_player",
            "can_kick_players",
            "can_message_players",
            "can_perma_ban_players",
            "can_punish_players",
            "can_remove_admin_roles",
            "can_remove_all_vips",
            "can_remove_map_from_rotation",
            "can_remove_map_from_whitelist",
            "can_remove_maps_from_rotation",
            "can_remove_maps_from_whitelist",
            "can_remove_perma_bans",
            "can_remove_player_watch",
            "can_remove_temp_bans",
            "can_remove_vip",
            "can_reset_map_whitelist",
            "can_reset_votekick_threshold",
            "can_reset_votemap_state",
            "can_set_map_whitelist",
            "can_switch_players_immediately",
            "can_switch_players_on_death",
            "can_temp_ban_players",
            "can_toggle_services",
            "can_unban_profanities",
            "can_unflag_player",
            "can_upload_vip_list",
            "can_view_admin_groups",
            "can_view_admin_ids",
            "can_view_admins",
            "can_view_all_maps",
            "can_view_audit_logs_autocomplete",
            "can_view_audit_logs",
            "can_view_auto_broadcast_config",
            "can_view_auto_settings",
            "can_view_autobalance_enabled",
            "can_view_autobalance_threshold",
            "can_view_available_services",
            "can_view_broadcast_message",
            "can_view_camera_config",
            "can_view_connection_info",
            "can_view_current_map_sequence",
            "can_view_current_map",
            "can_view_date_scoreboard",
            "can_view_detailed_player_info",
            "can_view_discord_webhooks",
            "can_view_game_logs",
            "can_view_gamestate",
            "can_view_get_players",
            "can_view_get_status",
            "can_view_historical_logs",
            "can_view_idle_autokick_time",
            "can_view_ingame_admins",
            "can_view_map_rotation",
            "can_view_map_shuffle_enabled",
            "can_view_map_whitelist",
            "can_view_max_ping_autokick",
            "can_view_next_map",
            "can_view_online_admins",
            "can_view_online_console_admins",
            "can_view_other_crcon_servers",
            "can_view_perma_bans",
            "can_view_player_bans",
            "can_view_player_comments",
            "can_view_player_history",
            "can_view_player_info",
            "can_view_player_messages",
            "can_view_player_profile",
            "can_view_player_slots",
            "can_view_playerids",
            "can_view_players",
            "can_view_profanities",
            "can_view_queue_length",
            "can_view_real_vip_config",
            "can_view_recent_logs",
            "can_view_round_time_remaining",
            "can_view_server_name",
            "can_view_shared_standard_messages",
            "can_view_structured_logs",
            "can_view_team_objective_scores",
            "can_view_team_switch_cooldown",
            "can_view_detailed_players",
            "can_view_team_view",
            "can_view_temp_bans",
            "can_view_vip_count",
            "can_view_vip_ids",
            "can_view_vip_slots",
            "can_view_votekick_autotoggle_config",
            "can_view_votekick_enabled",
            "can_view_votekick_threshold",
            "can_view_votemap_config",
            "can_view_votemap_status",
            "can_view_welcome_message",
            "can_view_auto_mod_level_config",
            "can_change_auto_mod_level_config",
            "can_view_auto_mod_no_leader_config",
            "can_change_auto_mod_no_leader_config",
            "can_view_auto_mod_seeding_config",
            "can_change_auto_mod_seeding_config",
            "can_view_tk_ban_on_connect_config",
            "can_change_tk_ban_on_connect_config",
            "can_view_expired_vip_config",
            "can_change_expired_vip_config",
            "can_view_log_line_discord_webhook_config",
            "can_change_log_line_discord_webhook_config",
            "can_view_name_kick_config",
            "can_view_rcon_connection_settings_config",
            "can_change_rcon_connection_settings_config",
            "can_view_rcon_server_settings_config",
            "can_change_rcon_server_settings_config",
            "can_view_scorebot_config",
            "can_view_standard_broadcast_messages",
            "can_change_standard_broadcast_messages",
            "can_view_standard_punishment_messages",
            "can_change_standard_punishment_messages",
            "can_view_standard_welcome_messages",
            "can_change_standard_welcome_messages",
            "can_view_vac_game_bans_config",
            "can_change_vac_game_bans_config",
            "can_view_admin_pings_discord_webhooks_config",
            "can_change_admin_pings_discord_webhooks_config",
            "can_view_audit_discord_webhooks_config",
            "can_change_audit_discord_webhooks_config",
            "can_view_camera_discord_webhooks_config",
            "can_change_camera_discord_webhooks_config",
            "can_view_chat_discord_webhooks_config",
            "can_change_chat_discord_webhooks_config",
            "can_view_kills_discord_webhooks_config",
            "can_change_kills_discord_webhooks_config",
            "can_view_watchlist_discord_webhooks_config",
            "can_change_watchlist_discord_webhooks_config",
            "can_view_chat_commands_config",
            "can_change_chat_commands_config",
            "can_view_rcon_chat_commands_config",
            "can_change_rcon_chat_commands_config",
            "can_view_log_stream_config",
            "can_change_log_stream_config",
            "can_view_blacklists",
            "can_add_blacklist_records",
            "can_change_blacklist_records",
            "can_delete_blacklist_records",
            "can_create_blacklists",
            "can_change_blacklists",
            "can_delete_blacklists",
            "can_change_game_layout",
            "can_view_message_templates",
            "can_add_message_templates",
            "can_delete_message_templates",
            "can_edit_message_templates",
<<<<<<< HEAD
            "can_view_watch_killrate_config",
            "can_change_watch_killrate_config",
=======
            "can_view_webhook_queues",
            "can_change_webhook_queues",
>>>>>>> ddebad56
        ),
    ),
    (
        # Default moderator group, reduced permissions but full read access
        "moderator",
        (
            "can_add_player_comments",
            "can_add_player_watch",
            "can_flag_player",
            "can_kick_players",
            "can_message_players",
            "can_perma_ban_players",
            "can_punish_players",
            "can_remove_perma_bans",
            "can_remove_player_watch",
            "can_remove_temp_bans",
            "can_switch_players_immediately",
            "can_switch_players_on_death",
            "can_temp_ban_players",
            "can_unflag_player",
            "can_view_admin_groups",
            "can_view_admin_ids",
            "can_view_admins",
            "can_view_all_maps",
            "can_view_audit_logs_autocomplete",
            "can_view_audit_logs",
            "can_view_auto_broadcast_config",
            "can_view_auto_settings",
            "can_view_autobalance_enabled",
            "can_view_autobalance_threshold",
            "can_view_available_services",
            "can_view_broadcast_message",
            "can_view_camera_config",
            "can_view_connection_info",
            "can_view_current_map_sequence",
            "can_view_current_map",
            "can_view_date_scoreboard",
            "can_view_detailed_player_info",
            "can_view_discord_webhooks",
            "can_view_game_logs",
            "can_view_gamestate",
            "can_view_get_players",
            "can_view_get_status",
            "can_view_historical_logs",
            "can_view_idle_autokick_time",
            "can_view_ingame_admins",
            "can_view_map_rotation",
            "can_view_map_shuffle_enabled",
            "can_view_map_whitelist",
            "can_view_max_ping_autokick",
            "can_view_next_map",
            "can_view_online_admins",
            "can_view_online_console_admins",
            "can_view_other_crcon_servers",
            "can_view_perma_bans",
            "can_view_player_bans",
            "can_view_player_comments",
            "can_view_player_history",
            "can_view_player_info",
            "can_view_player_messages",
            "can_view_player_profile",
            "can_view_player_slots",
            "can_view_playerids",
            "can_view_players",
            "can_view_profanities",
            "can_view_queue_length",
            "can_view_real_vip_config",
            "can_view_recent_logs",
            "can_view_round_time_remaining",
            "can_view_server_name",
            "can_view_shared_standard_messages",
            "can_view_structured_logs",
            "can_view_team_objective_scores",
            "can_view_team_switch_cooldown",
            "can_view_detailed_players",
            "can_view_team_view",
            "can_view_temp_bans",
            "can_view_vip_count",
            "can_view_vip_ids",
            "can_view_vip_slots",
            "can_view_votekick_autotoggle_config",
            "can_view_votekick_enabled",
            "can_view_votekick_threshold",
            "can_view_votemap_config",
            "can_view_votemap_status",
            "can_view_welcome_message",
            "can_view_message_templates",
        ),
    ),
    (
        # Default read_only group, read access only
        "read_only",
        (
            "can_view_admin_groups",
            "can_view_admin_ids",
            "can_view_admins",
            "can_view_all_maps",
            "can_view_audit_logs_autocomplete",
            "can_view_audit_logs",
            "can_view_auto_broadcast_config",
            "can_view_auto_settings",
            "can_view_autobalance_enabled",
            "can_view_autobalance_threshold",
            "can_view_available_services",
            "can_view_broadcast_message",
            "can_view_camera_config",
            "can_view_connection_info",
            "can_view_current_map_sequence",
            "can_view_current_map",
            "can_view_date_scoreboard",
            "can_view_detailed_player_info",
            "can_view_discord_webhooks",
            "can_view_game_logs",
            "can_view_gamestate",
            "can_view_get_players",
            "can_view_get_status",
            "can_view_historical_logs",
            "can_view_idle_autokick_time",
            "can_view_ingame_admins",
            "can_view_map_rotation",
            "can_view_map_shuffle_enabled",
            "can_view_map_whitelist",
            "can_view_max_ping_autokick",
            "can_view_next_map",
            "can_view_online_admins",
            "can_view_online_console_admins",
            "can_view_other_crcon_servers",
            "can_view_perma_bans",
            "can_view_player_bans",
            "can_view_player_comments",
            "can_view_player_history",
            "can_view_player_info",
            "can_view_player_messages",
            "can_view_player_profile",
            "can_view_player_slots",
            "can_view_playerids",
            "can_view_players",
            "can_view_profanities",
            "can_view_queue_length",
            "can_view_real_vip_config",
            "can_view_recent_logs",
            "can_view_round_time_remaining",
            "can_view_server_name",
            "can_view_shared_standard_messages",
            "can_view_structured_logs",
            "can_view_team_objective_scores",
            "can_view_team_switch_cooldown",
            "can_view_detailed_players",
            "can_view_team_view",
            "can_view_temp_bans",
            "can_view_vip_count",
            "can_view_vip_ids",
            "can_view_vip_slots",
            "can_view_votekick_autotoggle_config",
            "can_view_votekick_enabled",
            "can_view_votekick_threshold",
            "can_view_votemap_config",
            "can_view_votemap_status",
            "can_view_welcome_message",
            "can_view_message_templates",
        ),
    ),
]


def create_default_groups(apps, schema_editor):
    Group = apps.get_model("auth.Group")
    Permission = apps.get_model("auth.Permission")
    ContentType = apps.get_model("contenttypes.ContentType")
    RconUser = apps.get_model(f"api.RconUser")

    # Have to manually ensure that permissions are created from the
    # prior migration or this migration will fail
    app_config = apps.get_app_config("api")
    app_config.models_module = True
    create_permissions(app_config=app_config)
    app_config.models_module = None

    content_type = ContentType.objects.get_for_model(RconUser)
    for group_name, permissions in GROUPS:
        try:
            group = Group.objects.get(name=group_name)
        except Group.DoesNotExist:
            group = Group.objects.create(name=group_name)

        for raw_permission in permissions:
            # Permissions are created in an earlier migration so they should exist
            # If they don't we want to fail now and fix it
            try:
                permission = Permission.objects.get(
                    content_type=content_type, codename=raw_permission
                )
            except:
                raise ValueError(raw_permission)
            group.permissions.add(permission)


class Migration(migrations.Migration):
    dependencies = [
        ("api", "0002_rconuser"),
    ]

    operations = [migrations.RunPython(create_default_groups)]<|MERGE_RESOLUTION|>--- conflicted
+++ resolved
@@ -198,13 +198,10 @@
             "can_add_message_templates",
             "can_delete_message_templates",
             "can_edit_message_templates",
-<<<<<<< HEAD
+            "can_view_webhook_queues",
+            "can_change_webhook_queues",
             "can_view_watch_killrate_config",
             "can_change_watch_killrate_config",
-=======
-            "can_view_webhook_queues",
-            "can_change_webhook_queues",
->>>>>>> ddebad56
         ),
     ),
     (
@@ -393,13 +390,10 @@
             "can_add_message_templates",
             "can_delete_message_templates",
             "can_edit_message_templates",
-<<<<<<< HEAD
+            "can_view_webhook_queues",
+            "can_change_webhook_queues",
             "can_view_watch_killrate_config",
             "can_change_watch_killrate_config",
-=======
-            "can_view_webhook_queues",
-            "can_change_webhook_queues",
->>>>>>> ddebad56
         ),
     ),
     (
