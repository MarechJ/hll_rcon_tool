FROM arm32v7/node:15-stretch

WORKDIR /code

RUN apt-get update -y && apt-get install -y nginx apache2-utils


RUN mkdir /pw

COPY rcongui/package.json package.json
COPY rcongui/package-lock.json package-lock.json

<<<<<<< HEAD
ENV GENERATE_SOURCEMAP false

RUN npm install
=======
RUN npm ci
>>>>>>> 0e6e8f02

ENV REACT_APP_API_URL /api/

COPY rcongui/src/ src/
COPY rcongui/public/ public/


COPY .git/ .git/
# Normal build
RUN npm run build

RUN mv /code/build /var/www/
# Public build
ENV REACT_APP_PUBLIC_BUILD on
RUN npm run build
RUN mkdir /var/www_public/
RUN mv /code/build /var/www_public/

RUN rm -rf src/
RUN rm -rf public/
RUN rm -rf node_modules/

COPY rcongui/nginx.conf /etc/nginx/sites-available/default
WORKDIR /var/www

VOLUME /certs
COPY rcongui/entrypoint.sh /code/entrypoint.sh
RUN chmod +x /code/entrypoint.sh

ENTRYPOINT [ "/code/entrypoint.sh" ]<|MERGE_RESOLUTION|>--- conflicted
+++ resolved
@@ -10,13 +10,11 @@
 COPY rcongui/package.json package.json
 COPY rcongui/package-lock.json package-lock.json
 
-<<<<<<< HEAD
+
 ENV GENERATE_SOURCEMAP false
 
-RUN npm install
-=======
 RUN npm ci
->>>>>>> 0e6e8f02
+
 
 ENV REACT_APP_API_URL /api/
 
