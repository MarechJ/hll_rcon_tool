--- conflicted
+++ resolved
@@ -107,10 +107,6 @@
     return (
         sess.query(PlayerSteamID).filter(PlayerSteamID.steam_id_64.in_(steam_ids)).all()
     )
-<<<<<<< HEAD
-=======
-
->>>>>>> 0a78691f
 
 
 def get_profiles(steam_ids, nb_sessions=1):
