import logging
import os
import re
from concurrent.futures import Future, ThreadPoolExecutor, as_completed
from datetime import datetime, timedelta
from functools import cached_property
from itertools import chain
from time import sleep
from typing import Any, Iterable, Literal, Optional, overload

from dateutil import parser

import rcon.steam_utils
from rcon.cache_utils import get_redis_client, invalidates, ttl_cache
from rcon.commands import SUCCESS, CommandFailedError, ServerCtl, VipId
from rcon.maps import UNKNOWN_MAP_NAME, Layer, is_server_loading_map, parse_layer
from rcon.models import PlayerID, PlayerVIP, enter_session
from rcon.player_history import (
    get_profiles,
    safe_save_player_action,
    save_player,
)
from rcon.settings import SERVER_INFO
from rcon.types import (
    AdminType,
    GameServerBanType,
    GameState,
    GetDetailedPlayer,
    GetDetailedPlayers,
    GetPlayersType,
    ParsedLogsType,
    ServerInfoType,
    SlotsType,
    StatusType,
    StructuredLogLineType,
    StructuredLogLineWithMetaData,
    VipIdType,
)
from rcon.user_config.rcon_connection_settings import RconConnectionSettingsUserConfig
from rcon.user_config.rcon_server_settings import RconServerSettingsUserConfig
from rcon.utils import (
    ALL_ROLES,
    ALL_ROLES_KEY_INDEX_MAP,
    INDEFINITE_VIP_DATE,
    default_player_info_dict,
    get_server_number,
    parse_raw_player_info,
    strtobool,
)

PLAYER_ID = "player_id"
NAME = "name"
ROLE = "role"

TEMP_BAN = "temp"
PERMA_BAN = "perma"

# The base level of actions that will always show up in the Live view
# actions filter from the call to `get_recent_logs`
LOG_ACTIONS = [
    "DISCONNECTED",
    "CHAT[Allies]",
    "CHAT[Axis]",
    "CHAT[Allies][Unit]",
    "KILL",
    "CONNECTED",
    "CHAT[Allies][Team]",
    "CHAT[Axis][Team]",
    "CHAT[Axis][Unit]",
    "CHAT",
    "VOTE COMPLETED",
    "VOTE STARTED",
    "VOTE",
    "TEAMSWITCH",
    "TK AUTO",
    "TK AUTO KICKED",
    "TK AUTO BANNED",
    "ADMIN",
    "ADMIN KICKED",
    "ADMIN BANNED",
    "MATCH",
    "MATCH START",
    "MATCH ENDED",
    "MESSAGE",
]
logger = logging.getLogger(__name__)


CTL: Optional["Rcon"] = None


def get_rcon(credentials: ServerInfoType | None = None):
    """Return a initialized Rcon connection to the game server

    This maintains a single initialized instance across a Python interpreter
    instance unless someone explicitly chooses to use multiple instances.
    This also doesn't automatically attempt to connect to the game server on
    module import.

    Args:
        credentials: A dict of the game server IP, RCON port and RCON password
    """
    global CTL

    if credentials is None:
        credentials = SERVER_INFO

    if CTL is None:
        CTL = Rcon(credentials)
    return CTL


class Rcon(ServerCtl):
    settings = (
        ("team_switch_cooldown", int),
        ("autobalance_threshold", int),
        ("idle_autokick_time", int),
        ("max_ping_autokick", int),
        ("queue_length", int),
        ("vip_slots_num", int),
        ("autobalance_enabled", bool),
        ("votekick_enabled", bool),
        ("votekick_thresholds", str),
    )
    MAX_SERV_NAME_LEN = 1024  # I totally made up that number. Unable to test
    slots_regexp = re.compile(r"^\d{1,3}/\d{2,3}$")
    map_regexp = re.compile(r"^(\w+_?)+$")
    chat_regexp = re.compile(r"CHAT\[(Team|Unit)\]\[(.*)\((Allies|Axis)/(.*)\)\]: (.*)")
    player_info_pattern = r"(.*)\(((Allies)|(Axis))/(\d+)\)"
    player_info_regexp = re.compile(r"(.*)\(((Allies)|(Axis))/(\d+)\)")
    log_time_regexp = re.compile(r".*\((\d+)\).*")
    connect_disconnect_pattern = re.compile(r"(.+) \((.*)\)")
    kill_teamkill_pattern = re.compile(
        r"(.*)\((?:Allies|Axis)\/(.*)\) -> (.*)\((?:Allies|Axis)\/(.*)\) with (.*)"
    )
    camera_pattern = re.compile(r"\[(.*) \((.*)\)\] (.*)")
    teamswitch_pattern = re.compile(r"TEAMSWITCH\s(.*)\s\((.*\s>\s.*)\)")
    kick_ban_pattern = re.compile(
        r"(KICK|BAN): \[(.*)\] (.*\[(KICKED|BANNED|PERMANENTLY|YOU|Host|Anti-Cheat|[^\]]*)[^\]]*)(?:\])*"
    )
    vote_pattern = re.compile(
        r"VOTESYS: Player \[(.*)\] voted \[.*\] for VoteID\[\d+\]"
    )
    vote_started_pattern = re.compile(
        r"VOTESYS: Player \[(.*)\] Started a vote of type \(.*\) against \[(.*)\]. VoteID: \[\d+\]"
    )
    vote_complete_pattern = re.compile(r"VOTESYS: Vote \[\d+\] completed. Result: (.*)")
    vote_expired_pattern = re.compile(r"VOTESYS: Vote \[\d+\] (expired|prematurely)")
    vote_passed_pattern = re.compile(r"VOTESYS: (Vote Kick \{(.*)\} .*\[(.*)\])")
    # Need the DOTALL flag to allow `.` to capture newlines in multi line messages
    message_pattern = re.compile(
        r"MESSAGE: player \[(.+)\((.*)\)\], content \[(.+)\]", re.DOTALL
    )

    def __init__(self, *args, pool_size: bool | None = None, **kwargs):
        config = RconConnectionSettingsUserConfig.load_from_db()
        super().__init__(
            *args, **kwargs, max_open=config.max_open, max_idle=config.max_idle
        )
        if pool_size is not None:
            self.pool_size = pool_size
        else:
            self.pool_size = config.thread_pool_size

        self._current_map = parse_layer(UNKNOWN_MAP_NAME)
        self._next_map = parse_layer(UNKNOWN_MAP_NAME)

    @property
    def current_map(self) -> Layer:
        """Store the last valid map we've seen, game server reports Untitled_ maps when loading"""
        return self._current_map

    @current_map.setter
    def current_map(self, map_name: str):
        if not is_server_loading_map(map_name):
            self._current_map = parse_layer(map_name)

    @property
    def next_map(self) -> Layer:
        """Store the next map as reported by the `gamestate` command"""
        return self._next_map

    @next_map.setter
    def next_map(self, map_name: str):
        self._next_map = parse_layer(map_name)

    @cached_property
    def thread_pool(self):
        return ThreadPoolExecutor(self.pool_size)

    def run_in_pool(self, function_name: str, *args, **kwargs):
        return self.thread_pool.submit(getattr(self, function_name), *args, **kwargs)

    @ttl_cache(ttl=5)
    def get_players(self) -> list[GetPlayersType]:
        player_ids = {
            player_id: {NAME: name, PLAYER_ID: player_id}
            for name, player_id in self.get_playerids()
        }
        # can't pickle dict keys object
        steam_profiles = rcon.steam_utils.get_steam_profiles_mult_players(
            steam_id_64s=[k for k in player_ids.keys()]
        )

        vip_player_ids = set(v[PLAYER_ID] for v in super().get_vip_ids())
        profiles = {
            p[PLAYER_ID]: p
            for p in get_profiles([player_id for player_id in player_ids.keys()])
        }

        players: dict[str, GetPlayersType] = {}
        for player_id in player_ids.keys():
            profile = steam_profiles.get(player_id)
            players[player_id] = {
                NAME: player_ids[player_id]["name"],
                PLAYER_ID: player_id,
                "country": profile.get("country") if profile else None,
                "steam_bans": profile.get("bans") if profile else None,
                "profile": profiles.get(player_id),
                "is_vip": player_id in vip_player_ids,
            }

        return [p for p in players.values()]

    def get_detailed_players(self) -> GetDetailedPlayers:
        players = self.get_players()
        fail_count = 0
        players_by_id: dict[str, GetDetailedPlayer] = {}

        futures: dict[Future[Any], GetDetailedPlayer] = {
            self.run_in_pool("get_detailed_player_info", player[NAME]): player
            for _, player in enumerate(players)
        }  # type: ignore

        for future in as_completed(futures):
            try:
                player_data: GetDetailedPlayer = future.result()
            except Exception:
                logger.error("Failed to get info for %s", futures[future][PLAYER_ID])
                fail_count += 1
                player_data = default_player_info_dict(futures[future][NAME])
            player = futures[future]
            player.update(player_data)
            players_by_id[player[PLAYER_ID]] = player

        return {
            "players": players_by_id,
            "fail_count": fail_count,
        }

    @ttl_cache(ttl=2, cache_falsy=False)
    def get_team_view(self):
        teams = {}
        detailed_players = self.get_detailed_players()
        players_by_id = detailed_players["players"]
        fail_count = detailed_players["fail_count"]

        logger.debug("Getting DB profiles")
        steam_profiles = {
            profile[PLAYER_ID]: profile
            for profile in get_profiles(list(players_by_id.keys()))
        }

        logger.debug("Getting VIP list")
        try:
            vips = set(v[PLAYER_ID] for v in super().get_vip_ids())
        except Exception:
            logger.exception("Failed to get VIPs")
            vips = set()

        for player in players_by_id.values():
            player_id = player[PLAYER_ID]
            profile = steam_profiles.get(player.get(PLAYER_ID), {}) or {}
            player["profile"] = profile
            player["is_vip"] = player_id in vips

            teams.setdefault(player.get("team"), {}).setdefault(
                player.get("unit_name"), {}
            ).setdefault("players", []).append(player)

        for team, squads in teams.items():
            if team is None:
                continue
            for squad_name, squad in squads.items():
                squad["players"] = sorted(
                    squad["players"],
                    key=lambda player: (
                        ALL_ROLES_KEY_INDEX_MAP.get(player.get("role"), len(ALL_ROLES)),
                        player.get(PLAYER_ID),
                    ),
                )
                squad["type"] = self._guess_squad_type(squad)
                squad["has_leader"] = self._has_leader(squad)

                try:
                    squad["combat"] = sum(p["combat"] for p in squad["players"])
                    squad["offense"] = sum(p["offense"] for p in squad["players"])
                    squad["defense"] = sum(p["defense"] for p in squad["players"])
                    squad["support"] = sum(p["support"] for p in squad["players"])
                    squad["kills"] = sum(p["kills"] for p in squad["players"])
                    squad["deaths"] = sum(p["deaths"] for p in squad["players"])
                except Exception as e:
                    logger.exception(e)

        game = {}
        for team, squads in teams.items():
            if team is None:
                continue
            commander = [
                squad for _, squad in squads.items() if squad["type"] == "commander"
            ]
            if not commander:
                commander = None
            else:
                commander = (
                    commander[0]["players"][0] if commander[0].get("players") else None
                )

            game[team] = {
                "squads": {
                    squad_name: squad
                    for squad_name, squad in squads.items()
                    if squad["type"] != "commander"
                },
                "commander": commander,
                "combat": sum(s["combat"] for s in squads.values()),
                "offense": sum(s["offense"] for s in squads.values()),
                "defense": sum(s["defense"] for s in squads.values()),
                "support": sum(s["support"] for s in squads.values()),
                "kills": sum(s["kills"] for s in squads.values()),
                "deaths": sum(s["deaths"] for s in squads.values()),
                "count": sum(len(s["players"]) for s in squads.values()),
            }

        return dict(fail_count=fail_count, **game)

    @ttl_cache(ttl=1)
    def get_structured_logs(
        self,
        since_min_ago: int,
        filter_action: str | None = None,
        filter_player: str | None = None,
    ) -> ParsedLogsType:
        raw = super().get_logs(since_min_ago)
        return self.parse_logs(raw, filter_action, filter_player)

    def get_admin_groups(self) -> list[str]:
        # Defined here to avoid circular imports with commands.py
        return super().get_admin_groups()

    def get_logs(
        self, since_min_ago: str | int, filter_: str = "", by: str = ""
    ) -> str:
        """Returns raw text logs from the game server with no parsing performed

        You most likely want to use a different method/endpoint to get parsed logs.
        """

        # by is included as it's passed in as part of the API exposure
        # Defined here to avoid circular imports with commands.py
        return super().get_logs(since_min_ago=since_min_ago, filter_=filter_)

<<<<<<< HEAD
    @overload
    def get_playerids(self, as_dict: Literal[False] = False) -> list[tuple[str, str]]: ...
    @overload
    def get_playerids(self, as_dict: Literal[True] = False) -> dict[str, str]: ...

    def get_playerids(self, as_dict=False) -> dict[str, str] | list[tuple[str, str]]:
=======
    def get_playerids(
        self, as_dict: bool = False
    ) -> PlayerIdsType | list[tuple[str, str]]:
        as_dict = strtobool(as_dict)
>>>>>>> e7d93cde
        raw_list = super().get_playerids()

        player_list: list[tuple[str, str]] = []
        player_dict: dict[str, str] = {}
        for playerinfo in raw_list:
            # playerinfo='some_dude : 76561199400000000
            name, player_id = playerinfo.rsplit(":", 1)
            name = name[:-1]
            player_id = player_id[1:]
            player_dict[name] = player_id
            player_list.append((name, player_id))

        return player_dict if as_dict else player_list

    def get_vips_count(self) -> int:
        players = self.get_playerids()

        vips = {v[PLAYER_ID] for v in self.get_vip_ids()}
        vip_count = 0
        for _, player_id in players:
            if player_id in vips:
                vip_count += 1

        return vip_count

    def _guess_squad_type(
        self, squad
    ) -> Literal["armor", "recon", "commander", "infantry"]:
        for player in squad.get("players", []):
            if player.get("role") in ["tankcommander", "crewman"]:
                return "armor"
            if player.get("role") in ["spotter", "sniper"]:
                return "recon"
            if player.get("role") in ["armycommander"]:
                return "commander"

        return "infantry"

    def _has_leader(self, squad) -> bool:
        for players in squad.get("players", []):
            if players.get("role") in ["tankcommander", "officer", "spotter"]:
                return True
        return False

    @ttl_cache(ttl=60 * 60 * 24, cache_falsy=False)
    def get_player_info(self, player_name: str, can_fail=False):
        try:
            try:
                raw = super().get_player_info(player_name, can_fail=can_fail)
                name, player_id, *rest = raw.split("\n")
            except (CommandFailedError, Exception):
                sleep(2)
                name = player_name
                player_id_lookup = self.get_playerids(as_dict=True)
                player_id = player_id_lookup.get(name)
            if not player_id:
                return {}

            profile = rcon.steam_utils.get_steam_profile(steam_id_64=player_id)

        except (CommandFailedError, ValueError):
            # Making that debug instead of exception as it's way to spammy
            logger.exception("Can't get player info for %s", player_name)
            # logger.exception("Can't get player info for %s", player)
            return {}
        name = name.split(": ", 1)[-1]
        player_id = player_id.split(": ", 1)[-1]
        if name != player_name:
            logger.error(
                "get_player_info('%s') returned for a different name: %s %s",
                player_name,
                name,
                player_id,
            )
            return {}
        return {
            NAME: name,
            PLAYER_ID: player_id,
            "country": profile.get("country") if profile else None,
            "steam_bans": profile.get("bans") if profile else None,
        }

    @ttl_cache(ttl=2, cache_falsy=False)
    def get_detailed_player_info(self, player_name: str) -> GetDetailedPlayer:
        raw = super().get_player_info(player_name)
        if not raw:
            raise CommandFailedError("Got bad data")

        """
        Name: T17 Scott
        steamID64: 01234567890123456
        Team: Allies            # "None" when not in team
        Role: Officer
        Unit: 0 - Able          # Absent when not in unit
        Loadout: NCO            # Absent when not in team
        Kills: 0 - Deaths: 0
        Score: C 50, O 0, D 40, S 10
        Level: 34

        """

        return parse_raw_player_info(raw, player_name)

    @ttl_cache(ttl=60 * 10)
    def get_admin_ids(self) -> list[AdminType]:
        res = super().get_admin_ids()
        admins: list[AdminType] = []
        for item in res:
            player_id, role, name = item.split(" ", 2)
            admins.append({PLAYER_ID: player_id, NAME: name[1:-1], ROLE: role})
        return admins

    def add_admin(self, player_id, role, description) -> bool:
        with invalidates(Rcon.get_admin_ids):
            return super().add_admin(player_id, role, description)

    def remove_admin(self, player_id) -> bool:
        with invalidates(Rcon.get_admin_ids):
            return super().remove_admin(player_id)

    @ttl_cache(ttl=60)
    def get_perma_bans(self) -> list[GameServerBanType]:
        bans: list[GameServerBanType] = []
        for raw_ban in super().get_perma_bans():
            try:
                ban = self._struct_ban(ban=raw_ban, type_=PERMA_BAN)
                bans.append(ban)
            except ValueError:
                logger.exception("Invalid perma ban line: %s", raw_ban)

        return bans

    @ttl_cache(ttl=60)
    def get_temp_bans(self) -> list[GameServerBanType]:
        bans: list[GameServerBanType] = []
        for raw_ban in super().get_temp_bans():
            try:
                ban = self._struct_ban(ban=raw_ban, type_=TEMP_BAN)
                bans.append(ban)
            except ValueError:
                logger.exception("Invalid temp ban line: %s", raw_ban)

        return bans

    def _struct_ban(self, ban, type_) -> GameServerBanType:
        # Avoid errors on empty temp bans
        if ban == "":
            return {
                "type": type_,
                "name": None,
                PLAYER_ID: None,
                "timestamp": None,
                "ban_time": None,
                "reason": None,
                "by": None,
                "raw": ban,
            }

        # name, time = ban.split(', banned on ')
        # '76561197984877751 : nickname "Dr.WeeD" banned for 2 hours on 2020.12.03-12.40.08 for "None" by admin "test"'
        player_id, rest = ban.split(" :", 1)
        name = None
        reason = None
        by = None
        date = None

        if "nickname" in rest:
            name = rest.split('" banned', 1)[0]
            name = name.split(' nickname "', 1)[-1]

        groups = re.match(r".*(\d{4}\.\d{2}\.\d{2}-\d{2}\.\d{2}.\d{2}) (.*)", ban)
        if groups and groups.groups():
            date = groups.group(1)
            try:
                reason = groups.group(2)
            except:
                logger.error("Unable to extract reason from ban")
        by = ban.split(" by admin ", -1)[-1]

        return {
            "type": type_,
            "name": name,
            PLAYER_ID: player_id,
            # TODO FIX
            "timestamp": None,
            "ban_time": date,
            "reason": reason,
            "by": by.replace('"', ""),
            "raw": ban,
        }

    def get_bans(self) -> list[GameServerBanType]:
        try:
            return self.get_temp_bans() + self.get_perma_bans()
        except Exception:
            self.get_temp_bans.cache_clear()
            self.get_perma_bans.cache_clear()
            raise

    def get_ban(self, player_id: str) -> list[GameServerBanType]:
        """
        get all bans from player_id
        @param player_id: steam_id_64 or windows store ID of a user
        @return: a array of bans
        """
        bans = self.get_bans()
        return list(filter(lambda x: x.get(PLAYER_ID) == player_id, bans))

    @ttl_cache(ttl=60 * 5)
    def get_vip_ids(self) -> list[VipIdType]:
        res: list[VipId] = super().get_vip_ids()
        player_dicts = []

        vip_expirations: dict[str, datetime]
        with enter_session() as session:
            server_number = get_server_number()

            players: list[PlayerVIP] = (
                session.query(PlayerVIP)
                .filter(PlayerVIP.server_number == server_number)
                .all()
            )
            vip_expirations = {
                player.player.player_id: player.expiration for player in players
            }

        for item in res:
            player: VipIdType = {
                PLAYER_ID: item[PLAYER_ID],
                NAME: item["name"],
                "vip_expiration": None,
            }
            player["vip_expiration"] = vip_expirations.get(item[PLAYER_ID], None)
            player_dicts.append(player)

        return sorted(player_dicts, key=lambda d: d[NAME])

    def remove_vip(self, player_id) -> bool:
        """Removes VIP status on the game server and removes their PlayerVIP record."""

        # Remove VIP before anything else in case we have errors
        with invalidates(Rcon.get_vip_ids):
            result = super().remove_vip(player_id)

        server_number = get_server_number()
        with enter_session() as session:
            player: PlayerID | None = (
                session.query(PlayerID)
                .filter(PlayerID.player_id == player_id)
                .one_or_none()
            )
            if player and player.vip:
                logger.info(
                    f"Removed VIP from {player_id} expired: {player.vip.expiration}"
                )
                # TODO: This is an incredibly dumb fix because I can't get
                # the changes to persist otherwise
                vip_record: PlayerVIP | None = (
                    session.query(PlayerVIP)
                    .filter(
                        PlayerVIP.player_id_id == player.id,
                        PlayerVIP.server_number == server_number,
                    )
                    .one_or_none()
                )
                session.delete(vip_record)
            elif player and not player.vip:
                logger.warning(f"{player_id} has no PlayerVIP record")
            else:
                # This is okay since you can give VIP to someone who has never been on a game server
                # or that your instance of CRCON hasn't seen before, but you might want to prune these
                logger.warning(f"{player_id} has no PlayerSteamID record")

        return result

    def add_vip(
        self, player_id: str, description: str, expiration: str | None = None
    ) -> str:
        """Adds VIP status on the game server and adds or updates their PlayerVIP record."""
        with invalidates(Rcon.get_vip_ids):
            # Add VIP before anything else in case we have errors
            result = super().add_vip(player_id, description)

        expiration = expiration or ""
        # postgres and Python have different max date limits
        # https://docs.python.org/3.8/library/datetime.html#datetime.MAXYEAR
        # https://www.postgresql.org/docs/12/datatype-datetime.html

        server_number = get_server_number()
        # If we're unable to parse the date, treat them as indefinite VIPs
        expiration_date: str | datetime
        try:
            expiration_date = parser.parse(expiration)
        except (parser.ParserError, OverflowError):
            logger.warning(
                f"Unable to parse {expiration=} for {description=} {player_id=}"
            )
            # For our purposes (human lifespans) we can use 200 years in the future as
            # the equivalent of indefinite VIP access
            expiration_date = INDEFINITE_VIP_DATE

        # Find a player and update their expiration date if it exists or create a new record if not
        with enter_session() as session:
            player: PlayerID | None = (
                session.query(PlayerID)
                .filter(PlayerID.player_id == player_id)
                .one_or_none()
            )
            if player is None:
                # If a player has never been on the server before and their record is
                # being created from a VIP list upload, their alias will be saved with
                # whatever name is in the upload file which may have metadata in it since
                # people use the free form name field in VIP uploads to store stuff
                save_player(player_name=description, player_id=player_id)
                # Can't use a return value from save_player or it's not bound
                # to the session https://docs.sqlalchemy.org/en/20/errors.html#error-bhk3
                player = (
                    session.query(PlayerID)
                    .filter(PlayerID.player_id == player_id)
                    .one()
                )

            vip_record: PlayerVIP | None = (
                session.query(PlayerVIP)
                .filter(
                    PlayerVIP.server_number == server_number,
                    PlayerVIP.player_id_id == player.id,
                )
                .one_or_none()
            )

            if vip_record is None:
                vip_record = PlayerVIP(
                    expiration=expiration_date,
                    player_id_id=player.id,
                    server_number=server_number,
                )
                logger.info(
                    f"Added new PlayerVIP record {player.player_id=} {expiration_date=}"
                )
                session.add(vip_record)
            else:
                previous_expiration = vip_record.expiration.isoformat()
                vip_record.expiration = expiration_date
                logger.info(
                    f"Modified PlayerVIP record {player.player_id=} {vip_record.expiration} {previous_expiration=}"
                )

        return result

    def remove_all_vips(self) -> bool:
        vips = self.get_vip_ids()
        for vip in vips:
            try:
                self.remove_vip(vip[PLAYER_ID])
            except (CommandFailedError, ValueError):
                raise

        return True

    def message_player(
        self,
        player_name=None,
        player_id=None,
        message: str = "",
        by: str = "",
        save_message: bool = False,
    ) -> str:
        res = super().message_player(player_name, player_id, message)
        if save_message:
            safe_save_player_action(
                rcon=self,
                player_name=player_name,
                action_type="MESSAGE",
                reason=message,
                by=by,
                player_id=player_id,
            )
        return res

    def get_gamestate(self) -> GameState:
        """
        Returns player counts, team scores, remaining match time and current/next map

        Players: Allied: 0 - Axis: 1
        Score: Allied: 2 - Axis: 2
        Remaining Time: 0:11:51
        Map: foy_warfare
        Next Map: stmariedumont_warfare"""
        with invalidates(
            Rcon.team_sizes,
            Rcon.get_team_objective_scores,
            Rcon.get_round_time_remaining,
        ):
            (
                raw_team_size,
                raw_score,
                raw_time_remaining,
                raw_current_map,
                raw_next_map,
            ) = super().get_gamestate()

        num_allied_players: int = None  # type: ignore
        num_axis_players: int = None  # type: ignore
        allied_score: int = None  # type: ignore
        axis_score: int = None  # type: ignore
        hours: int = None  # type: ignore
        mins: int = None  # type: ignore
        secs: int = None  # type: ignore

        if match := re.match(r"Players: Allied: (\d+) - Axis: (\d+)", raw_team_size):
            num_allied_players, num_axis_players = match.groups()  # type: ignore

        if match := re.match(r"Score: Allied: (\d+) - Axis: (\d+)", raw_score):
            allied_score, axis_score = match.groups()  # type: ignore

        if match := re.match(
            r"Remaining Time: (\d):(\d{2}):(\d{2})", raw_time_remaining
        ):
            hours, mins, secs = match.groups()  # type: ignore

        if not all(
            [
                num_allied_players,
                num_axis_players,
                allied_score,
                axis_score,
                hours,
                mins,
                secs,
            ]
        ):
            raise ValueError("Game server returned junk for get_gamestate")

        raw_time_remaining = raw_time_remaining.split("Remaining Time: ")[1]
        # Handle Untitled_ style map names when maps are loading
        self.current_map = raw_current_map.split(": ")[1]
        self.next_map = raw_next_map.split(": ")[1]

        time_remaining = timedelta(
            hours=float(hours), minutes=float(mins), seconds=float(secs)
        )

        return {
            "num_allied_players": int(num_allied_players),
            "num_axis_players": int(num_axis_players),
            "allied_score": int(allied_score),
            "axis_score": int(axis_score),
            "raw_time_remaining": raw_time_remaining,
            "time_remaining": time_remaining,
            "current_map": self.current_map.model_dump(),
            "next_map": self.next_map.model_dump(),
        }

    @ttl_cache(ttl=2, cache_falsy=False)
    def team_sizes(self) -> tuple[int, int]:
        """Returns the number of allied/axis players respectively"""
        result = self.get_gamestate()

        return result["num_allied_players"], result["num_axis_players"]

    @ttl_cache(ttl=2, cache_falsy=False)
    def get_team_objective_scores(self) -> tuple[int, int]:
        """Returns the number of objectives held by the allied/axis team respectively"""
        result = self.get_gamestate()

        return result["allied_score"], result["axis_score"]

    @ttl_cache(ttl=2, cache_falsy=False)
    def get_round_time_remaining(self) -> float:
        """Returns the amount of time left in the round as seconds"""
        result = self.get_gamestate()
        return result["time_remaining"].total_seconds()

    @ttl_cache(ttl=60)
    def get_next_map(self) -> Layer:
        """Return the next map in the rotation as determined by the gameserver through the gamestate command"""
        # On initialization this is set to UNKNOWN_MAP_NAME and isn't updated until the first time
        # get_gamestate is called, so refresh it to make sure it is always correct
        # especially because the next map can change due to map rotation changes
        self.get_gamestate()

        return self.next_map

    def set_map(self, map_name: str) -> None:
        with invalidates(Rcon.get_map, Rcon.get_next_map):
            try:
                res = super().set_map(map_name)
                if res != SUCCESS:
                    raise CommandFailedError(res)
            except CommandFailedError:
                maps = [map_.id for map_ in self.get_map_rotation()]
                self.add_map_to_rotation(
                    map_name, maps[len(maps) - 1], maps.count(maps[len(maps) - 1])
                )
                if res := super().set_map(map_name) != SUCCESS:
                    raise CommandFailedError(res)

    @ttl_cache(ttl=10)
    def get_map(self) -> Layer:
        current_map = super().get_map()
        if not self.map_regexp.match(current_map):
            raise CommandFailedError("Server returned wrong data")

        self.current_map = current_map

        return self.current_map

    @ttl_cache(ttl=60 * 5)
    def get_current_map_sequence(self) -> list[str]:
        return super().get_current_map_sequence()

    @ttl_cache(ttl=60 * 10)
    def get_map_shuffle_enabled(self) -> bool:
        return super().get_map_shuffle_enabled()

    def set_map_shuffle_enabled(self, enabled: bool) -> None:
        with invalidates(
            Rcon.get_current_map_sequence,
            Rcon.get_map_shuffle_enabled,
            Rcon.get_next_map,
        ):
            return super().set_map_shuffle_enabled(enabled)

    @ttl_cache(ttl=60 * 30)
    def get_name(self) -> str:
        name = super().get_name()
        if len(name) > self.MAX_SERV_NAME_LEN:
            raise CommandFailedError("Server returned wrong data")
        return name

    @ttl_cache(ttl=60 * 10)
    def get_team_switch_cooldown(self) -> int:
        return int(super().get_team_switch_cooldown())

    def set_team_switch_cooldown(self, minutes: int) -> bool:
        with invalidates(Rcon.get_team_switch_cooldown):
            return super().set_team_switch_cooldown(minutes)

    @ttl_cache(ttl=60 * 10)
    def get_autobalance_threshold(self) -> int:
        return int(super().get_autobalance_threshold())

    def set_autobalance_threshold(self, max_diff: int) -> bool:
        with invalidates(Rcon.get_autobalance_threshold):
            return super().set_autobalance_threshold(max_diff)

    @ttl_cache(ttl=60 * 10)
    def get_idle_autokick_time(self) -> int:
        return int(super().get_idle_autokick_time())

    def set_idle_autokick_time(self, minutes) -> bool:
        with invalidates(Rcon.get_idle_autokick_time):
            return super().set_idle_autokick_time(minutes)

    @ttl_cache(ttl=60 * 10)
    def get_max_ping_autokick(self) -> int:
        return int(super().get_max_ping_autokick())

    def set_max_ping_autokick(self, max_ms) -> bool:
        with invalidates(Rcon.get_max_ping_autokick):
            return super().set_max_ping_autokick(max_ms)

    @ttl_cache(ttl=60 * 10)
    def get_queue_length(self) -> int:
        return int(super().get_queue_length())

    def set_queue_length(self, value: int) -> bool:
        with invalidates(Rcon.get_queue_length):
            return super().set_queue_length(value)

    @ttl_cache(ttl=60 * 10)
    def get_vip_slots_num(self) -> int:
        return int(super().get_vip_slots_num())

    def set_vip_slots_num(self, value: int) -> bool:
        with invalidates(Rcon.get_vip_slots_num):
            return super().set_vip_slots_num(value)

    def get_welcome_message(self):
        red = get_redis_client()
        msg: bytes = red.get("WELCOME_MESSAGE")  # type: ignore
        if msg:
            return msg.decode()

        # JSON can't serialize bytes and the welcome messgae
        # can be set to an empty string
        if msg == b"":
            msg = None

        return msg

    def set_welcome_message(self, message: str) -> str:
        """Set the in game welcome (rules) message and return the previous message if set"""
        from rcon.broadcast import format_message

        try:
            formatted = format_message(self, message)
        except Exception:
            logger.exception("Unable to format message")
            formatted = message

        prev: bytes | None = None
        try:
            red = get_redis_client()
            prev = red.set("WELCOME_MESSAGE", message, get=True)  # type: ignore
        except Exception:
            logger.exception("Can't save message in redis: %s", message)

        super().set_welcome_message(formatted)
        return prev.decode() if prev else ""

    def get_broadcast_message(self) -> str | bytes | None:
        """Returns the current broadcast message if the cache is set

        There is no RCON command to get the current broadcast message so it can only
        be retrieved if it was set by CRCON and the cache has not expired
        """
        red = get_redis_client()
        msg: bytes = red.get("BROADCAST_MESSAGE")  # type: ignore
        if isinstance(msg, (str, bytes)):
            return msg.decode()
        return msg

    def set_broadcast(self, message: str) -> str:
        """Set the in game broadcast message and return the previous message if set"""
        from rcon.broadcast import format_message

        try:
            formatted = format_message(self, message)
        except Exception:
            logger.exception("Unable to format message")
            formatted = message

        prev: bytes | None = None
        try:
            red = get_redis_client()
            prev = red.set("BROADCAST_MESSAGE", message, get=True)  # type: ignore
            red.expire("BROADCAST_MESSAGE", 60 * 30)
        except Exception:
            logger.exception("Can't save message in redis: %s", message)

        super().set_broadcast(formatted)
        return prev.decode() if prev else ""

    @ttl_cache(ttl=5)
    def get_slots(self) -> SlotsType:
        """Return the current number of connected players and max players allowed"""
        res = super().get_slots()
        if not self.slots_regexp.match(res):
            raise CommandFailedError("Server returned crap")

        current_players, max_players = tuple(map(int, res.split("/", maxsplit=1)))
        return {"current_players": current_players, "max_players": max_players}

    @ttl_cache(ttl=5, cache_falsy=False)
    def get_status(self) -> StatusType:
        config = RconServerSettingsUserConfig.load_from_db()
        slots = self.get_slots()
        current_players = slots["current_players"]
        max_players = slots["max_players"]
        return {
            "name": self.get_name(),
            "map": self.current_map.model_dump(),
            "current_players": current_players,
            "max_players": max_players,
            "short_name": config.short_name,
            "server_number": int(get_server_number()),
        }

    @ttl_cache(ttl=60 * 60 * 24)
    def get_maps(self) -> list[Layer]:
        return [parse_layer(m) for m in super().get_maps()]

    # TODO: fix typing
    def get_server_settings(self):
        settings = {}
        for name, type_ in self.settings:
            try:
                settings[name] = type_(getattr(self, f"get_{name}")())
            except:
                logger.exception("Failed to retrieve settings %s", name)
                raise
        return settings

    @staticmethod
    def _extract_time(raw_timestamp: str) -> datetime:
        """Parse a unix timestamp to a UTC Python datetime"""
        try:
            return datetime.utcfromtimestamp(int(raw_timestamp))
        except (ValueError, TypeError) as e:
            raise ValueError(f"Time {raw_timestamp} is not a valid integer") from e

    @ttl_cache(ttl=60 * 10)
    def get_profanities(self) -> list[str]:
        return super().get_profanities()

    @ttl_cache(ttl=60 * 10)
    def get_autobalance_enabled(self) -> bool:
        return super().get_autobalance_enabled() == "on"

    @ttl_cache(ttl=60 * 10)
    def get_votekick_enabled(self) -> bool:
        return super().get_votekick_enabled() == "on"

    @ttl_cache(ttl=60 * 10)
    def get_votekick_thresholds(self) -> list[tuple[int, int]]:
        res = super().get_votekick_thresholds()

        if res == "":
            return []

        pairs = res.split(",")
        return [(int(pair[0]), int(pair[1])) for pair in zip(pairs[0::2], pairs[1::2])]

    def set_autobalance_enabled(self, value: bool) -> bool:
        with invalidates(self.get_autobalance_enabled):
            return super().set_autobalance_enabled("on" if value else "off")

    def set_votekick_enabled(self, value: bool) -> bool:
        with invalidates(self.get_votekick_enabled):
            return super().set_votekick_enabled("on" if value else "off")

    def set_votekick_thresholds(
        self, threshold_pairs: list[tuple[int, int]]
    ) -> str | bool:
        with invalidates(self.get_votekick_thresholds):
            flattened = [str(val) for val in chain.from_iterable(threshold_pairs)]
            res = super().set_votekick_thresholds(",".join(flattened))
            if res != SUCCESS:
                logger.error("Unable to set votekick threshold: %s", res)
                raise CommandFailedError(res)
            else:
                return res == SUCCESS

    def reset_votekick_thresholds(self) -> bool:
        with invalidates(self.get_votekick_thresholds):
            return super().reset_votekick_thresholds()

    def set_profanities(self, profanities: list[str]) -> list[str]:
        current = self.get_profanities()
        with invalidates(self.get_profanities):
            removed = set(current) - set(profanities)
            added = set(profanities) - set(current)
            if removed:
                self.unban_profanities(list(removed))
            if added:
                self.ban_profanities(list(added))

        return profanities

    def unban_profanities(self, profanities: list[str]) -> bool:
        if not isinstance(profanities, list):
            profanities = [profanities]
        with invalidates(self.get_profanities):
            return super().unban_profanities(",".join(profanities))

    def ban_profanities(self, profanities: list[str]) -> bool:
        if not isinstance(profanities, list):
            profanities = [profanities]
        with invalidates(self.get_profanities):
            return super().ban_profanities(",".join(profanities))

    def punish(self, player_name: str, reason: str, by: str) -> bool:
        res = super().punish(player_name, reason)
        safe_save_player_action(
            rcon=self,
            player_name=player_name,
            action_type="PUNISH",
            reason=reason,
            by=by,
        )
        return res

    def switch_player_now(self, player_name: str) -> bool:
        return super().switch_player_now(player_name)

    def switch_player_on_death(self, player_name, by) -> bool:
        return super().switch_player_on_death(player_name)

    def kick(self, player_name, reason, by, player_id: str | None = None) -> bool:
        with invalidates(Rcon.get_players):
            res = super().kick(player_name, reason)

        safe_save_player_action(
            rcon=self,
            player_name=player_name,
            action_type="KICK",
            reason=reason,
            by=by,
            player_id=player_id,
        )
        return res

    def temp_ban(
        self,
        player_name: str | None = None,
        player_id: str | None = None,
        duration_hours: int = 2,
        reason: str = "",
        by: str = "",
    ) -> bool:
        with invalidates(Rcon.get_players, Rcon.get_temp_bans):
            if player_name and re.match(r"\d+", player_name):
                info = self.get_player_info(player_name)
                player_id = info.get(PLAYER_ID, None)

            res = super().temp_ban(
                player_name, player_id, duration_hours, reason, admin_name=by
            )

            safe_save_player_action(
                rcon=self,
                player_name=player_name,
                action_type="TEMPBAN",
                reason=reason,
                by=by,
                player_id=player_id,
            )
            return res

<<<<<<< HEAD
    def remove_temp_ban(self, ban_log: str) -> str:
        """Remove a temp ban by ban log. Note that a player ID is a valid ban log."""
        with invalidates(Rcon.get_temp_bans):
            return super().remove_temp_ban(ban_log)

    def remove_perma_ban(self, ban_log: str) -> str:
        """Remove a perma ban by ban log. Note that a player ID is a valid ban log."""
=======
    def remove_temp_ban(
        self, ban_log: str | None = None, player_id: str | None = None
    ) -> bool:
        """Remove a temp ban by player ID or game server ban log"""
        with invalidates(Rcon.get_temp_bans):
            if ban_log is not None:
                return super().remove_temp_ban(ban_log)
            else:
                # If searching for a steam ID, we can only unban with the properly
                # formatted ban log
                bans = self.get_temp_bans()
                for ban in bans:
                    if player_id == ban[PLAYER_ID]:
                        return super().remove_temp_ban(ban_log=ban["raw"])

        return False

    def remove_perma_ban(
        self, ban_log: str | None = None, player_id: str | None = None
    ) -> bool:
        """Remove a player ban by player ID or game server ban log"""

        # TODO: this doesn't remove the blacklist, pending Abus banlist changes
>>>>>>> e7d93cde
        with invalidates(Rcon.get_perma_bans):
            if ban_log is not None:
                return super().remove_perma_ban(ban_log)
            else:
                bans = self.get_perma_bans()
                for ban in bans:
                    if player_id == ban[PLAYER_ID]:
                        return super().remove_perma_ban(ban_log=ban["raw"])

        return False

    def perma_ban(self, player_name=None, player_id=None, reason="", by="") -> bool:
        with invalidates(Rcon.get_players, Rcon.get_perma_bans):
            # TODO: this won't work with windows store IDs
            if player_name and re.match(r"\d+", player_name):
                info = self.get_player_info(player_name)
                player_id = info.get(PLAYER_ID, None)

            res = super().perma_ban(player_name, player_id, reason, admin_name=by)
            safe_save_player_action(
                rcon=self,
                player_name=player_name,
                action_type="PERMABAN",
                reason=reason,
                by=by,
                player_id=player_id,
            )
            return res

    @ttl_cache(60 * 5)
    def get_map_rotation(self) -> list[Layer]:
        l = super().get_map_rotation()

        maps: list[Layer] = []
        for map_ in l:
            if not self.map_regexp.match(map_):
                raise CommandFailedError("Server return wrong data")

            maps.append(parse_layer(map_))
        return maps

    def add_map_to_rotation(
        self,
        map_name: str,
        after_map_name: str | None = None,
        after_map_name_number: int | None = None,
    ) -> str:
        with invalidates(Rcon.get_map_rotation, Rcon.get_next_map):
            if after_map_name is None:
                current = [map_.id for map_ in self.get_map_rotation()]
                after_map_name = current[len(current) - 1]
                after_map_name_number = current.count(after_map_name)

            return super().add_map_to_rotation(
                map_name, after_map_name, after_map_name_number
            )

    def remove_map_from_rotation(self, map_name: str, map_number: int | None = None):
        with invalidates(Rcon.get_map_rotation, Rcon.get_next_map):
            return super().remove_map_from_rotation(map_name, map_number)

    def remove_maps_from_rotation(self, map_names: list[str]) -> Literal["SUCCESS"]:
        with invalidates(Rcon.get_map_rotation, Rcon.get_next_map):
            for map_name in map_names:
                super().remove_map_from_rotation(map_name)
            return SUCCESS

    def add_maps_to_rotation(self, map_names: list[str]) -> list[tuple[str, str]]:
        """Add the given maps to the rotation, returns the game server response for each map"""
        with invalidates(Rcon.get_map_rotation, Rcon.get_next_map):
            existing = [map_.id for map_ in self.get_map_rotation()]
            last = existing[len(existing) - 1]
            map_numbers = {last: existing.count(last)}
            results: list[tuple[str, str]] = []
            for map_name in map_names:
                res = super().add_map_to_rotation(
                    map_name, last, map_numbers.get(last, 1)
                )
                results.append((map_name, res))
                last = map_name
                map_numbers[last] = map_numbers.get(last, 0) + 1

        return results

    def set_maprotation(self, map_names: list[str]) -> list[Layer]:
        if not map_names:
            raise CommandFailedError("Empty rotation")

        map_names = list(map_names)
        logger.info("Apply map rotation %s", map_names)

        with invalidates(Rcon.get_map_rotation, Rcon.get_next_map):
            current_as_layers = self.get_map_rotation()
            current = [map_.id for map_ in current_as_layers]
            logger.info("Current rotation: %s", current)
            if map_names == current:
                logger.debug("Map rotation is the same, nothing to do")
                return current_as_layers

            # we remove all but the first
            for map_ in current[1:]:
                map_without_number = map_.rsplit(" ")[0]
                logger.info("Removing from rotation: '%s'", map_without_number)
                super().remove_map_from_rotation(map_without_number)

            if len(current) > 0:
                last = current[0]
                map_number = {last: 1}
            else:
                last = map_names[0]
                map_number = {}

            for map_ in map_names:
                logger.info("Adding to rotation: '%s'", map_)
                super().add_map_to_rotation(map_, last, map_number.get(last, 1))
                last = map_
                map_number[last] = map_number.get(last, 0) + 1

            # Now we can remove the first from the previous rotation
            super().remove_map_from_rotation(current[0], 1)

        return self.get_map_rotation()

    @staticmethod
    def parse_log_line(raw_line: str) -> StructuredLogLineType:
        """Parse a single raw RCON log event or raise a ValueError"""

        player: str | None = None
        player2: str | None = None
        player_id_1: str | None = None
        player_id_2: str | None = None
        weapon: str | None = None
        action: str | None = None
        content: str = raw_line
        sub_content: str | None = None

        if raw_line.startswith("KILL") or raw_line.startswith("TEAM KILL"):
            # KILL: Muctar(Axis/71234567891234567) -> Chris(Allies/71234567891234576) with GEWEHR 43
            # TEAM KILL: SonofJack(Allies/71234567891234567) -> Joseph Cannon(Allies/71234567891234576) with M1 GARAND
            action, content = raw_line.split(": ", 1)
            if match := re.match(Rcon.kill_teamkill_pattern, content):
                player, player_id_1, player2, player_id_2, weapon = match.groups()
            else:
                raise ValueError(f"Unable to parse line: {raw_line}")
        elif raw_line.startswith("DISCONNECTED") or raw_line.startswith("CONNECTED"):
            action, name_and_player_id = raw_line.split(" ", 1)
            if match := re.match(Rcon.connect_disconnect_pattern, name_and_player_id):
                player, player_id_1 = match.groups()
                content = name_and_player_id
            else:
                raise ValueError(f"Unable to parse line: {raw_line}")
        elif raw_line.startswith("CHAT"):
            # CHAT[Team][Azure(Allies/71234567891234567)]: supply truck bot hq for nodes
            # CHAT[Unit][dominguez1987(Axis/71234567891234567)]: back
            if match := Rcon.chat_regexp.match(raw_line):
                scope, player, side, player_id_1, sub_content = match.groups()
                action = f"CHAT[{side}][{scope}]"
                content = f"{player}: {sub_content} ({player_id_1})"
        elif raw_line.upper().startswith("TEAMSWITCH"):
            # TEAMSWITCH Plebs_23 (Axis > None)
            # TEAMSWITCH SupremeOneechan (None > Allies)
            action = "TEAMSWITCH"
            if match := re.match(Rcon.teamswitch_pattern, raw_line):
                player, sub_content = match.groups()
            else:
                raise ValueError(f"Unable to parse line: {raw_line}")
        elif raw_line.startswith("KICK") or raw_line.startswith("BAN"):
            if match := re.match(Rcon.kick_ban_pattern, raw_line):
                _action, player, sub_content, type_ = match.groups()
            else:
                raise ValueError(f"Unable to parse line: {raw_line}")

            if type_ == "PERMANENTLY":
                type_ = "PERMA BANNED"
            elif type_ == "YOU":
                type_ = "IDLE"
            elif type_ == "Host":
                type_ = ""
            elif type_ == "Anti-Cheat":
                type_ = "ANTI-CHEAT"
            elif type_ == "KICKED":
                type_ = "KICKED"
            elif type_ == "BANNED":
                type_ = "BANNED"
            else:
                type_ = "MISC"

            action = f"ADMIN {type_}".strip()

            if "FOR TEAM KILLING" in raw_line:
                action = f"TK AUTO {type_}"

            # Reconstruct the log line without the newlines and tack on the trailing ] we lose
            content = f"{_action}: [{player}] {sub_content}"
            if content[-1] != "]":
                content += "]"
                sub_content = sub_content + "]" if sub_content else ""
        elif raw_line.startswith("VOTE"):
            action = "VOTE"

            _, sub_content = raw_line.split("VOTESYS: ", 1)
            content = sub_content

            # VOTESYS: Player [Dingbat252] voted [PV_Favour] for VoteID[2]
            if match := re.match(Rcon.vote_pattern, raw_line):
                player = match.groups()[0]
            # VOTESYS: Player [NoodleArms] Started a vote of type (PVR_Kick_Abuse) against [buscÃ´O-sensei]. VoteID: [2]
            elif match := re.match(
                Rcon.vote_started_pattern,
                raw_line,
            ):
                action = "VOTE STARTED"
                player, player2 = match.groups()
            # VOTESYS: Vote [2] completed. Result: PVR_Passed
            elif match := re.match(Rcon.vote_complete_pattern, raw_line):
                action = "VOTE COMPLETED"
            # VOTESYS: Vote [1] expired before completion.
            elif match := re.match(Rcon.vote_expired_pattern, raw_line):
                action = "VOTE EXPIRED"
            # VOTESYS: Vote Kick {buscÃ´O-sensei} successfully passed. [For: 2/1 - Against: 0]
            elif match := re.match(Rcon.vote_passed_pattern, raw_line):
                action = "VOTE PASSED"
                content, player, sub_content = match.groups()
            else:
                raise ValueError(f"Unable to parse line: {raw_line}")

        elif raw_line.upper().startswith("PLAYER"):
            # Player [Fachi (71234567891234567)] Entered Admin Camera
            action = "CAMERA"
            _, content = raw_line.split(" ", 1)

            if match := re.match(Rcon.camera_pattern, content):
                player, player_id_1, sub_content = match.groups()
            else:
                raise ValueError(f"Unable to parse line: {raw_line}")

        elif raw_line.upper().startswith("MATCH START"):
            # MATCH START UTAH BEACH WARFARE
            action = "MATCH START"
            _, sub_content = raw_line.split("MATCH START ")
            content = raw_line
        elif raw_line.upper().startswith("MATCH ENDED"):
            # MATCH ENDED `Kharkov WARFARE` ALLIED (0 - 5) AXIS
            action = "MATCH ENDED"
            _, sub_content = raw_line.split("MATCH ENDED ")
        elif raw_line.upper().startswith("MESSAGE"):
            action = "MESSAGE"
            raw_line = raw_line.replace("\n", " ")
            content = raw_line
            if match := re.match(Rcon.message_pattern, raw_line):
                player, player_id_1, message_content = match.groups()
                content = f"{player}({player_id_1}): {message_content}"
                sub_content = message_content
            else:
                raise ValueError(f"Unable to parse line: {raw_line}")

        if action is None:
            raise ValueError(f"Unknown type line: '{raw_line}'")

        return {
            "action": action,
            "player_name_1": player,
            "player_id_1": player_id_1,
            "player_name_2": player2,
            "player_id_2": player_id_2,
            "weapon": weapon,
            "message": content,
            "sub_content": sub_content,
        }

    @staticmethod
    def split_raw_log_lines(raw_logs: str) -> Iterable[tuple[str, str, str]]:
        """Split raw game server logs into the relative time, timestamp and content"""
        if raw_logs != "":
            logs = raw_logs.strip("\n")
            logs = re.split(r"^(\[.+? \((\d+)\)\])", logs, flags=re.M)
            logs = zip(logs[1::3], logs[2::3], logs[3::3])
            for raw_relative_time, raw_timestamp, raw_log_line in logs:
                yield raw_relative_time, raw_timestamp, raw_log_line.strip()

    @staticmethod
    def parse_logs(
        raw_logs: str,
        filter_action: str | None = None,
        filter_player: str | None = None,
    ) -> ParsedLogsType:
        """Parse a chunk of raw gameserver RCON logs"""
        synthetic_actions = LOG_ACTIONS
        now = datetime.now()
        parsed_log_lines: list[StructuredLogLineWithMetaData] = []
        actions: set[str] = set()
        players: set[str] = set()

        for raw_relative_time, raw_timestamp, raw_log_line in Rcon.split_raw_log_lines(
            raw_logs
        ):
            time = Rcon._extract_time(raw_timestamp)
            try:
                log_line = Rcon.parse_log_line(raw_log_line)
                parsed_log_lines.append(
                    {
                        "version": 1,
                        "timestamp_ms": int(time.timestamp() * 1000),
                        "event_time": datetime.fromtimestamp(int(raw_timestamp)),
                        "relative_time_ms": (time - now).total_seconds() * 1000,
                        "raw": raw_relative_time + " " + raw_log_line,
                        "line_without_time": raw_log_line,
                        "action": log_line["action"],
                        "player_name_1": log_line["player_name_1"],
                        "player_id_1": log_line["player_id_1"],
                        "player_name_2": log_line["player_name_2"],
                        "player_id_2": log_line["player_id_2"],
                        "weapon": log_line["weapon"],
                        "message": log_line["message"],
                        "sub_content": log_line["sub_content"],
                    }
                )
            except ValueError:
                logger.error(
                    f"Unable to parse line: '{raw_relative_time} {raw_timestamp} {raw_log_line}'"
                )
                continue

            if filter_action and not log_line["action"].startswith(filter_action):
                continue

            if filter_player and filter_player not in raw_log_line:
                continue

            if player := log_line["player_name_1"]:
                players.add(player)

            if player2 := log_line["player_name_2"]:
                players.add(player2)

            actions.add(log_line["action"])

        parsed_log_lines.reverse()

        return {
            "actions": list(actions | set(synthetic_actions)),
            "players": list(players),
            "logs": parsed_log_lines,
        }<|MERGE_RESOLUTION|>--- conflicted
+++ resolved
@@ -360,19 +360,14 @@
         # Defined here to avoid circular imports with commands.py
         return super().get_logs(since_min_ago=since_min_ago, filter_=filter_)
 
-<<<<<<< HEAD
     @overload
-    def get_playerids(self, as_dict: Literal[False] = False) -> list[tuple[str, str]]: ...
+    def get_playerids(
+        self, as_dict: Literal[False] = False
+    ) -> list[tuple[str, str]]: ...
     @overload
     def get_playerids(self, as_dict: Literal[True] = False) -> dict[str, str]: ...
 
     def get_playerids(self, as_dict=False) -> dict[str, str] | list[tuple[str, str]]:
-=======
-    def get_playerids(
-        self, as_dict: bool = False
-    ) -> PlayerIdsType | list[tuple[str, str]]:
-        as_dict = strtobool(as_dict)
->>>>>>> e7d93cde
         raw_list = super().get_playerids()
 
         player_list: list[tuple[str, str]] = []
@@ -1194,15 +1189,6 @@
             )
             return res
 
-<<<<<<< HEAD
-    def remove_temp_ban(self, ban_log: str) -> str:
-        """Remove a temp ban by ban log. Note that a player ID is a valid ban log."""
-        with invalidates(Rcon.get_temp_bans):
-            return super().remove_temp_ban(ban_log)
-
-    def remove_perma_ban(self, ban_log: str) -> str:
-        """Remove a perma ban by ban log. Note that a player ID is a valid ban log."""
-=======
     def remove_temp_ban(
         self, ban_log: str | None = None, player_id: str | None = None
     ) -> bool:
@@ -1226,7 +1212,6 @@
         """Remove a player ban by player ID or game server ban log"""
 
         # TODO: this doesn't remove the blacklist, pending Abus banlist changes
->>>>>>> e7d93cde
         with invalidates(Rcon.get_perma_bans):
             if ban_log is not None:
                 return super().remove_perma_ban(ban_log)
