import logging
import os
import re
from concurrent.futures import ThreadPoolExecutor, as_completed
from datetime import datetime, timedelta
from functools import cached_property
from time import sleep
from typing import Iterable

from dateutil import parser, relativedelta

from rcon.cache_utils import get_redis_client, invalidates, ttl_cache
from rcon.commands import CommandFailedError, ServerCtl, VipId
from rcon.models import PlayerSteamID, PlayerVIP, enter_session
from rcon.player_history import (
    add_player_to_blacklist,
    get_profiles,
    safe_save_player_action,
)
from rcon.steam_utils import (
    get_player_country_code,
    get_player_has_bans,
    get_players_country_code,
    get_players_have_bans,
)
from rcon.types import (
    EnrichedGetPlayersType,
    GameState,
    GetDetailedPlayer,
    GetDetailedPlayers,
    GetPlayersType,
    ParsedLogsType,
    StructuredLogLineType,
    StructuredLogLineWithMetaData,
)
<<<<<<< HEAD
from rcon.user_config.rcon_connection_settings import RconConnectionSettingsUserConfig
from rcon.user_config.rcon_server_settings import RconServerSettingsUserConfig
from rcon.utils import ALL_ROLES, ALL_ROLES_KEY_INDEX_MAP, get_server_number
=======
from rcon.utils import ALL_ROLES, ALL_ROLES_KEY_INDEX_MAP, get_server_number, INDEFINITE_VIP_DATE
>>>>>>> d8608813

STEAMID = "steam_id_64"
NAME = "name"
ROLE = "role"
# The base level of actions that will always show up in the Live view
# actions filter from the call to `get_recent_logs`


LOG_ACTIONS = [
    "DISCONNECTED",
    "CHAT[Allies]",
    "CHAT[Axis]",
    "CHAT[Allies][Unit]",
    "KILL",
    "CONNECTED",
    "CHAT[Allies][Team]",
    "CHAT[Axis][Team]",
    "CHAT[Axis][Unit]",
    "CHAT",
    "VOTE COMPLETED",
    "VOTE STARTED",
    "VOTE",
    "TEAMSWITCH",
    "TK AUTO",
    "TK AUTO KICKED",
    "TK AUTO BANNED",
    "ADMIN",
    "ADMIN KICKED",
    "ADMIN BANNED",
    "MATCH",
    "MATCH START",
    "MATCH ENDED",
    "MESSAGE",
]
logger = logging.getLogger(__name__)


class Rcon(ServerCtl):
    settings = (
        ("team_switch_cooldown", int),
        ("autobalance_threshold", int),
        ("idle_autokick_time", int),
        ("max_ping_autokick", int),
        ("queue_length", int),
        ("vip_slots_num", int),
        ("autobalance_enabled", bool),
        ("votekick_enabled", bool),
        ("votekick_threshold", str),
    )
    MAX_SERV_NAME_LEN = 1024  # I totally made up that number. Unable to test
    slots_regexp = re.compile(r"^\d{1,3}/\d{2,3}$")
    map_regexp = re.compile(r"^(\w+_?)+$")
    chat_regexp = re.compile(
        r"CHAT\[(Team|Unit)\]\[(.*)\((Allies|Axis)/(\d+)\)\]: (.*)"
    )
    player_info_pattern = r"(.*)\(((Allies)|(Axis))/(\d+)\)"
    player_info_regexp = re.compile(r"(.*)\(((Allies)|(Axis))/(\d+)\)")
    log_time_regexp = re.compile(r".*\((\d+)\).*")
    connect_disconnect_pattern = re.compile(r"(.+) \((\d+)\)")
    # Checking for steam ID length so people can't exploit it with a name like: short(Axis/123) ->
    kill_teamkill_pattern = re.compile(
        r"(.*)\((?:Allies|Axis)\/(\d{17})\) -> (.*)\((?:Allies|Axis)\/(\d{17})\) with (.*)"
    )
    camera_pattern = re.compile(r"\[(.*)\s{1}\((\d+)\)\] (.*)")
    teamswitch_pattern = re.compile(r"TEAMSWITCH\s(.*)\s\((.*\s>\s.*)\)")
    kick_ban_pattern = re.compile(
        r"(KICK|BAN): \[(.*)\] (.*\[(KICKED|BANNED|PERMANENTLY|YOU|Host|Anti-Cheat|[^\]]*)[^\]]*)(?:\])*"
    )
    vote_pattern = re.compile(
        r"VOTESYS: Player \[(.*)\] voted \[.*\] for VoteID\[\d+\]"
    )
    vote_started_pattern = re.compile(
        r"VOTESYS: Player \[(.*)\] Started a vote of type \(.*\) against \[(.*)\]. VoteID: \[\d+\]"
    )
    vote_complete_pattern = re.compile(r"VOTESYS: Vote \[\d+\] completed. Result: (.*)")
    vote_expired_pattern = re.compile(r"VOTESYS: Vote \[\d+\] expired")
    vote_passed_pattern = re.compile(r"VOTESYS: (Vote Kick \{(.*)\} .*\[(.*)\])")
    # Need the DOTALL flag to allow `.` to capture newlines in multi line messages
    message_pattern = re.compile(
        r"MESSAGE: player \[(.+)\((\d+)\)\], content \[(.+)\]", re.DOTALL
    )

    def __init__(self, *args, pool_size: bool | None = None, **kwargs):
        config = RconConnectionSettingsUserConfig.load_from_db()
        super().__init__(
            *args, **kwargs, max_open=config.max_open, max_idle=config.max_idle
        )
        if pool_size is not None:
            self.pool_size = pool_size
        else:
            self.pool_size = config.thread_pool_size

    @cached_property
    def thread_pool(self):
        return ThreadPoolExecutor(self.pool_size)

    def run_in_pool(self, function_name: str, *args, **kwargs):
        return self.thread_pool.submit(getattr(self, function_name), *args, **kwargs)

    def get_players_fast(self) -> list[GetPlayersType]:
        players = {}
        ids = []

        for name, steam_id_64 in self.get_playerids():
            players[steam_id_64] = {NAME: name, STEAMID: steam_id_64}
            ids.append(steam_id_64)

        countries = self.thread_pool.submit(get_players_country_code, ids)
        bans = self.thread_pool.submit(get_players_have_bans, ids)

        for future in as_completed([countries, bans]):
            d = future.result()
            for steamid, data in d.items():
                players.get(steamid, {}).update(data)

        return list(players.values())

    @ttl_cache(ttl=5)
    def get_players(self) -> list[EnrichedGetPlayersType]:
        players = self.get_players_fast()

        vips = set(v["steam_id_64"] for v in super().get_vip_ids())
        steam_ids = [p.get(STEAMID) for p in players if p.get(STEAMID)]
        profiles = {p["steam_id_64"]: p for p in get_profiles(steam_ids)}

        updated_players: list[EnrichedGetPlayersType] = []

        for p in players:
            try:
                updated_players.append(
                    {
                        **p,
                        "profile": profiles.get(p.get(STEAMID)),
                        "is_vip": p.get(STEAMID) in vips,
                    }
                )
            except KeyError:
                logger.error(f"Unable to retrieve profile information for player {p}")

        return updated_players

    def get_detailed_players(self) -> GetDetailedPlayers:
        players = self.get_players_fast()
        fail_count = 0
        players_by_id: dict[str, GetDetailedPlayer] = {}

        futures = {
            self.run_in_pool("get_detailed_player_info", player[NAME]): player
            for _, player in enumerate(players)
        }

        for future in as_completed(futures):
            try:
                player_data: GetDetailedPlayer = future.result()
            except Exception:
                logger.exception("Failed to get info for %s", futures[future])
                fail_count += 1
                player_data = self._get_default_info_dict(futures[future][NAME])
            player = futures[future]
            player.update(player_data)
            players_by_id[player[STEAMID]] = player

        return {
            "players": players_by_id,
            "fail_count": fail_count,
        }

    @ttl_cache(ttl=2, cache_falsy=False)
    def get_team_view(self):
        teams = {}
        detailed_players = self.get_detailed_players()
        players_by_id = detailed_players["players"]
        fail_count = detailed_players["fail_count"]

        logger.debug("Getting DB profiles")
        steam_profiles = {
            profile[STEAMID]: profile
            for profile in get_profiles(list(players_by_id.keys()))
        }

        logger.debug("Getting VIP list")
        try:
            vips = set(v[STEAMID] for v in super().get_vip_ids())
        except Exception:
            logger.exception("Failed to get VIPs")
            vips = set()

        for player in players_by_id.values():
            steam_id_64 = player[STEAMID]
            profile = steam_profiles.get(player.get("steam_id_64"), {}) or {}
            player["profile"] = profile
            player["is_vip"] = steam_id_64 in vips

            teams.setdefault(player.get("team"), {}).setdefault(
                player.get("unit_name"), {}
            ).setdefault("players", []).append(player)

        for team, squads in teams.items():
            if team is None:
                continue
            for squad_name, squad in squads.items():
                squad["players"] = sorted(
                    squad["players"],
                    key=lambda player: (
                        ALL_ROLES_KEY_INDEX_MAP.get(player.get("role"), len(ALL_ROLES)),
                        player.get("steam_id_64"),
                    ),
                )
                squad["type"] = self._guess_squad_type(squad)
                squad["has_leader"] = self._has_leader(squad)

                try:
                    squad["combat"] = sum(p["combat"] for p in squad["players"])
                    squad["offense"] = sum(p["offense"] for p in squad["players"])
                    squad["defense"] = sum(p["defense"] for p in squad["players"])
                    squad["support"] = sum(p["support"] for p in squad["players"])
                    squad["kills"] = sum(p["kills"] for p in squad["players"])
                    squad["deaths"] = sum(p["deaths"] for p in squad["players"])
                except Exception as e:
                    logger.exception(e)

        game = {}
        for team, squads in teams.items():
            if team is None:
                continue
            commander = [
                squad for _, squad in squads.items() if squad["type"] == "commander"
            ]
            if not commander:
                commander = None
            else:
                commander = (
                    commander[0]["players"][0] if commander[0].get("players") else None
                )

            game[team] = {
                "squads": {
                    squad_name: squad
                    for squad_name, squad in squads.items()
                    if squad["type"] != "commander"
                },
                "commander": commander,
                "combat": sum(s["combat"] for s in squads.values()),
                "offense": sum(s["offense"] for s in squads.values()),
                "defense": sum(s["defense"] for s in squads.values()),
                "support": sum(s["support"] for s in squads.values()),
                "kills": sum(s["kills"] for s in squads.values()),
                "deaths": sum(s["deaths"] for s in squads.values()),
                "count": sum(len(s["players"]) for s in squads.values()),
            }

        return dict(fail_count=fail_count, **game)

    @ttl_cache(ttl=2)
    def get_structured_logs(
        self, since_min_ago, filter_action=None, filter_player=None
    ) -> ParsedLogsType:
        raw = super().get_logs(since_min_ago)
        return self.parse_logs(raw, filter_action, filter_player)

    def get_admin_groups(self):
        # Defined here to avoid circular imports with commands.py
        return super().get_admin_groups()

    def get_logs(self, *args, **kwargs):
        # Defined here to avoid circular imports with commands.py
        return super().get_logs(*args, **kwargs)

    def get_timed_logs(self, *args, **kwargs):
        # Defined here to avoid circular imports with commands.py
        return super().get_timed_logs(*args, **kwargs)

    def get_playerids(self, as_dict=False):
        raw_list = super().get_playerids()

        player_list = []
        player_dict = {}
        for playerinfo in raw_list:
            name, steamid = playerinfo.rsplit(":", 1)
            name = name[:-1]
            steamid = steamid[1:]
            player_dict[name] = steamid
            player_list.append((name, steamid))

        return player_dict if as_dict else player_list

    def get_vips_count(self):
        players = self.get_playerids()

        vips = {v["steam_id_64"] for v in self.get_vip_ids()}
        vip_count = 0
        for _, steamid in players:
            if steamid in vips:
                vip_count += 1

        return vip_count

    def _guess_squad_type(self, squad):
        for player in squad.get("players", []):
            if player.get("role") in ["tankcommander", "crewman"]:
                return "armor"
            if player.get("role") in ["spotter", "sniper"]:
                return "recon"
            if player.get("role") in ["armycommander"]:
                return "commander"

        return "infantry"

    def _has_leader(self, squad):
        for players in squad.get("players", []):
            if players.get("role") in ["tankcommander", "officer", "spotter"]:
                return True
        return False

    @ttl_cache(ttl=60 * 60 * 24, cache_falsy=False)
    def get_player_info(self, player, can_fail=False):
        try:
            try:
                raw = super().get_player_info(player, can_fail=can_fail)
                name, steam_id_64, *rest = raw.split("\n")
            except (CommandFailedError, Exception):
                sleep(2)
                name = player
                steam_id_64 = self.get_playerids(as_dict=True).get(name)
            if not steam_id_64:
                return {}

            country = get_player_country_code(steam_id_64)
            steam_bans = get_player_has_bans(steam_id_64)

        except (CommandFailedError, ValueError):
            # Making that debug instead of exception as it's way to spammy
            logger.exception("Can't get player info for %s", player)
            # logger.exception("Can't get player info for %s", player)
            return {}
        name = name.split(": ", 1)[-1]
        steam_id = steam_id_64.split(": ", 1)[-1]
        if name != player:
            logger.error(
                "get_player_info('%s') returned for a different name: %s %s",
                player,
                name,
                steam_id,
            )
            return {}
        return {
            NAME: name,
            STEAMID: steam_id,
            "country": country,
            "steam_bans": steam_bans,
        }

    def _get_default_info_dict(self, player) -> GetDetailedPlayer:
        return dict(
            name=player,
            unit_id=None,
            unit_name=None,
            loadout=None,
            team=None,
            role=None,
            kills=0,
            deaths=0,
            combat=0,
            offense=0,
            defense=0,
            support=0,
            level=0,
        )

    @ttl_cache(ttl=2, cache_falsy=False)
    def get_detailed_player_info(self, player) -> GetDetailedPlayer:
        raw = super().get_player_info(player)
        if not raw:
            raise CommandFailedError("Got bad data")

        """
        Name: T17 Scott
        steamID64: 01234567890123456
        Team: Allies            # "None" when not in team
        Role: Officer
        Unit: 0 - Able          # Absent when not in unit
        Loadout: NCO            # Absent when not in team
        Kills: 0 - Deaths: 0
        Score: C 50, O 0, D 40, S 10
        Level: 34

        """

        data = self._get_default_info_dict(player)
        raw_data = {}

        for line in raw.split("\n"):
            if not line:
                continue
            if ": " not in line:
                logger.warning("Invalid info line: %s", line)
                continue

            key, val = line.split(": ", 1)
            raw_data[key.lower()] = val

        logger.debug(raw_data)
        # Remap keys and parse values
        data[STEAMID] = raw_data.get("steamid64")
        data["team"] = raw_data.get("team", "None")
        if raw_data["role"].lower() == "armycommander":
            data["unit_id"], data["unit_name"] = (-1, "Commmand")
        else:
            data["unit_id"], data["unit_name"] = (
                raw_data.get("unit").split(" - ")
                if raw_data.get("unit")
                else ("None", None)
            )
        data["kills"], data["deaths"] = (
            raw_data.get("kills").split(" - Deaths: ")
            if raw_data.get("kills")
            else ("0", "0")
        )
        for k in ["role", "loadout", "level"]:
            data[k] = raw_data.get(k)

        scores = dict(
            [
                score.split(" ", 1)
                for score in raw_data.get("score", "C 0, O 0, D 0, S 0").split(", ")
            ]
        )
        map_score = {"C": "combat", "O": "offense", "D": "defense", "S": "support"}
        for key, val in map_score.items():
            data[map_score[key]] = scores.get(key, "0")

        # Typecast values
        # cast strings to lower
        for key in ["team", "unit_name", "role", "loadout"]:
            data[key] = data[key].lower() if data.get(key) else None

        # cast string numbers to ints
        for key in [
            "kills",
            "deaths",
            "level",
            "combat",
            "offense",
            "defense",
            "support",
            "unit_id",
        ]:
            try:
                data[key] = int(data[key])
            except (ValueError, TypeError):
                data[key] = 0

        return data

    @ttl_cache(ttl=60 * 10)
    def get_admin_ids(self):
        res = super().get_admin_ids()
        admins = []
        for item in res:
            steam_id_64, role, name = item.split(" ", 2)
            admins.append({STEAMID: steam_id_64, NAME: name[1:-1], ROLE: role})
        return admins

    def get_online_console_admins(self):
        admins = self.get_admin_ids()
        players = self.get_players()
        online = []
        admins_ids = set(a["steam_id_64"] for a in admins)

        for player in players:
            if player["steam_id_64"] in admins_ids:
                online.append(player["name"])

        return online

    def do_add_admin(self, steam_id_64, role, name):
        with invalidates(Rcon.get_admin_ids):
            return super().do_add_admin(steam_id_64, role, name)

    def do_remove_admin(self, steam_id_64):
        with invalidates(Rcon.get_admin_ids):
            return super().do_remove_admin(steam_id_64)

    @ttl_cache(ttl=60)
    def get_perma_bans(self):
        return super().get_perma_bans()

    @ttl_cache(ttl=60)
    def get_temp_bans(self):
        res = super().get_temp_bans()
        logger.debug(res)
        return res

    def _struct_ban(self, ban, type_):
        # Avoid errors on empty temp bans
        if ban == "":
            return {
                "type": type_,
                "name": None,
                "steam_id_64": None,
                "timestamp": None,
                "ban_time": None,
                "reason": None,
                "by": None,
                "raw": ban,
            }

        # name, time = ban.split(', banned on ')
        # '76561197984877751 : nickname "Dr.WeeD" banned for 2 hours on 2020.12.03-12.40.08 for "None" by admin "test"'
        steamd_id_64, rest = ban.split(" :", 1)
        name = None
        reason = None
        by = None
        date = None

        if "nickname" in rest:
            name = rest.split('" banned', 1)[0]
            name = name.split(' nickname "', 1)[-1]

        groups = re.match(r".*(\d{4}\.\d{2}\.\d{2}-\d{2}\.\d{2}.\d{2}) (.*)", ban)
        if groups and groups.groups():
            date = groups.group(1)
            try:
                reason = groups.group(2)
            except:
                logger.error("Unable to extract reason from ban")
        by = ban.split(" by admin ", -1)[-1]

        return {
            "type": type_,
            "name": name,
            "steam_id_64": steamd_id_64,
            # TODO FIX
            "timestamp": None,
            "ban_time": date,
            "reason": reason,
            "by": by.replace('"', ""),
            "raw": ban,
        }

    def get_bans(self):
        try:
            temp_bans = []
            for b in self.get_temp_bans():
                try:
                    temp_bans.append(self._struct_ban(b, "temp"))
                except ValueError:
                    logger.exception("Invalid temp ban line: %s", b)
            bans = []
            for b in self.get_perma_bans():
                try:
                    bans.append(self._struct_ban(b, "perma"))
                except ValueError:
                    logger.exception("Invalid perm ban line: %s", b)
        except Exception:
            self.get_temp_bans.cache_clear()
            self.get_perma_bans.cache_clear()
            raise
        # Most recent first
        bans.reverse()
        return temp_bans + bans

    def do_unban(self, steam_id_64) -> list[str]:
        """Remove all temporary and permanent bans from the steam_id_64"""
        bans = self.get_bans()
        type_to_func = {
            "temp": self.do_remove_temp_ban,
            "perma": self.do_remove_perma_ban,
        }
        failed_ban_removals: list[str] = []
        for b in bans:
            if b.get("steam_id_64") == steam_id_64:
                # TODO: This is no longer true as of U13
                # The game server will sometimes continue to report expired temporary bans
                # (verified as of 10 Aug 2022 U12 Hotfix)
                # which will prevent removing permanent bans if we don't catch the failed removal

                # We swallow exceptions here and test for failed unbans in views.py
                try:
                    type_to_func[b["type"]](b["raw"])
                except CommandFailedError:
                    message = f"Unable to remove {b['type']} ban from {steam_id_64}"
                    logger.exception(message)
                    failed_ban_removals.append(message)

        return failed_ban_removals

    def get_ban(self, steam_id_64):
        """
        get all bans from steam_id_64
        @param steam_id_64: steam_id_64 of a user
        @return: a array of bans
        """
        bans = self.get_bans()
        return list(filter(lambda x: x.get("steam_id_64") == steam_id_64, bans))

    @ttl_cache(ttl=60 * 5)
    def get_vip_ids(self) -> list[dict[str, str | datetime | None]]:
        res: list[VipId] = super().get_vip_ids()
        player_dicts = []

        vip_expirations: dict[str, datetime]
        with enter_session() as session:
            server_number = get_server_number()

            players: list[PlayerVIP] = (
                session.query(PlayerVIP)
                .filter(PlayerVIP.server_number == server_number)
                .all()
            )
            vip_expirations = {
                player.steamid.steam_id_64: player.expiration for player in players
            }

        for item in res:
            player = dict(zip((STEAMID, NAME), (item["steam_id_64"], item["name"])))
            player["vip_expiration"] = vip_expirations.get(item["steam_id_64"], None)
            player_dicts.append(player)

        return sorted(player_dicts, key=lambda d: d[NAME])

    def do_remove_vip(self, steam_id_64):
        """Removes VIP status on the game server and removes their PlayerVIP record."""

        # Remove VIP before anything else in case we have errors
        with invalidates(Rcon.get_vip_ids):
            result = super().do_remove_vip(steam_id_64)

        server_number = get_server_number()
        with enter_session() as session:
            player: PlayerSteamID = (
                session.query(PlayerSteamID)
                .filter(PlayerSteamID.steam_id_64 == steam_id_64)
                .one_or_none()
            )
            if player and player.vip:
                logger.info(
                    f"Removed VIP from {steam_id_64} expired: {player.vip.expiration}"
                )
                # TODO: This is an incredibly dumb fix because I can't get
                # the changes to persist otherwise
                vip_record: PlayerVIP = (
                    session.query(PlayerVIP)
                    .filter(
                        PlayerVIP.playersteamid_id == player.id,
                        PlayerVIP.server_number == server_number,
                    )
                    .one_or_none()
                )
                session.delete(vip_record)
            elif player and not player.vip:
                logger.warning(f"{steam_id_64} has no PlayerVIP record")
            else:
                # This is okay since you can give VIP to someone who has never been on a game server
                # or that your instance of CRCON hasn't seen before, but you might want to prune these
                logger.warning(f"{steam_id_64} has no PlayerSteamID record")

        return result

    def do_add_vip(self, name, steam_id_64, expiration: str = ""):
        """Adds VIP status on the game server and adds or updates their PlayerVIP record."""
        with invalidates(Rcon.get_vip_ids):
            # Add VIP before anything else in case we have errors
            result = super().do_add_vip(steam_id_64, name)

        # postgres and Python have different max date limits
        # https://docs.python.org/3.8/library/datetime.html#datetime.MAXYEAR
        # https://www.postgresql.org/docs/12/datatype-datetime.html

        server_number = get_server_number()
        # If we're unable to parse the date, treat them as indefinite VIPs
        expiration_date: str | datetime
        try:
            expiration_date = parser.parse(expiration)
        except (parser.ParserError, OverflowError):
            logger.warning(f"Unable to parse {expiration=} for {name=} {steam_id_64=}")
            # For our purposes (human lifespans) we can use 200 years in the future as
            # the equivalent of indefinite VIP access
            expiration_date = INDEFINITE_VIP_DATE

        # Find a player and update their expiration date if it exists or create a new record if not
        with enter_session() as session:
            player: PlayerSteamID = (
                session.query(PlayerSteamID)
                .filter(PlayerSteamID.steam_id_64 == steam_id_64)
                .one_or_none()
            )

            # If there's no PlayerSteamID record the player has never been on the server before
            # Adding VIP to them is still valid as it's tracked on the game server
            # The service that prunes expired VIPs checks for VIPs without a PlayerVIP record
            # and creates them there as indefinite VIPs
            if player:
                vip_record: PlayerVIP = (
                    session.query(PlayerVIP)
                    .filter(
                        PlayerVIP.server_number == server_number,
                        PlayerVIP.playersteamid_id == player.id,
                    )
                    .one_or_none()
                )
                if not vip_record:
                    new_vip_record = PlayerVIP(
                        expiration=expiration_date,
                        playersteamid_id=player.id,
                        server_number=server_number,
                    )
                    logger.info(
                        f"Added new PlayerVIP record {player.steam_id_64=} {expiration_date=}"
                    )
                    # TODO: This is an incredibly dumb fix because I can't get
                    # the changes to persist otherwise
                    session.add(new_vip_record)
                else:
                    previous_expiration = vip_record.expiration.isoformat()

                    new_vip_record = PlayerVIP(
                        expiration=expiration_date,
                        playersteamid_id=player.id,
                        server_number=server_number,
                    )

                    # TODO: This is an incredibly dumb fix because I can't get
                    # the changes to persist otherwise
                    session.delete(vip_record)
                    session.commit()
                    session.add(new_vip_record)
                    logger.info(
                        f"Modified PlayerVIP record {player.steam_id_64=} {player.vip.expiration=} {previous_expiration=}"
                    )

        return result

    def do_remove_all_vips(self):
        vips = self.get_vip_ids()
        for vip in vips:
            try:
                self.do_remove_vip(vip["steam_id_64"])
            except (CommandFailedError, ValueError):
                raise

        return "SUCCESS"

    def do_message_player(
        self,
        player=None,
        steam_id_64=None,
        message: str = "",
        by: str = "",
        save_message: bool = False,
    ):
        res = super().do_message_player(player, steam_id_64, message)
        if save_message:
            safe_save_player_action(
                rcon=self,
                player_name=player,
                action_type="MESSAGE",
                reason=message,
                by=by,
                steam_id_64=steam_id_64,
            )
        return res

    def get_gamestate(self) -> GameState:
        """
        Returns player counts, team scores, remaining match time and current/next map

        Players: Allied: 0 - Axis: 1
        Score: Allied: 2 - Axis: 2
        Remaining Time: 0:11:51
        Map: foy_warfare
        Next Map: stmariedumont_warfare"""
        with invalidates(
            Rcon.team_sizes,
            Rcon.get_team_objective_scores,
            Rcon.get_round_time_remaining,
        ):
            (
                raw_team_size,
                raw_score,
                raw_time_remaining,
                raw_current_map,
                raw_next_map,
            ) = super().get_gamestate()

        num_allied_players, num_axis_players = re.match(
            r"Players: Allied: (\d+) - Axis: (\d+)", raw_team_size
        ).groups()
        allied_score, axis_score = re.match(
            r"Score: Allied: (\d+) - Axis: (\d+)", raw_score
        ).groups()
        hours, mins, secs = re.match(
            r"Remaining Time: (\d):(\d{2}):(\d{2})", raw_time_remaining
        ).groups()

        raw_time_remaining = raw_time_remaining.split("Remaining Time: ")[1]
        current_map = raw_current_map.split(": ")[1]
        next_map = raw_next_map.split(": ")[1]

        return {
            "num_allied_players": int(num_allied_players),
            "num_axis_players": int(num_axis_players),
            "allied_score": int(allied_score),
            "axis_score": int(axis_score),
            "time_remaining": timedelta(
                hours=float(hours), minutes=float(mins), seconds=float(secs)
            ),
            "raw_time_remaining": raw_time_remaining,
            "current_map": current_map,
            "next_map": next_map,
        }

    @ttl_cache(ttl=2, cache_falsy=False)
    def team_sizes(self) -> tuple[int, int]:
        """Returns the number of allied/axis players respectively"""
        result = self.get_gamestate()

        return result["num_allied_players"], result["num_axis_players"]

    @ttl_cache(ttl=2, cache_falsy=False)
    def get_team_objective_scores(self) -> tuple[int, int]:
        """Returns the number of objectives held by the allied/axis team respectively"""
        result = self.get_gamestate()

        return result["allied_score"], result["axis_score"]

    @ttl_cache(ttl=2, cache_falsy=False)
    def get_round_time_remaining(self) -> timedelta:
        """Returns the amount of time left in the round as a timedelta"""
        result = self.get_gamestate()

        return result["time_remaining"]

    @ttl_cache(ttl=60)
    def get_next_map(self):
        """Return the next map in the rotation as determined by the gameserver through the gamestate command"""
        gamestate = self.get_gamestate()
        return gamestate["next_map"]

    def set_map(self, map_name):
        with invalidates(Rcon.get_map):
            try:
                res = super().set_map(map_name)
                if res != "SUCCESS":
                    raise CommandFailedError(res)
            except CommandFailedError:
                maps = self.get_map_rotation()
                self.do_add_map_to_rotation(
                    map_name, maps[len(maps) - 1], maps.count(maps[len(maps) - 1])
                )
                if res := super().set_map(map_name) != "SUCCESS":
                    raise CommandFailedError(res)

    @ttl_cache(ttl=10)
    def get_map(self):
        # TODO: think about whether or not the new gamestate command can simplify this
        current_map = super().get_map()
        if not self.map_regexp.match(current_map):
            raise CommandFailedError("Server returned wrong data")

        return current_map

    @ttl_cache(ttl=60 * 5)
    def get_current_map_sequence(self):
        return super().get_current_map_sequence()

    @ttl_cache(ttl=60 * 10)
    def get_map_shuffle_enabled(self):
        return super().get_map_shuffle_enabled()

    def set_map_shuffle_enabled(self, enabled: bool):
        with invalidates(Rcon.get_current_map_sequence, Rcon.get_map_shuffle_enabled):
            return super().set_map_shuffle_enabled(enabled)

    @ttl_cache(ttl=60 * 30)
    def get_name(self):
        name = super().get_name()
        if len(name) > self.MAX_SERV_NAME_LEN:
            raise CommandFailedError("Server returned wrong data")
        return name

    @ttl_cache(ttl=60 * 10)
    def get_team_switch_cooldown(self):
        return int(super().get_team_switch_cooldown())

    def set_team_switch_cooldown(self, minutes):
        with invalidates(Rcon.get_team_switch_cooldown):
            return super().set_team_switch_cooldown(minutes)

    @ttl_cache(ttl=60 * 10)
    def get_autobalance_threshold(self):
        return int(super().get_autobalance_threshold())

    def set_autobalance_threshold(self, max_diff):
        with invalidates(Rcon.get_autobalance_threshold):
            return super().set_autobalance_threshold(max_diff)

    @ttl_cache(ttl=60 * 10)
    def get_idle_autokick_time(self):
        return int(super().get_idle_autokick_time())

    def set_idle_autokick_time(self, minutes):
        with invalidates(Rcon.get_idle_autokick_time):
            return super().set_idle_autokick_time(minutes)

    @ttl_cache(ttl=60 * 10)
    def get_max_ping_autokick(self):
        return int(super().get_max_ping_autokick())

    def set_max_ping_autokick(self, max_ms):
        with invalidates(Rcon.get_max_ping_autokick):
            return super().set_max_ping_autokick(max_ms)

    @ttl_cache(ttl=60 * 10)
    def get_queue_length(self):
        return int(super().get_queue_length())

    def set_queue_length(self, num):
        with invalidates(Rcon.get_queue_length):
            return super().set_queue_length(num)

    @ttl_cache(ttl=60 * 10)
    def get_vip_slots_num(self):
        return super().get_vip_slots_num()

    def set_vip_slots_num(self, num):
        with invalidates(Rcon.get_vip_slots_num):
            return super().set_vip_slots_num(num)

    def get_welcome_message(self):
        red = get_redis_client()
        msg = red.get("WELCOME_MESSAGE")
        if msg:
            return msg.decode()

        # JSON can't serialize bytes and the welcome messgae
        # can be set to an empty string
        if msg == b"":
            msg = None

        return msg

    def set_welcome_message(self, msg, save=True):
        from rcon.broadcast import format_message

        prev = None

        try:
            red = get_redis_client()
            if save:
                prev = red.getset("WELCOME_MESSAGE", msg)
            else:
                prev = red.get("WELCOME_MESSAGE")
            red.expire("WELCOME_MESSAGE", 60 * 60 * 24 * 7)
        except Exception:
            logger.exception("Can't save message in redis: %s", msg)

        try:
            formatted = format_message(self, msg)
        except Exception:
            logger.exception("Unable to format message")
            formatted = msg

        super().set_welcome_message(formatted)
        return prev.decode() if prev else ""

    def get_broadcast_message(self):
        red = get_redis_client()
        msg = red.get("BROADCAST_MESSAGE")
        if isinstance(msg, (str, bytes)):
            return msg.decode()
        return msg

    def set_broadcast(self, msg, save=True):
        from rcon.broadcast import format_message

        prev = None

        try:
            red = get_redis_client()
            if save:
                prev = red.getset("BROADCAST_MESSAGE", msg)
            else:
                prev = red.get("BROADCAST_MESSAGE")
            red.expire("BROADCAST_MESSAGE", 60 * 30)
        except Exception:
            logger.exception("Can't save message in redis: %s", msg)

        try:
            formatted = format_message(self, msg)
        except Exception:
            logger.exception("Unable to format message")
            formatted = msg

        super().set_broadcast(formatted)
        return prev.decode() if prev else ""

    @ttl_cache(ttl=5)
    def get_slots(self):
        res = super().get_slots()
        if not self.slots_regexp.match(res):
            raise CommandFailedError("Server returned crap")
        return res

    @ttl_cache(ttl=5, cache_falsy=False)
    def get_status(self):
        config = RconServerSettingsUserConfig.load_from_db()
        slots = self.get_slots()
        return {
            "name": self.get_name(),
            "map": self.get_map(),
            "nb_players": slots,
            "short_name": config.short_name,
            "player_count": slots.split("/")[0],
            "server_number": int(get_server_number()),
        }

    @ttl_cache(ttl=60 * 60 * 24)
    def get_maps(self):
        return super().get_maps()

    def get_server_settings(self):
        settings = {}
        for name, type_ in self.settings:
            try:
                settings[name] = type_(getattr(self, f"get_{name}")())
            except:
                logger.exception("Failed to retrieve settings %s", name)
                raise
        return settings

    def do_save_setting(self, name, value):
        if not name in dict(self.settings):
            raise ValueError(f"'{name}' can't be save with this method")

        return getattr(self, f"set_{name}")(value)

    def _convert_relative_time(self, from_, time_str):
        time, unit = time_str.split(" ")
        if unit == "ms":
            return from_ - timedelta(milliseconds=int(time))
        if unit == "sec":
            return from_ - timedelta(seconds=float(time))
        if unit == "min":
            minutes, seconds = time.split(":")
            return from_ - timedelta(minutes=float(minutes), seconds=float(seconds))
        if unit == "hours":
            hours, minutes, seconds = time.split(":")
            return from_ - timedelta(
                hours=int(hours), minutes=int(minutes), seconds=int(seconds)
            )

    @staticmethod
    def _extract_time(raw_timestamp: str) -> datetime:
        """Parse a unix timestamp to a UTC Python datetime"""
        try:
            return datetime.utcfromtimestamp(int(raw_timestamp))
        except (ValueError, TypeError) as e:
            raise ValueError(f"Time {raw_timestamp} is not a valid integer") from e

    @ttl_cache(ttl=60 * 10)
    def get_profanities(self):
        return super().get_profanities()

    @ttl_cache(ttl=60 * 10)
    def get_autobalance_enabled(self):
        return super().get_autobalance_enabled() == "on"

    @ttl_cache(ttl=60 * 10)
    def get_votekick_enabled(self):
        return super().get_votekick_enabled() == "on"

    @ttl_cache(ttl=60 * 10)
    def get_votekick_threshold(self):
        res = super().get_votekick_threshold()
        if isinstance(res, str):
            return res.strip()
        return res

    def set_autobalance_enabled(self, bool_):
        with invalidates(self.get_autobalance_enabled):
            return super().set_autobalance_enabled("on" if bool_ else "off")

    def set_votekick_enabled(self, bool_):
        with invalidates(self.get_votekick_enabled):
            return super().set_votekick_enabled("on" if bool_ else "off")

    def set_votekick_threshold(self, threshold_pairs):
        # Todo use proper data structure
        with invalidates(self.get_votekick_threshold):
            res = super().set_votekick_threshold(threshold_pairs)
            print(f"!!!!!!!!!!!!!!!!!!!!!!!!!!!!!!!!!!!!!!!!!!!!! {res}")
            logger.info("Threshold res %s", res)
            if res.lower().startswith("error"):
                logger.error("Unable to set votekick threshold: %s", res)
                raise CommandFailedError(res)

    def do_reset_votekick_threshold(self):
        with invalidates(self.get_votekick_threshold):
            return super().do_reset_votekick_threshold()

    def set_profanities(self, profanities):
        current = self.get_profanities()
        with invalidates(self.get_profanities):
            removed = set(current) - set(profanities)
            added = set(profanities) - set(current)
            if removed:
                self.do_unban_profanities(list(removed))
            if added:
                self.do_ban_profanities(list(added))

        return profanities

    def do_unban_profanities(self, profanities):
        if not isinstance(profanities, list):
            profanities = [profanities]
        with invalidates(self.get_profanities):
            return super().do_unban_profanities(",".join(profanities))

    def do_ban_profanities(self, profanities):
        if not isinstance(profanities, list):
            profanities = [profanities]
        with invalidates(self.get_profanities):
            return super().do_ban_profanities(",".join(profanities))

    def do_punish(self, player, reason, by):
        res = super().do_punish(player, reason)
        safe_save_player_action(
            rcon=self, player_name=player, action_type="PUNISH", reason=reason, by=by
        )
        return res

    def do_switch_player_now(self, player, by):
        return super().do_switch_player_now(player)

    def do_switch_player_on_death(self, player, by):
        return super().do_switch_player_on_death(player)

    def do_kick(self, player, reason, by):
        with invalidates(Rcon.get_players):
            res = super().do_kick(player, reason)
        safe_save_player_action(
            rcon=self, player_name=player, action_type="KICK", reason=reason, by=by
        )
        return res

    def do_temp_ban(
        self, player=None, steam_id_64=None, duration_hours=2, reason="", by=""
    ):
        with invalidates(Rcon.get_players, Rcon.get_temp_bans):
            if player and re.match(r"\d+", player):
                info = self.get_player_info(player)
                steam_id_64 = info.get(STEAMID, None)

            res = super().do_temp_ban(
                player, steam_id_64, duration_hours, reason, admin_name=by
            )

            safe_save_player_action(
                rcon=self,
                player_name=player,
                action_type="TEMPBAN",
                reason=reason,
                by=by,
                steam_id_64=steam_id_64,
            )
            return res

    def do_remove_temp_ban(self, ban_log):
        with invalidates(Rcon.get_temp_bans):
            return super().do_remove_temp_ban(ban_log)

    def do_remove_perma_ban(self, ban_log):
        with invalidates(Rcon.get_perma_bans):
            return super().do_remove_perma_ban(ban_log)

    def do_perma_ban(self, player=None, steam_id_64=None, reason="", by=""):
        with invalidates(Rcon.get_players, Rcon.get_perma_bans):
            if player and re.match(r"\d+", player):
                info = self.get_player_info(player)
                steam_id_64 = info.get(STEAMID, None)

            res = super().do_perma_ban(player, steam_id_64, reason, admin_name=by)
            safe_save_player_action(
                rcon=self,
                player_name=player,
                action_type="PERMABAN",
                reason=reason,
                by=by,
                steam_id_64=steam_id_64,
            )
            try:
                # TODO: this will never work when banning by name because they're already removed
                # from the server before you can get their steam ID
                if not steam_id_64:
                    info = self.get_player_info(player)
                    steam_id_64 = info["steam_id_64"]
                # TODO add author
                add_player_to_blacklist(steam_id_64, reason, by=by)
            except:
                logger.exception("Unable to blacklist")
            return res

    @ttl_cache(60 * 5)
    def get_map_rotation(self):
        l = super().get_map_rotation()

        for map_ in l:
            if not self.map_regexp.match(map_):
                raise CommandFailedError("Server return wrong data")
        return l

    def do_add_map_to_rotation(
        self, map_name, after_map_name: str = None, after_map_name_number: int = None
    ):
        with invalidates(Rcon.get_map_rotation):
            if after_map_name is None:
                current = self.get_map_rotation()
                after_map_name = current[len(current) - 1]
                after_map_name_number = current.count(after_map_name)

            super().do_add_map_to_rotation(
                map_name, after_map_name, after_map_name_number
            )

    def do_remove_map_from_rotation(self, map_name, map_number: int = None):
        with invalidates(Rcon.get_map_rotation):
            super().do_remove_map_from_rotation(map_name, map_number)

    def do_remove_maps_from_rotation(self, maps):
        with invalidates(Rcon.get_map_rotation):
            for map_name in maps:
                super().do_remove_map_from_rotation(map_name)
            return "SUCCESS"

    def do_add_maps_to_rotation(self, maps):
        with invalidates(Rcon.get_map_rotation):
            existing = self.get_map_rotation()
            last = existing[len(existing) - 1]
            map_numbers = {last: existing.count(last)}
            for map_name in maps:
                super().do_add_map_to_rotation(map_name, last, map_numbers.get(last, 1))
                last = map_name
                map_numbers[last] = map_numbers.get(last, 0) + 1
            return "SUCCESS"

    def set_maprotation(self, rotation):
        if not rotation:
            raise CommandFailedError("Empty rotation")

        rotation = list(rotation)
        logger.info("Apply map rotation %s", rotation)

        with invalidates(Rcon.get_map_rotation):
            current = self.get_map_rotation()
            logger.info("Current rotation: %s", current)
            if rotation == current:
                logger.debug("Map rotation is the same, nothing to do")
                return current

            # we remove all but the first
            for map_ in current[1:]:
                map_without_number = map_.rsplit(" ")[0]
                logger.info("Removing from rotation: '%s'", map_without_number)
                super().do_remove_map_from_rotation(map_without_number)

            last = current[0]
            map_number = {last: 1}
            for map_ in rotation:
                logger.info("Adding to rotation: '%s'", map_)
                super().do_add_map_to_rotation(map_, last, map_number.get(last, 1))
                last = map_
                map_number[last] = map_number.get(last, 0) + 1

            # Now we can remove the first from the previous rotation
            super().do_remove_map_from_rotation(current[0], 1)

        return self.get_map_rotation()

    @staticmethod
    def parse_log_line(raw_line: str) -> StructuredLogLineType:
        """Parse a single raw RCON log event or raise a ValueError"""

        player: str | None = None
        player2: str | None = None
        steam_id_64_1: str | None = None
        steam_id_64_2: str | None = None
        weapon: str | None = None
        action: str | None = None
        content: str = raw_line
        sub_content: str | None = None

        if raw_line.startswith("KILL") or raw_line.startswith("TEAM KILL"):
            # KILL: Muctar(Axis/71234567891234567) -> Chris(Allies/71234567891234576) with GEWEHR 43
            # TEAM KILL: SonofJack(Allies/71234567891234567) -> Joseph Cannon(Allies/71234567891234576) with M1 GARAND
            action, content = raw_line.split(": ", 1)
            if match := re.match(Rcon.kill_teamkill_pattern, content):
                player, steam_id_64_1, player2, steam_id_64_2, weapon = match.groups()
            else:
                raise ValueError(f"Unable to parse line: {raw_line}")
        elif raw_line.startswith("DISCONNECTED") or raw_line.startswith("CONNECTED"):
            action, name_and_steam_id = raw_line.split(" ", 1)
            if match := re.match(Rcon.connect_disconnect_pattern, name_and_steam_id):
                player, steam_id_64_1 = match.groups()
                content = name_and_steam_id
            else:
                raise ValueError(f"Unable to parse line: {raw_line}")
        elif raw_line.startswith("CHAT"):
            # CHAT[Team][Azure(Allies/71234567891234567)]: supply truck bot hq for nodes
            # CHAT[Unit][dominguez1987(Axis/71234567891234567)]: back
            if match := Rcon.chat_regexp.match(raw_line):
                scope, player, side, steam_id_64_1, sub_content = match.groups()
                action = f"CHAT[{side}][{scope}]"
                content = f"{player}: {sub_content} ({steam_id_64_1})"
        elif raw_line.upper().startswith("TEAMSWITCH"):
            # TEAMSWITCH Plebs_23 (Axis > None)
            # TEAMSWITCH SupremeOneechan (None > Allies)
            action = "TEAMSWITCH"
            if match := re.match(Rcon.teamswitch_pattern, raw_line):
                player, sub_content = match.groups()
            else:
                raise ValueError(f"Unable to parse line: {raw_line}")
        elif raw_line.startswith("KICK") or raw_line.startswith("BAN"):
            if match := re.match(Rcon.kick_ban_pattern, raw_line):
                _action, player, sub_content, type_ = match.groups()
            else:
                raise ValueError(f"Unable to parse line: {raw_line}")

            if type_ == "PERMANENTLY":
                type_ = "PERMA BANNED"
            elif type_ == "YOU":
                type_ = "IDLE"
            elif type_ == "Host":
                type_ = ""
            elif type_ == "Anti-Cheat":
                type_ = "ANTI-CHEAT"
            elif type_ == "KICKED":
                type_ = "KICKED"
            elif type_ == "BANNED":
                type_ = "BANNED"
            else:
                type_ = "MISC"

            action = f"ADMIN {type_}".strip()

            if "FOR TEAM KILLING" in raw_line:
                action = f"TK AUTO {type_}"

            # Reconstruct the log line without the newlines and tack on the trailing ] we lose
            content = f"{_action}: [{player}] {sub_content}"
            if content[-1] != "]":
                content += "]"
                sub_content += "]"
        elif raw_line.startswith("VOTE"):
            action = "VOTE"

            _, sub_content = raw_line.split("VOTESYS: ", 1)
            content = sub_content

            # VOTESYS: Player [Dingbat252] voted [PV_Favour] for VoteID[2]
            if match := re.match(Rcon.vote_pattern, raw_line):
                player = match.groups()[0]
            # VOTESYS: Player [NoodleArms] Started a vote of type (PVR_Kick_Abuse) against [buscÃ´O-sensei]. VoteID: [2]
            elif match := re.match(
                Rcon.vote_started_pattern,
                raw_line,
            ):
                action = "VOTE STARTED"
                player, player2 = match.groups()
            # VOTESYS: Vote [2] completed. Result: PVR_Passed
            elif match := re.match(Rcon.vote_complete_pattern, raw_line):
                action = "VOTE COMPLETED"
            # VOTESYS: Vote [1] expired before completion.
            elif match := re.match(Rcon.vote_expired_pattern, raw_line):
                action = "VOTE EXPIRED"
            # VOTESYS: Vote Kick {buscÃ´O-sensei} successfully passed. [For: 2/1 - Against: 0]
            elif match := re.match(Rcon.vote_passed_pattern, raw_line):
                action = "VOTE PASSED"
                content, player, sub_content = match.groups()
            else:
                raise ValueError(f"Unable to parse line: {raw_line}")

        elif raw_line.upper().startswith("PLAYER"):
            # Player [Fachi (71234567891234567)] Entered Admin Camera
            action = "CAMERA"
            _, content = raw_line.split(" ", 1)

            if match := re.match(Rcon.camera_pattern, content):
                player, steam_id_64_1, sub_content = match.groups()
            else:
                raise ValueError(f"Unable to parse line: {raw_line}")

        elif raw_line.upper().startswith("MATCH START"):
            # MATCH START UTAH BEACH WARFARE
            action = "MATCH START"
            _, sub_content = raw_line.split("MATCH START ")
            content = raw_line
        elif raw_line.upper().startswith("MATCH ENDED"):
            # MATCH ENDED `Kharkov WARFARE` ALLIED (0 - 5) AXIS
            action = "MATCH ENDED"
            _, sub_content = raw_line.split("MATCH ENDED ")
        elif raw_line.upper().startswith("MESSAGE"):
            action = "MESSAGE"
            raw_line = raw_line.replace("\n", " ")
            content = raw_line
            if match := re.match(Rcon.message_pattern, raw_line):
                player, steam_id_64_1, message_content = match.groups()
                content = f"{player}({steam_id_64_1}): {message_content}"
                sub_content = message_content
            else:
                raise ValueError(f"Unable to parse line: {raw_line}")

        if action is None:
            raise ValueError(f"Unknown type line: '{raw_line}'")

        return {
            "action": action,
            "player": player,
            "steam_id_64_1": steam_id_64_1,
            "player2": player2,
            "steam_id_64_2": steam_id_64_2,
            "weapon": weapon,
            "message": content,
            "sub_content": sub_content,
        }

    @staticmethod
    def split_raw_log_lines(raw_logs: str) -> Iterable[tuple[str, str, str]]:
        """Split raw game server logs into the relative time, timestamp and content"""
        if raw_logs != "":
            logs = raw_logs.strip("\n")
            logs = re.split(r"^(\[.+? \((\d+)\)\])", logs, flags=re.M)
            logs = zip(logs[1::3], logs[2::3], logs[3::3])
            for raw_relative_time, raw_timestamp, raw_log_line in logs:
                yield raw_relative_time, raw_timestamp, raw_log_line.strip()

    @staticmethod
    def parse_logs(
        raw_logs: str, filter_action=None, filter_player=None
    ) -> ParsedLogsType:
        """Parse a chunk of raw gameserver RCON logs"""
        synthetic_actions = LOG_ACTIONS
        now = datetime.now()
        parsed_log_lines: list[StructuredLogLineWithMetaData] = []
        actions: set[str] = set()
        players: set[str] = set()

        for raw_relative_time, raw_timestamp, raw_log_line in Rcon.split_raw_log_lines(
            raw_logs
        ):
            time = Rcon._extract_time(raw_timestamp)
            try:
                log_line = Rcon.parse_log_line(raw_log_line)
                parsed_log_lines.append(
                    {
                        "version": 1,
                        "timestamp_ms": int(time.timestamp() * 1000),
                        "relative_time_ms": (time - now).total_seconds() * 1000,
                        "raw": raw_relative_time + " " + raw_log_line,
                        "line_without_time": raw_log_line,
                        "action": log_line["action"],
                        "player": log_line["player"],
                        "steam_id_64_1": log_line["steam_id_64_1"],
                        "player2": log_line["player2"],
                        "steam_id_64_2": log_line["steam_id_64_2"],
                        "weapon": log_line["weapon"],
                        "message": log_line["message"],
                        "sub_content": log_line["sub_content"],
                    }
                )
            except ValueError:
                logger.error(
                    f"Unable to parse line: '{raw_relative_time} {raw_timestamp} {raw_log_line}'"
                )
                continue

            if filter_action and not log_line["action"].startswith(filter_action):
                continue

            if filter_player and filter_player not in raw_log_line:
                continue

            if player := log_line["player"]:
                players.add(player)

            if player2 := log_line["player2"]:
                players.add(player2)

            actions.add(log_line["action"])

        parsed_log_lines.reverse()

        return {
            "actions": list(actions | set(synthetic_actions)),
            "players": list(players),
            "logs": parsed_log_lines,
        }<|MERGE_RESOLUTION|>--- conflicted
+++ resolved
@@ -33,13 +33,14 @@
     StructuredLogLineType,
     StructuredLogLineWithMetaData,
 )
-<<<<<<< HEAD
 from rcon.user_config.rcon_connection_settings import RconConnectionSettingsUserConfig
 from rcon.user_config.rcon_server_settings import RconServerSettingsUserConfig
-from rcon.utils import ALL_ROLES, ALL_ROLES_KEY_INDEX_MAP, get_server_number
-=======
-from rcon.utils import ALL_ROLES, ALL_ROLES_KEY_INDEX_MAP, get_server_number, INDEFINITE_VIP_DATE
->>>>>>> d8608813
+from rcon.utils import (
+    ALL_ROLES,
+    ALL_ROLES_KEY_INDEX_MAP,
+    INDEFINITE_VIP_DATE,
+    get_server_number,
+)
 
 STEAMID = "steam_id_64"
 NAME = "name"
