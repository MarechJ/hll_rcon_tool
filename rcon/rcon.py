--- conflicted
+++ resolved
@@ -735,7 +735,6 @@
         by: str = "",
         save_message: bool = False,
     ) -> str:
-<<<<<<< HEAD
         config = RconServerSettingsUserConfig.load_from_db()
         if config.message_enhancements.enabled:
             message_header: str = config.message_enhancements.message_header
@@ -746,10 +745,7 @@
             if message_footer:
                 message = f"{message}\n\n{message_footer}"
 
-        res = super().do_message_player(player, steam_id_64, message)
-=======
         res = super().message_player(player_name, player_id, message)
->>>>>>> 86852712
         if save_message:
             safe_save_player_action(
                 rcon=self,
