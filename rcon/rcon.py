--- conflicted
+++ resolved
@@ -412,15 +412,9 @@
             except (CommandFailedError, Exception):
                 sleep(2)
                 name = player_name
-<<<<<<< HEAD
-                steam_id_lookup = self.get_playerids(as_dict=True)
-                steam_id_64 = steam_id_lookup.get(name)
-            if not steam_id_64:
-=======
-                player_id_lookup: PlayerIdsType = self.get_playerids(as_dict=True)  # type: ignore
+                player_id_lookup = self.get_playerids(as_dict=True)
                 player_id = player_id_lookup.get(name)
             if not player_id:
->>>>>>> 00104cac
                 return {}
 
             profile = rcon.steam_utils.get_steam_profile(steam_id_64=player_id)
@@ -1186,28 +1180,10 @@
     def remove_temp_ban(self, ban_log: str) -> str:
         """Remove a temp ban by ban log. Note that a player ID is a valid ban log."""
         with invalidates(Rcon.get_temp_bans):
-<<<<<<< HEAD
             return super().remove_temp_ban(ban_log)
 
     def remove_perma_ban(self, ban_log: str) -> str:
         """Remove a perma ban by ban log. Note that a player ID is a valid ban log."""
-=======
-            if ban_log is not None:
-                return super().remove_temp_ban(ban_log)
-            else:
-                # If searching for a steam ID, we can only unban with the properly
-                # formatted ban log
-                bans = self.get_temp_bans()
-                for raw_ban in bans:
-                    ban = self._struct_ban(raw_ban, type_=TEMP_BAN)
-                    if player_id == ban[PLAYER_ID]:
-                        return super().remove_temp_ban(ban_log=raw_ban)
-
-        # Only get here if we weren't passed a ban log, steam ID or the steam ID wasn't banned
-        raise ValueError(f"{player_id} was not banned")
-
-    def remove_perma_ban(self, ban_log) -> str:
->>>>>>> 00104cac
         with invalidates(Rcon.get_perma_bans):
             return super().remove_perma_ban(ban_log)
 
@@ -1227,19 +1203,6 @@
                 by=by,
                 player_id=player_id,
             )
-<<<<<<< HEAD
-=======
-            try:
-                # TODO: this will never work when banning by name because they're already removed
-                # from the server before you can get their steam ID
-                if not player_id:
-                    info = self.get_player_info(player_name)
-                    player_id = info[PLAYER_ID]
-                # TODO add author
-                add_player_to_blacklist(player_id, reason, by=by)
-            except:
-                logger.exception("Unable to blacklist")
->>>>>>> 00104cac
             return res
 
     @ttl_cache(60 * 5)
