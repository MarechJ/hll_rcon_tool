--- conflicted
+++ resolved
@@ -11,22 +11,18 @@
 from time import sleep
 from typing import Any, Iterable, List, Literal, Optional, Sequence, overload
 
-from rcon.vip import get_vip_status_for_player_ids
 import rcon.steam_utils
 from rcon.cache_utils import get_redis_client, invalidates, ttl_cache
 from rcon.commands import SUCCESS, CommandFailedError, ServerCtl
 from rcon.maps import UNKNOWN_MAP_NAME, Layer, is_server_loading_map, parse_layer
-<<<<<<< HEAD
+from rcon.models import GameLayout
 from rcon.player_history import (
+    get_player_profile,
     get_profiles,
     safe_save_player_action,
-    get_player_profile,
 )
-=======
-from rcon.models import PlayerID, PlayerVIP, enter_session, GameLayout
-from rcon.player_history import get_profiles, safe_save_player_action, save_player, get_player_profile
->>>>>>> 5b399c48
 from rcon.settings import SERVER_INFO
+from rcon.steam_utils import is_steam_id_64
 from rcon.types import (
     AdminType,
     GameLayoutRandomConstraints,
@@ -45,18 +41,18 @@
     VipIdType,
     VipIdWithExpirationType,
 )
-from rcon.steam_utils import is_steam_id_64
-from rcon.win_store_utils import is_windows_store_id
 from rcon.user_config.rcon_connection_settings import RconConnectionSettingsUserConfig
 from rcon.user_config.rcon_server_settings import RconServerSettingsUserConfig
 from rcon.user_config.utils import BaseUserConfig
 from rcon.utils import (
     ALL_ROLES,
     ALL_ROLES_KEY_INDEX_MAP,
+    SERVER_NUMBER,
     default_player_info_dict,
     parse_raw_player_info,
-    SERVER_NUMBER,
 )
+from rcon.vip import get_vip_status_for_player_ids
+from rcon.win_store_utils import is_windows_store_id
 
 PLAYER_ID = "player_id"
 NAME = "name"
@@ -1404,7 +1400,9 @@
                 )
 
         red = get_redis_client()
-        red.set('GAME_LAYOUT', json.dumps(GameLayout(requested=objectives, set=parsed_objs)))
+        red.set(
+            "GAME_LAYOUT", json.dumps(GameLayout(requested=objectives, set=parsed_objs))
+        )
         return super().set_game_layout(parsed_objs)
 
     @staticmethod
