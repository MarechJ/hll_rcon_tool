import logging
import socket
import threading
import time
from contextlib import contextmanager, nullcontext
from functools import wraps
from typing import List, TypedDict

from rcon.config import get_config
from rcon.connection import HLLConnection
from rcon.models import AdvancedConfigOptions
from rcon.utils import exception_in_chain

logger = logging.getLogger(__name__)


def escape_string(s):
    """Logic taken from the official rcon client.
    There's probably plenty of nicer and more bulletproof ones
    """
    if not isinstance(s, str):
        return s
    st = ""
    for index in range(len(s)):
        st = (
            (st + s[index] if s[index] != "\\" else st + "\\\\")
            if s[index] != '"'
            else st + '\\"'
        )
    return st


def _escape_params(func):
    @wraps(func)
    def wrapper(*args, **kwargs):
        return func(
            args[0],
            *[escape_string(a) for a in args[1:]],
            **{k: escape_string(v) for k, v in kwargs.items()},
        )

    return wrapper


class CommandFailedError(Exception):
    pass


class HLLServerError(Exception):
    pass


class BrokenHllConnection(Exception):
    pass


class VipId(TypedDict):
    steam_id_64: str
    name: str


def _auto_retry(method):
    @wraps(method)
    def wrap(self, *args, **kwargs):
        parent_connection = False
        if "conn" not in kwargs or kwargs["conn"] is None:
            logger.debug("auto-retry: acquiring connection from pool")
            connection = self.with_connection()
            kwargs["conn"] = connection
        else:
            parent_connection = True
            logger.debug("using passed in connection")
            connection = nullcontext(enter_result=kwargs["conn"])

        try:
            with connection as conn:
                kwargs["conn"] = conn
                return method(self, *args, **kwargs)
        except (HLLServerError, UnicodeDecodeError, OSError):
            if not self.auto_retry or parent_connection:
                raise
            time.sleep(5)
            logger.exception("Auto retrying %s %s %s", method.__name__, args, kwargs)

            logger.debug("auto-retry: acquiring new connection for retry from pool")
            with self.with_connection() as conn:
                kwargs["conn"] = conn
                try:
                    return method(self, *args, **kwargs)
                except (HLLServerError, UnicodeDecodeError, OSError) as e:
                    raise BrokenHllConnection from e
                # TODO loop and counter implement counter

    return wrap


class ServerCtl:
    """TODO: Use string format instead of interpolation as it could be a
    security risk

    set password not implemented on purpose
    """

    def __init__(self, config, auto_retry=1, max_open=None, max_idle=None):
        rcon_config = get_config()
        advanced_settings = None
        try:
            advanced_settings = AdvancedConfigOptions(
                **rcon_config["ADVANCED_CRCON_SETTINGS"]
            )
        except ValueError as e:
            # This might look dumb but pydantic provides useful error messages in the
            # stack trace and we don't have to remember to keep updating this if we add
            # any more fields to the ADVANCED_CRCON_SETTINGS config
            logger.exception(e)

        if max_open is not None:
            self.maxOpen = max_open
        elif advanced_settings is not None:
            self.maxOpen = advanced_settings.thread_pool_size
        else:
            self.maxOpen = 20

        if max_idle is not None:
            self.maxIdle = max_idle
        elif advanced_settings is not None:
            self.maxIdle = advanced_settings.thread_pool_size
        else:
            self.maxIdle = 20

        # .env fed config from rcon.SERVER_INFO
        self.config = config
        self.auto_retry = auto_retry
        self.mu = threading.Lock()
        self.idles: list[HLLConnection] = []
        self.numOpen = 0

    @contextmanager
    def with_connection(self) -> HLLConnection:
        logger.debug("Waiting to acquire lock %s", threading.get_ident())
        if not self.mu.acquire(timeout=30):
            raise TimeoutError()

        if len(self.idles) != 0:
            conn = self.idles.pop()
            logger.debug("acquiring connection from idle pool: %s", conn.id)
            self.mu.release()

        elif self.numOpen >= self.maxOpen:
            logger.debug(
                "Max connections already open, waiting for connection returned to pool"
            )
            c = 0
            idle_len = len(self.idles)
            self.mu.release()
            while idle_len == 0:
                if c >= 30:
                    logger.error(
                        "waiting for connection returned to pool timed out after %s seconds",
                        c,
                    )
                    raise TimeoutError()
                c += 1
                time.sleep(1)

                if not self.mu.acquire(timeout=30):
                    raise TimeoutError()
                idle_len = len(self.idles)
                self.mu.release()

            if not self.mu.acquire(timeout=30):
                raise TimeoutError()
            conn = self.idles.pop()
            logger.debug("connection appeared in pool: %s, acquiring it", conn.id)
            self.mu.release()

        else:
            conn = HLLConnection()
            logger.debug("Opening a new connection with ID %s", conn.id)
            try:
                self._connect(conn)
                self.numOpen += 1
            finally:
                self.mu.release()

        ex = None
        try:
            yield conn
        except Exception as e:
            # All other errors, that might be caught (like UnicodeDecodeError) do not really qualify as an error of the
            # connection itself. Instead of reconnecting the existing connection here (conditionally), we simply discard
            # the connection, assuming it is broken. The pool will establish a new connection when needed.
<<<<<<< HEAD
            if isinstance(e.__context__, RuntimeError | OSError) or exception_in_chain(e, OSError):
                logger.warning("Connection (%s) errored in thread %s: %s, removing from pool", conn.id, threading.get_ident(), e)
                with self.mu:
                    self.numOpen -= 1
=======
            if isinstance(e.__context__, RuntimeError | OSError) or exception_in_chain(
                e, OSError
            ):
                logger.warning(
                    "Connection (%s) errored in thread %s: %s, removing from pool",
                    conn.id,
                    threading.get_ident(),
                    e,
                )
                self.numOpen -= 1
>>>>>>> ae665ea5
                conn.close()
                raise

            if exception_in_chain(e, BrokenHllConnection):
<<<<<<< HEAD
                logger.warning("Connection (%s) marked as broken in thread %s, removing from pool", conn.id, threading.get_ident())
                with self.mu:
                    self.numOpen -= 1
=======
                logger.warning(
                    "Connection (%s) marked as broken in thread %s, removing from pool",
                    conn.id,
                    threading.get_ident(),
                )
                self.numOpen -= 1
>>>>>>> ae665ea5
                conn.close()
                if e.__context__ is not None:
                    raise e.__context__
                raise e

            ex = e

        logger.debug(
            "return connection (%s) from thread %s", conn.id, threading.get_ident()
        )
        if len(self.idles) >= self.maxIdle:
            logger.debug("Enough connections in pool, closing %s", conn.id)
            with self.mu:
                self.numOpen -= 1
            conn.close()
        else:
            logger.debug("Returning connection (%s) to pool", conn.id)

            self.idles.append(conn)

        if ex is not None:
            raise ex

    def _connect(self, conn: HLLConnection):
        try:
            conn.connect(
                self.config["host"], int(self.config["port"]), self.config["password"]
            )
        except (TypeError, ValueError) as e:
            logger.exception("Invalid connection information", e)
            raise

    @_auto_retry
    def _request(
        self,
        command: str,
        can_fail=True,
        log_info=False,
        decode=True,
        conn: HLLConnection = None,
    ):
        if conn is None:
            raise ValueError("conn parameter should never be None")
        if log_info:
            logger.info(command)
        else:
            logger.debug(command)
        try:
            conn.send(command.encode())
            if decode:
                result = conn.receive().decode()
            else:
                result = conn.receive()
        except (
            RuntimeError,
            UnicodeDecodeError,
        ) as e:
            logger.exception("Failed request")
            raise HLLServerError(command) from e

        if (decode and result == "FAIL") or (not decode and result == b"FAIL"):
            if can_fail:
                raise BrokenHllConnection() from CommandFailedError(command)
            else:
                raise HLLServerError(f"Got FAIL for {command}")

        return result

    @_auto_retry
    def _timed_request(
        self, command: str, can_fail=True, log_info=False, conn: HLLConnection = None
    ):
        if conn is None:
            raise ValueError("conn parameter should never be None")
        if log_info:
            logger.info(command)
        else:
            logger.debug(command)
        try:
            before_sent, after_sent, _ = conn.send(command.encode(), timed=True)
            before_received, after_received, result = conn.receive(timed=True)
            result = result.decode()
        except (
            RuntimeError,
            BrokenPipeError,
            socket.timeout,
            ConnectionResetError,
            UnicodeDecodeError,
        ) as e:
            logger.exception("Failed request")
            raise HLLServerError(command) from e

        if result == "FAIL":
            if can_fail:
                raise CommandFailedError(command)
            else:
                raise HLLServerError(f"Got FAIL for {command}")

        return dict(
            before_sent=before_sent,
            after_sent=after_sent,
            before_received=before_received,
            after_received=after_received,
            result=result,
        )

    def _read_list(self, raw, conn: HLLConnection):
        res = raw.split(b"\t")

        try:
            expected_len = int(res[0])
            logger.debug("Expected list length %s", expected_len)
        except ValueError:
            raise HLLServerError(
                "Unexpected response from server." "Unable to get list length"
            )

        # Max 30 tries
        for i in range(1000):
            if expected_len <= len(res) - 1 and raw[-1] in [0, 9, 10]:  # \0 \t or \n
                logger.debug(
                    "List seems complete length is %s/%s last char is %s",
                    len(res),
                    expected_len,
                    raw[-1],
                )
                break
            logger.debug(
                "Reading again list length is %s/%s last char is %s",
                len(res),
                expected_len,
                raw[-1],
            )
            raw += conn.receive()
            res = raw.split(b"\t")

        if res[-1] == b"":
            # There's a trailing \t
            res = res[:-1]
        if expected_len < len(res) - 1:
            raise HLLServerError(
                "Server returned incomplete list,"
                f" expected {expected_len} got {len(res) - 1}"
            )

        return [l.decode() for l in res[1:]]

    @_auto_retry
    def _get(self, item, is_list=False, can_fail=True, conn: HLLConnection = None):
        if conn is None:
            raise ValueError("conn parameter should never be None")
        res = self._request(f"get {item}", can_fail, decode=not is_list, conn=conn)

        if not is_list:
            return res

        return self._read_list(res, conn)

    def get_profanities(self):
        return self._get("profanity", is_list=True, can_fail=False)

    def do_ban_profanities(self, profanities_csv):
        return self._request(f"BanProfanity {profanities_csv}")

    def do_unban_profanities(self, profanities_csv):
        return self._request(f"UnbanProfanity {profanities_csv}")

    def get_name(self):
        return self._get("name", can_fail=False)

    def get_map(self):
        # server adds a _RESTART suffix after the name when the map is
        # loading
        return self._get("map", can_fail=False)

    def get_maps(self):
        return sorted(self._get("mapsforrotation", True, can_fail=False))

    def get_players(self):
        return self._get("players", True, can_fail=False)

    def get_playerids(self):
        return self._get("playerids", True, can_fail=False)

    def _is_info_correct(self, player, raw_data):
        try:
            lines = raw_data.split("\n")
            return lines[0] == f"Name: {player}"
        except Exception:
            logger.exception("Bad playerinfo data")
            return False

    def get_player_info(self, player, can_fail=True):
        data = self._request(f"playerinfo {player}", can_fail=can_fail)
        if not self._is_info_correct(player, data):
            data = self._request(f"playerinfo {player}", can_fail=can_fail)
        if not self._is_info_correct(player, data):
            raise BrokenHllConnection() from CommandFailedError(
                "The game server is returning the wrong player info for %s we got %s",
                player,
                data,
            )
        return data

    def get_admin_ids(self):
        return self._get("adminids", True, can_fail=False)

    def get_temp_bans(self):
        return self._get("tempbans", True, can_fail=False)

    def get_perma_bans(self):
        return self._get("permabans", True, can_fail=False)

    def get_team_switch_cooldown(self):
        return self._get("teamswitchcooldown", can_fail=False)

    def get_autobalance_threshold(self):
        return self._get("autobalancethreshold", can_fail=False)

    def get_votekick_enabled(self):
        return self._get("votekickenabled", can_fail=False)

    def get_votekick_threshold(self):
        return self._get("votekickthreshold", can_fail=False)

    def get_map_rotation(self):
        return self._request("rotlist", can_fail=False).split("\n")[:-1]

    def get_slots(self):
        return self._get("slots", can_fail=False)

    def get_vip_ids(self) -> List[VipId]:
        with self.with_connection() as conn:
            res = self._get("vipids", True, can_fail=False, conn=conn)

            vip_ids: List[VipId] = []
            for item in res:
                try:
                    steam_id_64, name = item.split(" ", 1)
                    name = name.replace('"', "")
                    name = name.replace("\n", "")
                    name = name.strip()
                    vip_ids.append(dict(steam_id_64=steam_id_64, name=name))
                except ValueError as e:
                    raise BrokenHllConnection() from e
            return vip_ids

    def get_admin_groups(self):
        return self._get("admingroups", True, can_fail=False)

    def get_autobalance_enabled(self):
        return self._get("autobalanceenabled", can_fail=False)

    @_auto_retry
    def get_logs(self, since_min_ago, filter_="", conn: HLLConnection = None):
        if conn is None:
            raise ValueError("conn parameter should never be None")
        res = self._request(f"showlog {since_min_ago}", conn=conn)
        if res == "EMPTY":
            return ""
        for i in range(30):
            if res[-1] == "\n":
                break
            try:
                res += conn.receive().decode()
            except (
                RuntimeError,
                BrokenPipeError,
                socket.timeout,
                ConnectionResetError,
                UnicodeDecodeError,
            ):
                logger.exception("Failed request")
                raise HLLServerError(f"showlog {since_min_ago}")

        return res

    def get_timed_logs(self, since_min_ago, filter_=""):
        with self.with_connection() as conn:
            res = self._timed_request(f"showlog {since_min_ago}", conn=conn)
            for i in range(30):
                if res["result"][-1] == "\n":
                    break
                res["result"] += conn.receive().decode()
            return res

    def get_idle_autokick_time(self):
        return self._get("idletime", can_fail=False)

    def get_max_ping_autokick(self):
        return self._get("highping", can_fail=False)

    def get_queue_length(self):
        return self._get("maxqueuedplayers", can_fail=False)

    def get_vip_slots_num(self):
        return self._get("numvipslots", can_fail=False)

    def set_autobalance_enabled(self, bool_str):
        """
        String bool is on / off
        """
        return self._request(f"setautobalanceenabled {bool_str}")

    def set_welcome_message(self, msg):
        return self._request(f"say {msg}", log_info=True, can_fail=False)

    def set_map(self, map_name):
        return self._request(f"map {map_name}", log_info=True)

    def set_idle_autokick_time(self, minutes):
        return self._request(f"setkickidletime {minutes}", log_info=True)

    def set_max_ping_autokick(self, max_ms):
        return self._request(f"sethighping {max_ms}", log_info=True)

    def set_autobalance_threshold(self, max_diff: int):
        return self._request(f"setautobalancethreshold {max_diff}", log_info=True)

    def set_team_switch_cooldown(self, minutes):
        return self._request(f"setteamswitchcooldown {minutes}", log_info=True)

    def set_queue_length(self, num):
        return self._request(f"setmaxqueuedplayers {num}", log_info=True)

    def set_vip_slots_num(self, num):
        return self._request(f"setnumvipslots {num}", log_info=True)

    @_escape_params
    def set_broadcast(self, msg):
        return self._request(f'broadcast "{msg}"', log_info=True, can_fail=False)

    def set_votekick_enabled(self, bool_str):
        """
        String bool is on / off
        """
        return self._request(f"setvotekickenabled {bool_str}")

    def set_votekick_threshold(self, threshold_pairs_str):
        """
        PlayerCount,Threshold[,PlayerCount,Threshold,...]
        """
        return self._request(f"setvotekickthreshold {threshold_pairs_str}")

    def do_reset_votekick_threshold(self):
        return self._request(f"resetvotekickthreshold", log_info=True)

    def do_switch_player_on_death(self, player):
        return self._request(f"switchteamondeath {player}", log_info=True)

    def do_switch_player_now(self, player):
        return self._request(f"switchteamnow {player}", log_info=True)

    def do_add_map_to_rotation(
        self,
        map_name: str,
        after_map_name: str = None,
        after_map_name_number: str = None,
    ):
        cmd = f"rotadd {map_name}"
        if after_map_name:
            cmd = f"{cmd} {after_map_name}"
            if after_map_name_number:
                cmd = f"{cmd} {after_map_name_number}"

        return self._request(cmd, can_fail=False, log_info=True)

    def do_remove_map_from_rotation(self, map_name, map_number: str = None):
        cmd = f"rotdel {map_name}"
        if map_number:
            cmd = f"{cmd} {map_number}"

        return self._request(cmd, can_fail=False, log_info=True)

    @_escape_params
    def do_punish(self, player, reason):
        return self._request(f'punish "{player}" "{reason}"', log_info=True)

    @_escape_params
    def do_kick(self, player, reason):
        return self._request(f'kick "{player}" "{reason}"', log_info=True)

    @_escape_params
    def do_temp_ban(
        self,
        player_name=None,
        steam_id_64=None,
        duration_hours=2,
        reason="",
        admin_name="",
    ):
        return self._request(
            f'tempban "{steam_id_64 or player_name}" {duration_hours} "{reason}" "{admin_name}"',
            log_info=True,
        )

    @_escape_params
    def do_perma_ban(
        self, player_name=None, steam_id_64=None, reason="", admin_name=""
    ):
        return self._request(
            f'permaban "{steam_id_64 or player_name}" "{reason}" "{admin_name}"',
            log_info=True,
        )

    def do_remove_temp_ban(self, ban_log):
        return self._request(f"pardontempban {ban_log}", log_info=True)

    def do_remove_perma_ban(self, ban_log):
        return self._request(f"pardonpermaban {ban_log}", log_info=True)

    @_escape_params
    def do_add_admin(self, steam_id_64, role, name):
        return self._request(
            f'adminadd "{steam_id_64}" "{role}" "{name}"', log_info=True
        )

    def do_remove_admin(self, steam_id_64):
        return self._request(f"admindel {steam_id_64}", log_info=True)

    @_escape_params
    def do_add_vip(self, steam_id_64, name):
        return self._request(f'vipadd {steam_id_64} "{name}"', log_info=True)

    def do_remove_vip(self, steam_id_64):
        return self._request(f"vipdel {steam_id_64}", log_info=True)

    @_escape_params
    def do_message_player(self, player=None, steam_id_64=None, message=""):
        return self._request(
            f'message "{steam_id_64 or player}" {message}',
            log_info=True,
        )

    def get_gamestate(self) -> List[str]:
        """
        Players: Allied: 0 - Axis: 1
        Score: Allied: 2 - Axis: 2
        Remaining Time: 0:11:51
        Map: foy_warfare
        Next Map: stmariedumont_warfare

        """
        # Has no trailing "\n"

        result = self._get("gamestate", can_fail=False)
        return result.split("\n")


if __name__ == "__main__":
    from rcon.settings import SERVER_INFO

    ctl = ServerCtl(SERVER_INFO)<|MERGE_RESOLUTION|>--- conflicted
+++ resolved
@@ -190,12 +190,6 @@
             # All other errors, that might be caught (like UnicodeDecodeError) do not really qualify as an error of the
             # connection itself. Instead of reconnecting the existing connection here (conditionally), we simply discard
             # the connection, assuming it is broken. The pool will establish a new connection when needed.
-<<<<<<< HEAD
-            if isinstance(e.__context__, RuntimeError | OSError) or exception_in_chain(e, OSError):
-                logger.warning("Connection (%s) errored in thread %s: %s, removing from pool", conn.id, threading.get_ident(), e)
-                with self.mu:
-                    self.numOpen -= 1
-=======
             if isinstance(e.__context__, RuntimeError | OSError) or exception_in_chain(
                 e, OSError
             ):
@@ -205,24 +199,19 @@
                     threading.get_ident(),
                     e,
                 )
-                self.numOpen -= 1
->>>>>>> ae665ea5
+                with self.mu:
+                    self.numOpen -= 1
                 conn.close()
                 raise
 
             if exception_in_chain(e, BrokenHllConnection):
-<<<<<<< HEAD
-                logger.warning("Connection (%s) marked as broken in thread %s, removing from pool", conn.id, threading.get_ident())
-                with self.mu:
-                    self.numOpen -= 1
-=======
                 logger.warning(
                     "Connection (%s) marked as broken in thread %s, removing from pool",
                     conn.id,
                     threading.get_ident(),
                 )
-                self.numOpen -= 1
->>>>>>> ae665ea5
+                with self.mu:
+                    self.numOpen -= 1
                 conn.close()
                 if e.__context__ is not None:
                     raise e.__context__
