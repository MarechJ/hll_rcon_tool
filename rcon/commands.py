from datetime import timedelta
import logging
import threading
import time
from contextlib import contextmanager, nullcontext
from functools import wraps
from typing import Generator, Literal, Sequence, Any, List

<<<<<<< HEAD
from rcon.connection import HLLConnection
from rcon.types import ServerInfoType, VipIdType
=======
from rcon.connection import HLLCommandError, HLLConnection, Handle, Response
from rcon.maps import LAYERS, MAPS, UNKNOWN_MAP_NAME, Environment, GameMode, LayerType
from rcon.types import ServerInfoType, SlotsType, VipId, GameStateType
>>>>>>> 2484e39b
from rcon.utils import exception_in_chain

logger = logging.getLogger(__name__)


def escape_string(s):
    """Logic taken from the official rcon client.
    There's probably plenty of nicer and more bulletproof ones
    """
    if not isinstance(s, str):
        return s
    st = ""
    for index in range(len(s)):
        st = (
            (st + s[index] if s[index] != "\\" else st + "\\\\")
            if s[index] != '"'
            else st + '\\"'
        )
    return st


def _escape_params(func):
    @wraps(func)
    def wrapper(*args, **kwargs):
        return func(
            args[0],
            *[escape_string(a) for a in args[1:]],
            **{k: escape_string(v) for k, v in kwargs.items()},
        )

    return wrapper


class HLLCommandFailedError(Exception):
    """Raised when a command fails"""
    pass

class HLLBrokenConnectionError(Exception):
    """Raised when the connection has broken and needs to be re-established"""


class ServerCtl:
    """TODO: Use string format instead of interpolation as it could be a
    security risk

    set password not implemented on purpose
    """

    def __init__(
        self, config: ServerInfoType, auto_retry=1
    ) -> None:
        self.config = config
        self.auto_retry = auto_retry
        self.mu = threading.Lock()
        self.conn: HLLConnection | None = None

    @contextmanager
    def with_connection(self) -> Generator[HLLConnection, None, None]:
        # Not sure if multithreading is still a thing we use...
        logger.debug("Waiting to acquire lock %s", threading.get_ident())
        if not self.mu.acquire(timeout=30):
            raise TimeoutError()

        try:
            if self.conn is None:
                self.conn = HLLConnection()
                try:
                    self._connect(self.conn)
                except Exception:
                    self.conn = None
                    raise
        finally:
            self.mu.release()

        try:
            yield self.conn
        except Exception as e:
            # All other errors, that might be caught (like UnicodeDecodeError) do not really qualify as an error of the
            # connection itself. Instead of reconnecting the existing connection here (conditionally), we simply discard
            # the connection, assuming it is broken. The pool will establish a new connection when needed.
            if isinstance(e.__context__, RuntimeError | OSError) or exception_in_chain(
                    e, OSError
            ):
                logger.warning(
                    "Connection (%s) errored in thread %s: %s, removing",
                    self.conn.id,
                    threading.get_ident(),
                    e,
                )
                self.conn.close()
                self.conn = None
                raise

            elif exception_in_chain(e, HLLBrokenConnectionError):
                logger.warning(
                    "Connection (%s) marked as broken in thread %s, removing",
                    self.conn.id,
                    threading.get_ident(),
                )
                self.conn.close()
                self.conn = None
                if e.__context__ is not None:
                    raise e.__context__
                raise

            else:
                raise

    def _connect(self, conn: HLLConnection) -> None:
        try:
            conn.connect(
                self.config["host"], int(self.config["port"]), self.config["password"]
            )
        except (TypeError, ValueError) as e:
            logger.exception("Invalid connection information", e)
            raise

    def send(
            self,
            command: str,
            version: int,
            content: dict[str, Any] | str = "",
            log_info=False,
            conn: HLLConnection | None = None,
    ) -> Handle:
        if conn is None:
            logger.debug("acquiring new connection")
            connection = self.with_connection()
        else:
            logger.debug("using passed in connection")
            connection = nullcontext(enter_result=conn)

        if log_info:
            logger.info("Sending command:", command, content)
        else:
            logger.debug("Sending command:", command, content)
        
        try:
            with connection as conn:
                return conn.send(command, version, content)
        except (
                RuntimeError,
                UnicodeDecodeError,
        ):
            if self.auto_retry is False or conn is not None:
                raise

            logger.exception("Auto retrying send %s %s %s after 1 second", command, version, content)
            time.sleep(1)

            with connection as conn:
                return conn.send(command, version, content)

    def receive(
            self,
            handle: Handle,
    ) -> Response:
        try:
            response = handle.receive()
            response.raise_for_status()
            return response

        except (HLLCommandFailedError, UnicodeDecodeError, OSError) as e:
            if not self.auto_retry:
                raise

            if isinstance(e, HLLCommandError) and e.status_code >= 400 and e.status_code < 500:
                # Client error, do not retry
                raise

            logger.exception("Failed %s, resending after 1 second", handle.request)
            time.sleep(1)

            with self.with_connection() as conn:
                response = conn.exchange(
                    handle.request.name,
                    handle.request.version,
                    handle.request.content,
                )
                handle._response = response
                response.raise_for_status()
                return response

    def receive_optional(
            self,
            handle: Handle,
            ignore_internal_errors: bool = False,
    ) -> Response | None:
        try:
            response = handle.receive()
            return response if response.is_successful() else None

        except (HLLCommandFailedError, UnicodeDecodeError, OSError) as e:
            if isinstance(e, HLLCommandError):
                if ignore_internal_errors:
                    return None

            if not self.auto_retry:
                raise

            logger.exception("Failed %s, resending after 1 second", handle.request)
            time.sleep(1)

            with self.with_connection() as conn:
                response = conn.exchange(
                    handle.request.name,
                    handle.request.version,
                    handle.request.content,
                )
                handle._response = response

                try:
                    return response if response.is_successful() else None
                except HLLCommandError as e:
                    return response if ignore_internal_errors else None

    def receive_success(
            self,
            handle: Handle,
            ignore_internal_errors: bool = False,
    ) -> bool:
        return self.receive_optional(handle, ignore_internal_errors) is not None

    def exchange(
            self,
            command: str,
            version: int,
            content: dict[str, Any] | str = "",
            log_info=False,
            conn: HLLConnection | None = None,
    ) -> Response:
        handle = self.send(command, version, content, log_info=log_info, conn=conn)
        return self.receive(handle)

    def exchange_optional(
            self,
            command: str,
            version: int,
            content: dict[str, Any] | str = "",
            log_info=False,
            conn: HLLConnection | None = None,
    ) -> Response | None:
        handle = self.send(command, version, content, log_info=log_info, conn=conn)
        return self.receive_optional(handle)

    def exchange_success(
            self,
            command: str,
            version: int,
            content: dict[str, Any] | str = "",
            log_info=False,
            conn: HLLConnection | None = None,
    ) -> bool:
        handle = self.send(command, version, content, log_info=log_info, conn=conn)
        return self.receive_success(handle)


    def get_profanities(self) -> list[str]:
        return self.exchange("GetServerInformation", 2, {"Name": "bannedwords", "Value": ""}).content_dict["bannedWords"]

    def ban_profanities(self, profanities: str) -> bool:
        self.exchange("AddBannedWords", 2, {"BannedWords": profanities})
        return True

    def unban_profanities(self, profanities: str) -> bool:
        self.exchange("RemoveBannedWords", 2, {"BannedWords": profanities})
        return True

    def get_name(self) -> str:
        return self.exchange("GetServerInformation", 2, {"Name": "session", "Value": ""}).content_dict["serverName"]

    def get_map(self) -> str:
        # TODO: Currently returns pretty name instead of map name, f.e. "CARENTAN" instead of "carentan_warfare"
        return self.exchange("GetServerInformation", 2, {"Name": "session", "Value": ""}).content_dict["mapName"]

    def get_maps(self) -> list[str]:
        details = self.exchange("GetClientReferenceData", 2, "AddMapToRotation")
        parameters = details.content_dict["dialogueParameters"]
        if not parameters or parameters[0]["iD"] != "MapName":
            raise HLLCommandFailedError("Received unexpected response from server.")
        return parameters[0]["valueMember"].split(",")

    def get_player_ids(self) -> dict[str, str]:
        # TODO: Updated function signatures
        return {x["name"]: x["iD"] for x in self.exchange("GetServerInformation", 2, {"Name": "players", "Value": ""}).content_dict["players"]}

    def get_all_player_info(self) -> list[dict[str, Any]]:
        # TODO: Updated function signatures
        return self.exchange("GetServerInformation", 2, {"Name": "players", "Value": ""}).content_dict["players"]

    def get_player_info(self, player_id: str, can_fail=True) -> dict[str, Any] | None:
        # TODO: Updated function signatures
        return self.exchange("GetServerInformation", 2, {"Name": "player", "Value": player_id}).content_dict

    def get_admin_ids(self) -> list[str]:
        return [x["userId"] for x in self.exchange("GetAdminUsers", 2).content_dict["adminUsers"]]

    def get_temp_bans(self) -> list[str]:
        return [x["userId"] for x in self.exchange("GetTemporaryBans", 2).content_dict["banList"]]

    def get_perma_bans(self) -> list[str]:
        return [x["userId"] for x in self.exchange("GetPermanentBans", 2).content_dict["banList"]]

    def get_team_switch_cooldown(self) -> int:
        # TODO: Not available right now
        return 0

    def get_autobalance_threshold(self) -> int:
        # TODO: Not available right now
        return 0

    def get_votekick_enabled(self) -> bool:
        # TODO: Not available right now
        return False

    def get_votekick_thresholds(self) -> list[int]:
        # TODO: Not available right now
        return []

    def get_map_rotation(self) -> list[str]:
        return [x["iD"] for x in self.exchange("GetServerInformation", 2, {"Name": "maprotation", "Value": ""}).content_dict["mAPS"]]

    def get_map_sequence(self) -> list[str]:
        # Map[iD] returns '/Game/Maps/driel_offensive_ger'
        return [x["iD"].split("/")[-1] for x in self.exchange("GetServerInformation", 2, {"Name": "mapsequence", "Value": ""}).content_dict["mAPS"]]

    def get_slots(self) -> SlotsType:
        resp = self.exchange("GetServerInformation", 2, {"Name": "session", "Value": ""}).content_dict
        
        return SlotsType(
            current_players=resp["playerCount"],
            max_players=resp["maxPlayerCount"],
        )

<<<<<<< HEAD
    def get_vip_ids(self) -> list[VipIdType]:
        with self.with_connection() as conn:
            res = self._get_list("get vipids", can_fail=False, conn=conn)

            vip_ids: List[VipIdType] = []
            for item in res:
                try:
                    player_id, name = item.split(" ", 1)
                    name = name.replace('"', "")
                    name = name.replace("\n", "")
                    name = name.strip()
                    vip_ids.append({"player_id": player_id, "name": name})
                except ValueError as e:
                    raise BrokenHllConnection() from e
            return vip_ids
=======
    def get_vip_ids(self) -> list[VipId]:
        # TODO: Update once VIP comments become obtainable again
        return [
            VipId(player_id=id, name=id)
            for id in self.exchange("GetServerInformation", 2, {"Name": "vipplayers", "Value": ""}).content_dict["vipPlayerIds"]
        ]
>>>>>>> 2484e39b

    def get_admin_groups(self) -> list[str]:
        return self.exchange("GetAdminGroups", 2).content_dict["groupNames"]

    def get_autobalance_enabled(self) -> bool:
        # TODO: Not available right now
        return False

    def get_logs(
            self,
            since_min_ago: str | int,
            filter_: str = "",
            conn: HLLConnection | None = None,
    ) -> list[str]:
        return [
            entry["message"]
            for entry in self.exchange("GetAdminLog", 2, {
                "LogBackTrackTime": since_min_ago,
                "Filters": filter_
            }, conn=conn).content_dict["entries"]
        ]

    def get_idle_autokick_time(self) -> int:
        # TODO: Not available right now
        return 0

    def get_max_ping_autokick(self) -> int:
        # TODO: Not available right now
        return 0

    def get_queue_length(self) -> int:
        # TODO: Verify if this value is updated instantly or after the current session ends or any async time
        return self.exchange("GetServerInformation", 2, {"Name": "session", "Value": ""}).content_dict["maxQueueCount"]

    def get_vip_slots_num(self) -> int:
        # TODO: Verify if this value is updated instantly or after the current session ends or any async time
        return self.exchange("GetServerInformation", 2, {"Name": "session", "Value": ""}).content_dict["maxVipQueueCount"]

    def set_autobalance_enabled(self, value: bool) -> bool:
        self.exchange("SetAutoBalanceEnabled", 2, {"Enable": value})
        return True

    def set_welcome_message(self, message):
        self.exchange("SetWelcomeMessage", 2, {"Message": message})

    def set_map(self, map_name: str):
        self.exchange("ChangeMap", 2, {"MapName": map_name})

    def get_map_shuffle_enabled(self) -> bool:
        # TODO: No command to get this info right now
        return False

    def set_map_shuffle_enabled(self, enabled: bool) -> None:
        self.exchange("SetMapShuffleEnabled", 2, {"Enable": enabled})

    def set_idle_autokick_time(self, minutes) -> bool:
        self.exchange("SetIdleKickDuration", 2, {"IdleTimeoutMinutes": minutes})
        return True

    def set_max_ping_autokick(self, max_ms) -> bool:
        self.exchange("SetHighPingThreshold", 2, {"HighPingThresholdMs": max_ms})
        return True

    def set_autobalance_threshold(self, max_diff: int):
        self.exchange("SetAutoBalanceThreshold", 2, {"AutoBalanceThreshold": max_diff})
        return True

    def set_team_switch_cooldown(self, minutes: int) -> bool:
        self.exchange("SetTeamSwitchCooldown", 2, {"TeamSwitchTimer": minutes})
        return True

    def set_queue_length(self, value: int) -> bool:
        self.exchange("SetMaxQueuedPlayers", 2, {"MaxQueuedPlayers": value})
        return True

    def set_vip_slots_num(self, value: int) -> bool:
        self.exchange("SetVipSlotCount", 2, {"VipSlotCount": value})
        return True

    @_escape_params
    def set_broadcast(self, message: str):
        self.exchange("ServerBroadcast", 2, {"Message": message})

    def set_votekick_enabled(self, value: bool) -> bool:
        self.exchange("SetVoteKickEnabled", 2, {"Enable": value})
        return True

    def set_votekick_thresholds(self, threshold_pairs: str):
        self.exchange("SetVoteKickThreshold", 2, {"ThresholdValue": threshold_pairs})

    def reset_votekick_thresholds(self) -> bool:
        self.exchange("ResetVoteKickThreshold", 2, {})
        return True

    def switch_player_on_death(self, player_id: str) -> bool:
        # TODO: player_name changed to player_id: Possibly the frontend needs to be changed as well
        return self.exchange_success("ForceTeamSwitch", 2, {"PlayerId": player_id, "ForceMode": 0})

    def switch_player_now(self, player_id: str) -> bool:
        # TODO: player_name changed to player_id: Possibly the frontend needs to be changed as well
        return self.exchange_success("ForceTeamSwitch", 2, {"PlayerId": player_id, "ForceMode": 1})

    def remove_player_from_squad(self, player_id: str, reason: str) -> None:
        self.exchange_success("RemovePlayerFromPlatoon", 2, {"PlayerId": player_id, "Reason": reason})

    def disband_squad(self, team_index: int, squad_index: int, reason: str) -> None:
        self.exchange_success("DisbandPlatoon", 2, { "TeamIndex": team_index, "SquadIndex": squad_index, "Reason": reason })

    def add_map_to_rotation(
            self,
            map_name: str,
            after_map_name: str | None = None,
    ):
        rotation = self.get_map_rotation()

        map_index = len(rotation)
        if after_map_name:
            try:
                map_index = rotation.index(after_map_name or "")
            except ValueError:
                pass
        
        self.add_map_to_rotation_at_index(map_name, map_index)

    def add_map_to_rotation_at_index(self, map_name: str, map_index: int):
        self.exchange("AddMapToRotation", 2, {"MapName": map_name, "Index": map_index})

    def remove_map_from_rotation(self, map_name: str):
        rotation = self.get_map_rotation()
        try:
            map_index = rotation.index(map_name)
        except ValueError:
            raise HLLCommandFailedError(f"Map {map_name} not in rotation")
        
        self.remove_map_from_rotation_at_index(map_index)
    
    def remove_map_from_rotation_at_index(self, map_index: int):
        self.exchange("RemoveMapFromRotation", 2, {"Index": map_index})

    def add_map_to_sequence_at_index(self, map_name: str, map_index: int):
        self.exchange("AddMapToSequence", 2, {"MapName": map_name, "Index": map_index})

    def remove_map_from_sequence_at_index(self, map_index: int):
        self.exchange("RemoveMapFromSequence", 2, {"Index": map_index})

    def move_map_in_sequence(self, current_index: int, new_index: int) -> None:
        self.exchange("MoveMapInSequence", 2, {"CurrentIndex": current_index, "NewIndex": new_index})

    @_escape_params
    def punish(self, player_id: str, reason: str) -> bool:
        return self.exchange_success("PunishPlayer", 2, {"PlayerId": player_id, "Reason": reason})

    @_escape_params
    def kick(self, player_id: str, reason: str) -> bool:
        return self.exchange_success("KickPlayer", 2, {"PlayerId": player_id, "Reason": reason})

    @_escape_params
    def temp_ban(
            self,
            player_id: str,
            duration_hours: int = 2,
            reason: str = "",
            admin_name: str = "",
    ) -> bool:
        return self.exchange_success("TemporaryBanPlayer", 2, {"PlayerId": player_id, "Duration": duration_hours, "Reason": reason, "AdminName": admin_name})

    @_escape_params
    def perma_ban(
            self,
            player_id: str,
            reason: str = "",
            admin_name: str = "",
    ) -> bool:
        return self.exchange_success("PermanentBanPlayer", 2, {"PlayerId": player_id, "Reason": reason, "AdminName": admin_name})

    def remove_temp_ban(self, player_id: str) -> bool:
        return self.exchange_success("RemoveTemporaryBan", 2, {"PlayerId": player_id})

    def remove_perma_ban(self, player_id: str) -> bool:
        return self.exchange_success("RemovePermanentBan", 2, {"PlayerId": player_id})

    @_escape_params
    def add_admin(self, player_id, role, description) -> bool:
        return self.exchange_success("AddAdmin", 2, {"PlayerId": player_id, "AdminGroup": role, "Comment": description})

    def remove_admin(self, player_id) -> bool:
        return self.exchange_success("RemoveAdmin", 2, {"PlayerId": player_id})

    @_escape_params
    def add_vip(self, player_id: str, description: str) -> bool:
<<<<<<< HEAD
        # As of 9 Feb 2025 it is possible to add an empty player ID to the VIP
        # file on the game server which then can't be removed from RCON
        if not player_id:
            raise ValueError(
                "You must include the player ID; (steam, windows store, Epic, etc.)"
            )
        description = convert_tabs_to_spaces(description)
        return (
            self._str_request(f'vipadd {player_id} "{description}"', log_info=True)
            == SUCCESS
        )
=======
        return self.exchange_success("AddVip", 2, {"PlayerId": player_id, "Description": description})
>>>>>>> 2484e39b

    def remove_vip(self, player_id) -> bool:
        return self.exchange_success("RemoveVip", 2, {"PlayerId": player_id})

    @_escape_params
    def message_player(self, player_id: str, message: str) -> bool:
        return self.exchange_success("MessagePlayer", 2, {"Message": message, "PlayerId": player_id})
    
    @_escape_params
    def bulk_message_players(self, player_ids: list[str], messages: list[str]) -> bool:
        if len(player_ids) != len(messages):
            raise HLLCommandFailedError("Must have an equal amount of players and messages")

        handles = [
            self.send("MessagePlayer", 2, {"Message": message, "PlayerId": player_id})
            for player_id, message in zip(player_ids, messages)
        ]
        responses = [
            self.receive_success(handle)
            for handle in handles
        ]
        return any(responses)

    def get_gamestate(self) -> GameStateType:
        s = self.exchange("GetServerInformation", 2, {"Name": "session", "Value": ""}).content_dict

        time_remaining = timedelta(seconds=int(s["remainingMatchTime"]))
        seconds_remaining = int(time_remaining.total_seconds())
        raw_time_remaining = f"{seconds_remaining // 3600}:{(seconds_remaining // 60) % 60:02}:{seconds_remaining % 60:02}"

        # TODO: next_map is not included in session, map_name is pretty name instead of ID
        return GameStateType(
            next_map=LAYERS[UNKNOWN_MAP_NAME].model_dump(),
            axis_score=s["axisScore"],
            allied_score=s["alliedScore"],
            current_map=LayerType(
                id=s["mapName"],
                map=next(
                    (m for m in MAPS.values() if m.name == s["mapName"]),
                    MAPS[UNKNOWN_MAP_NAME]
                ).model_dump(),
                game_mode=s["gameMode"].lower(),
                attackers=None,
                environment=Environment.DAY,
                pretty_name=s["mapName"].capitalize(),
                image_name="",
                image_url="",
            ),
            raw_time_remaining=raw_time_remaining,
            time_remaining=time_remaining,
            num_axis_players=s["axisPlayerCount"],
            num_allied_players=s["alliedPlayerCount"],
            game_mode=GameMode(s["gameMode"].lower()),
            match_time=s["matchTime"],
            queue_count=s["queueCount"],
            max_queue_count=s["maxQueueCount"],
            vip_queue_count=s["vipQueueCount"],
            max_vip_queue_count=s["maxVipQueueCount"],
            server_name=s["serverName"],
        )

    def get_objective_row(self, row: int):
        if not (0 <= row <= 4):
            raise ValueError("Row must be between 0 and 4")

        return self.get_objective_rows()[row]

    def get_objective_rows(self) -> List[List[str]]:
        details = self.exchange("GetClientReferenceData", 2, "SetSectorLayout")
        parameters = details.content_dict["dialogueParameters"]
        if not parameters or not all(
                p["iD"].startswith("Sector_") for p in parameters[:5]
        ):
            msg = "Received unexpected response from server."
            raise HLLCommandFailedError(msg)

        return [
            parameters[0]["valueMember"].split(","),
            parameters[1]["valueMember"].split(","),
            parameters[2]["valueMember"].split(","),
            parameters[3]["valueMember"].split(","),
            parameters[4]["valueMember"].split(","),
        ]

    def set_game_layout(self, objectives: Sequence[str]):
        if len(objectives) != 5:
            raise ValueError("5 objectives must be provided")
        print(self.exchange("SetSectorLayout", 2, {
            "Sector_1": objectives[0],
            "Sector_2": objectives[1],
            "Sector_3": objectives[2],
            "Sector_4": objectives[3],
            "Sector_5": objectives[4],
        }).content)
        return list(objectives)

<<<<<<< HEAD
    def get_game_mode(self):
        """
        Any of "IntenseWarfare", "OffensiveWarfare", or ???
        """
        return self._str_request("get gamemode", can_fail=False)
=======
    def get_game_mode(self) -> Literal["Warfare", "Offensive", "Skirmish"]:
        return self.exchange("GetServerInformation", 2, {"Name": "session", "Value": ""}).content_dict["gameMode"]


    def set_match_timer(self, game_mode: GameMode, length: int):
        self.exchange("SetMatchTimer", 2, {"GameMode": game_mode.value, "MatchLength": length})


    def remove_match_timer(self, game_mode: GameMode):
        self.exchange("RemoveMatchTimer", 2, {"GameMode": game_mode.value})


    def set_warmup_timer(self, game_mode: GameMode, length: int):
        self.exchange("SetWarmupTimer", 2, {"GameMode": game_mode.value, "WarmupLength": length})


    def remove_warmup_timer(self, game_mode: GameMode):
        self.exchange("RemoveWarmupTimer", 2, {"GameMode": game_mode.value})


    def set_dynamic_weather_enabled(self, map_name: str, enabled: bool):
        self.exchange("SetDynamicWeatherEnabled", 2, {"MapId": map_name, "Enable": enabled})

>>>>>>> 2484e39b


if __name__ == "__main__":
    from rcon.settings import SERVER_INFO

    ctl = ServerCtl(SERVER_INFO)<|MERGE_RESOLUTION|>--- conflicted
+++ resolved
@@ -1,19 +1,14 @@
-from datetime import timedelta
 import logging
 import threading
 import time
 from contextlib import contextmanager, nullcontext
+from datetime import timedelta
 from functools import wraps
-from typing import Generator, Literal, Sequence, Any, List
-
-<<<<<<< HEAD
-from rcon.connection import HLLConnection
-from rcon.types import ServerInfoType, VipIdType
-=======
-from rcon.connection import HLLCommandError, HLLConnection, Handle, Response
+from typing import Any, Generator, List, Literal, Sequence
+
+from rcon.connection import Handle, HLLCommandError, HLLConnection, Response
 from rcon.maps import LAYERS, MAPS, UNKNOWN_MAP_NAME, Environment, GameMode, LayerType
-from rcon.types import ServerInfoType, SlotsType, VipId, GameStateType
->>>>>>> 2484e39b
+from rcon.types import GameStateType, ServerInfoType, SlotsType, VipIdType
 from rcon.utils import exception_in_chain
 
 logger = logging.getLogger(__name__)
@@ -49,7 +44,9 @@
 
 class HLLCommandFailedError(Exception):
     """Raised when a command fails"""
+
     pass
+
 
 class HLLBrokenConnectionError(Exception):
     """Raised when the connection has broken and needs to be re-established"""
@@ -62,9 +59,7 @@
     set password not implemented on purpose
     """
 
-    def __init__(
-        self, config: ServerInfoType, auto_retry=1
-    ) -> None:
+    def __init__(self, config: ServerInfoType, auto_retry=1) -> None:
         self.config = config
         self.auto_retry = auto_retry
         self.mu = threading.Lock()
@@ -95,7 +90,7 @@
             # connection itself. Instead of reconnecting the existing connection here (conditionally), we simply discard
             # the connection, assuming it is broken. The pool will establish a new connection when needed.
             if isinstance(e.__context__, RuntimeError | OSError) or exception_in_chain(
-                    e, OSError
+                e, OSError
             ):
                 logger.warning(
                     "Connection (%s) errored in thread %s: %s, removing",
@@ -132,12 +127,12 @@
             raise
 
     def send(
-            self,
-            command: str,
-            version: int,
-            content: dict[str, Any] | str = "",
-            log_info=False,
-            conn: HLLConnection | None = None,
+        self,
+        command: str,
+        version: int,
+        content: dict[str, Any] | str = "",
+        log_info=False,
+        conn: HLLConnection | None = None,
     ) -> Handle:
         if conn is None:
             logger.debug("acquiring new connection")
@@ -150,26 +145,28 @@
             logger.info("Sending command:", command, content)
         else:
             logger.debug("Sending command:", command, content)
-        
+
         try:
             with connection as conn:
                 return conn.send(command, version, content)
         except (
-                RuntimeError,
-                UnicodeDecodeError,
+            RuntimeError,
+            UnicodeDecodeError,
         ):
             if self.auto_retry is False or conn is not None:
                 raise
 
-            logger.exception("Auto retrying send %s %s %s after 1 second", command, version, content)
+            logger.exception(
+                "Auto retrying send %s %s %s after 1 second", command, version, content
+            )
             time.sleep(1)
 
             with connection as conn:
                 return conn.send(command, version, content)
 
     def receive(
-            self,
-            handle: Handle,
+        self,
+        handle: Handle,
     ) -> Response:
         try:
             response = handle.receive()
@@ -180,7 +177,11 @@
             if not self.auto_retry:
                 raise
 
-            if isinstance(e, HLLCommandError) and e.status_code >= 400 and e.status_code < 500:
+            if (
+                isinstance(e, HLLCommandError)
+                and e.status_code >= 400
+                and e.status_code < 500
+            ):
                 # Client error, do not retry
                 raise
 
@@ -198,9 +199,9 @@
                 return response
 
     def receive_optional(
-            self,
-            handle: Handle,
-            ignore_internal_errors: bool = False,
+        self,
+        handle: Handle,
+        ignore_internal_errors: bool = False,
     ) -> Response | None:
         try:
             response = handle.receive()
@@ -231,48 +232,49 @@
                     return response if ignore_internal_errors else None
 
     def receive_success(
-            self,
-            handle: Handle,
-            ignore_internal_errors: bool = False,
+        self,
+        handle: Handle,
+        ignore_internal_errors: bool = False,
     ) -> bool:
         return self.receive_optional(handle, ignore_internal_errors) is not None
 
     def exchange(
-            self,
-            command: str,
-            version: int,
-            content: dict[str, Any] | str = "",
-            log_info=False,
-            conn: HLLConnection | None = None,
+        self,
+        command: str,
+        version: int,
+        content: dict[str, Any] | str = "",
+        log_info=False,
+        conn: HLLConnection | None = None,
     ) -> Response:
         handle = self.send(command, version, content, log_info=log_info, conn=conn)
         return self.receive(handle)
 
     def exchange_optional(
-            self,
-            command: str,
-            version: int,
-            content: dict[str, Any] | str = "",
-            log_info=False,
-            conn: HLLConnection | None = None,
+        self,
+        command: str,
+        version: int,
+        content: dict[str, Any] | str = "",
+        log_info=False,
+        conn: HLLConnection | None = None,
     ) -> Response | None:
         handle = self.send(command, version, content, log_info=log_info, conn=conn)
         return self.receive_optional(handle)
 
     def exchange_success(
-            self,
-            command: str,
-            version: int,
-            content: dict[str, Any] | str = "",
-            log_info=False,
-            conn: HLLConnection | None = None,
+        self,
+        command: str,
+        version: int,
+        content: dict[str, Any] | str = "",
+        log_info=False,
+        conn: HLLConnection | None = None,
     ) -> bool:
         handle = self.send(command, version, content, log_info=log_info, conn=conn)
         return self.receive_success(handle)
 
-
     def get_profanities(self) -> list[str]:
-        return self.exchange("GetServerInformation", 2, {"Name": "bannedwords", "Value": ""}).content_dict["bannedWords"]
+        return self.exchange(
+            "GetServerInformation", 2, {"Name": "bannedwords", "Value": ""}
+        ).content_dict["bannedWords"]
 
     def ban_profanities(self, profanities: str) -> bool:
         self.exchange("AddBannedWords", 2, {"BannedWords": profanities})
@@ -283,11 +285,15 @@
         return True
 
     def get_name(self) -> str:
-        return self.exchange("GetServerInformation", 2, {"Name": "session", "Value": ""}).content_dict["serverName"]
+        return self.exchange(
+            "GetServerInformation", 2, {"Name": "session", "Value": ""}
+        ).content_dict["serverName"]
 
     def get_map(self) -> str:
         # TODO: Currently returns pretty name instead of map name, f.e. "CARENTAN" instead of "carentan_warfare"
-        return self.exchange("GetServerInformation", 2, {"Name": "session", "Value": ""}).content_dict["mapName"]
+        return self.exchange(
+            "GetServerInformation", 2, {"Name": "session", "Value": ""}
+        ).content_dict["mapName"]
 
     def get_maps(self) -> list[str]:
         details = self.exchange("GetClientReferenceData", 2, "AddMapToRotation")
@@ -298,24 +304,42 @@
 
     def get_player_ids(self) -> dict[str, str]:
         # TODO: Updated function signatures
-        return {x["name"]: x["iD"] for x in self.exchange("GetServerInformation", 2, {"Name": "players", "Value": ""}).content_dict["players"]}
+        return {
+            x["name"]: x["iD"]
+            for x in self.exchange(
+                "GetServerInformation", 2, {"Name": "players", "Value": ""}
+            ).content_dict["players"]
+        }
 
     def get_all_player_info(self) -> list[dict[str, Any]]:
         # TODO: Updated function signatures
-        return self.exchange("GetServerInformation", 2, {"Name": "players", "Value": ""}).content_dict["players"]
+        return self.exchange(
+            "GetServerInformation", 2, {"Name": "players", "Value": ""}
+        ).content_dict["players"]
 
     def get_player_info(self, player_id: str, can_fail=True) -> dict[str, Any] | None:
         # TODO: Updated function signatures
-        return self.exchange("GetServerInformation", 2, {"Name": "player", "Value": player_id}).content_dict
+        return self.exchange(
+            "GetServerInformation", 2, {"Name": "player", "Value": player_id}
+        ).content_dict
 
     def get_admin_ids(self) -> list[str]:
-        return [x["userId"] for x in self.exchange("GetAdminUsers", 2).content_dict["adminUsers"]]
+        return [
+            x["userId"]
+            for x in self.exchange("GetAdminUsers", 2).content_dict["adminUsers"]
+        ]
 
     def get_temp_bans(self) -> list[str]:
-        return [x["userId"] for x in self.exchange("GetTemporaryBans", 2).content_dict["banList"]]
+        return [
+            x["userId"]
+            for x in self.exchange("GetTemporaryBans", 2).content_dict["banList"]
+        ]
 
     def get_perma_bans(self) -> list[str]:
-        return [x["userId"] for x in self.exchange("GetPermanentBans", 2).content_dict["banList"]]
+        return [
+            x["userId"]
+            for x in self.exchange("GetPermanentBans", 2).content_dict["banList"]
+        ]
 
     def get_team_switch_cooldown(self) -> int:
         # TODO: Not available right now
@@ -334,44 +358,40 @@
         return []
 
     def get_map_rotation(self) -> list[str]:
-        return [x["iD"] for x in self.exchange("GetServerInformation", 2, {"Name": "maprotation", "Value": ""}).content_dict["mAPS"]]
+        return [
+            x["iD"]
+            for x in self.exchange(
+                "GetServerInformation", 2, {"Name": "maprotation", "Value": ""}
+            ).content_dict["mAPS"]
+        ]
 
     def get_map_sequence(self) -> list[str]:
         # Map[iD] returns '/Game/Maps/driel_offensive_ger'
-        return [x["iD"].split("/")[-1] for x in self.exchange("GetServerInformation", 2, {"Name": "mapsequence", "Value": ""}).content_dict["mAPS"]]
+        return [
+            x["iD"].split("/")[-1]
+            for x in self.exchange(
+                "GetServerInformation", 2, {"Name": "mapsequence", "Value": ""}
+            ).content_dict["mAPS"]
+        ]
 
     def get_slots(self) -> SlotsType:
-        resp = self.exchange("GetServerInformation", 2, {"Name": "session", "Value": ""}).content_dict
-        
+        resp = self.exchange(
+            "GetServerInformation", 2, {"Name": "session", "Value": ""}
+        ).content_dict
+
         return SlotsType(
             current_players=resp["playerCount"],
             max_players=resp["maxPlayerCount"],
         )
 
-<<<<<<< HEAD
     def get_vip_ids(self) -> list[VipIdType]:
-        with self.with_connection() as conn:
-            res = self._get_list("get vipids", can_fail=False, conn=conn)
-
-            vip_ids: List[VipIdType] = []
-            for item in res:
-                try:
-                    player_id, name = item.split(" ", 1)
-                    name = name.replace('"', "")
-                    name = name.replace("\n", "")
-                    name = name.strip()
-                    vip_ids.append({"player_id": player_id, "name": name})
-                except ValueError as e:
-                    raise BrokenHllConnection() from e
-            return vip_ids
-=======
-    def get_vip_ids(self) -> list[VipId]:
         # TODO: Update once VIP comments become obtainable again
         return [
-            VipId(player_id=id, name=id)
-            for id in self.exchange("GetServerInformation", 2, {"Name": "vipplayers", "Value": ""}).content_dict["vipPlayerIds"]
-        ]
->>>>>>> 2484e39b
+            VipIdType(player_id=id, name=id)
+            for id in self.exchange(
+                "GetServerInformation", 2, {"Name": "vipplayers", "Value": ""}
+            ).content_dict["vipPlayerIds"]
+        ]
 
     def get_admin_groups(self) -> list[str]:
         return self.exchange("GetAdminGroups", 2).content_dict["groupNames"]
@@ -381,17 +401,19 @@
         return False
 
     def get_logs(
-            self,
-            since_min_ago: str | int,
-            filter_: str = "",
-            conn: HLLConnection | None = None,
+        self,
+        since_min_ago: str | int,
+        filter_: str = "",
+        conn: HLLConnection | None = None,
     ) -> list[str]:
         return [
             entry["message"]
-            for entry in self.exchange("GetAdminLog", 2, {
-                "LogBackTrackTime": since_min_ago,
-                "Filters": filter_
-            }, conn=conn).content_dict["entries"]
+            for entry in self.exchange(
+                "GetAdminLog",
+                2,
+                {"LogBackTrackTime": since_min_ago, "Filters": filter_},
+                conn=conn,
+            ).content_dict["entries"]
         ]
 
     def get_idle_autokick_time(self) -> int:
@@ -404,11 +426,15 @@
 
     def get_queue_length(self) -> int:
         # TODO: Verify if this value is updated instantly or after the current session ends or any async time
-        return self.exchange("GetServerInformation", 2, {"Name": "session", "Value": ""}).content_dict["maxQueueCount"]
+        return self.exchange(
+            "GetServerInformation", 2, {"Name": "session", "Value": ""}
+        ).content_dict["maxQueueCount"]
 
     def get_vip_slots_num(self) -> int:
         # TODO: Verify if this value is updated instantly or after the current session ends or any async time
-        return self.exchange("GetServerInformation", 2, {"Name": "session", "Value": ""}).content_dict["maxVipQueueCount"]
+        return self.exchange(
+            "GetServerInformation", 2, {"Name": "session", "Value": ""}
+        ).content_dict["maxVipQueueCount"]
 
     def set_autobalance_enabled(self, value: bool) -> bool:
         self.exchange("SetAutoBalanceEnabled", 2, {"Enable": value})
@@ -468,22 +494,32 @@
 
     def switch_player_on_death(self, player_id: str) -> bool:
         # TODO: player_name changed to player_id: Possibly the frontend needs to be changed as well
-        return self.exchange_success("ForceTeamSwitch", 2, {"PlayerId": player_id, "ForceMode": 0})
+        return self.exchange_success(
+            "ForceTeamSwitch", 2, {"PlayerId": player_id, "ForceMode": 0}
+        )
 
     def switch_player_now(self, player_id: str) -> bool:
         # TODO: player_name changed to player_id: Possibly the frontend needs to be changed as well
-        return self.exchange_success("ForceTeamSwitch", 2, {"PlayerId": player_id, "ForceMode": 1})
+        return self.exchange_success(
+            "ForceTeamSwitch", 2, {"PlayerId": player_id, "ForceMode": 1}
+        )
 
     def remove_player_from_squad(self, player_id: str, reason: str) -> None:
-        self.exchange_success("RemovePlayerFromPlatoon", 2, {"PlayerId": player_id, "Reason": reason})
+        self.exchange_success(
+            "RemovePlayerFromPlatoon", 2, {"PlayerId": player_id, "Reason": reason}
+        )
 
     def disband_squad(self, team_index: int, squad_index: int, reason: str) -> None:
-        self.exchange_success("DisbandPlatoon", 2, { "TeamIndex": team_index, "SquadIndex": squad_index, "Reason": reason })
+        self.exchange_success(
+            "DisbandPlatoon",
+            2,
+            {"TeamIndex": team_index, "SquadIndex": squad_index, "Reason": reason},
+        )
 
     def add_map_to_rotation(
-            self,
-            map_name: str,
-            after_map_name: str | None = None,
+        self,
+        map_name: str,
+        after_map_name: str | None = None,
     ):
         rotation = self.get_map_rotation()
 
@@ -493,7 +529,7 @@
                 map_index = rotation.index(after_map_name or "")
             except ValueError:
                 pass
-        
+
         self.add_map_to_rotation_at_index(map_name, map_index)
 
     def add_map_to_rotation_at_index(self, map_name: str, map_index: int):
@@ -505,9 +541,9 @@
             map_index = rotation.index(map_name)
         except ValueError:
             raise HLLCommandFailedError(f"Map {map_name} not in rotation")
-        
+
         self.remove_map_from_rotation_at_index(map_index)
-    
+
     def remove_map_from_rotation_at_index(self, map_index: int):
         self.exchange("RemoveMapFromRotation", 2, {"Index": map_index})
 
@@ -518,34 +554,55 @@
         self.exchange("RemoveMapFromSequence", 2, {"Index": map_index})
 
     def move_map_in_sequence(self, current_index: int, new_index: int) -> None:
-        self.exchange("MoveMapInSequence", 2, {"CurrentIndex": current_index, "NewIndex": new_index})
+        self.exchange(
+            "MoveMapInSequence",
+            2,
+            {"CurrentIndex": current_index, "NewIndex": new_index},
+        )
 
     @_escape_params
     def punish(self, player_id: str, reason: str) -> bool:
-        return self.exchange_success("PunishPlayer", 2, {"PlayerId": player_id, "Reason": reason})
+        return self.exchange_success(
+            "PunishPlayer", 2, {"PlayerId": player_id, "Reason": reason}
+        )
 
     @_escape_params
     def kick(self, player_id: str, reason: str) -> bool:
-        return self.exchange_success("KickPlayer", 2, {"PlayerId": player_id, "Reason": reason})
+        return self.exchange_success(
+            "KickPlayer", 2, {"PlayerId": player_id, "Reason": reason}
+        )
 
     @_escape_params
     def temp_ban(
-            self,
-            player_id: str,
-            duration_hours: int = 2,
-            reason: str = "",
-            admin_name: str = "",
+        self,
+        player_id: str,
+        duration_hours: int = 2,
+        reason: str = "",
+        admin_name: str = "",
     ) -> bool:
-        return self.exchange_success("TemporaryBanPlayer", 2, {"PlayerId": player_id, "Duration": duration_hours, "Reason": reason, "AdminName": admin_name})
+        return self.exchange_success(
+            "TemporaryBanPlayer",
+            2,
+            {
+                "PlayerId": player_id,
+                "Duration": duration_hours,
+                "Reason": reason,
+                "AdminName": admin_name,
+            },
+        )
 
     @_escape_params
     def perma_ban(
-            self,
-            player_id: str,
-            reason: str = "",
-            admin_name: str = "",
+        self,
+        player_id: str,
+        reason: str = "",
+        admin_name: str = "",
     ) -> bool:
-        return self.exchange_success("PermanentBanPlayer", 2, {"PlayerId": player_id, "Reason": reason, "AdminName": admin_name})
+        return self.exchange_success(
+            "PermanentBanPlayer",
+            2,
+            {"PlayerId": player_id, "Reason": reason, "AdminName": admin_name},
+        )
 
     def remove_temp_ban(self, player_id: str) -> bool:
         return self.exchange_success("RemoveTemporaryBan", 2, {"PlayerId": player_id})
@@ -555,53 +612,48 @@
 
     @_escape_params
     def add_admin(self, player_id, role, description) -> bool:
-        return self.exchange_success("AddAdmin", 2, {"PlayerId": player_id, "AdminGroup": role, "Comment": description})
+        return self.exchange_success(
+            "AddAdmin",
+            2,
+            {"PlayerId": player_id, "AdminGroup": role, "Comment": description},
+        )
 
     def remove_admin(self, player_id) -> bool:
         return self.exchange_success("RemoveAdmin", 2, {"PlayerId": player_id})
 
     @_escape_params
     def add_vip(self, player_id: str, description: str) -> bool:
-<<<<<<< HEAD
-        # As of 9 Feb 2025 it is possible to add an empty player ID to the VIP
-        # file on the game server which then can't be removed from RCON
-        if not player_id:
-            raise ValueError(
-                "You must include the player ID; (steam, windows store, Epic, etc.)"
-            )
-        description = convert_tabs_to_spaces(description)
-        return (
-            self._str_request(f'vipadd {player_id} "{description}"', log_info=True)
-            == SUCCESS
-        )
-=======
-        return self.exchange_success("AddVip", 2, {"PlayerId": player_id, "Description": description})
->>>>>>> 2484e39b
+        return self.exchange_success(
+            "AddVip", 2, {"PlayerId": player_id, "Description": description}
+        )
 
     def remove_vip(self, player_id) -> bool:
         return self.exchange_success("RemoveVip", 2, {"PlayerId": player_id})
 
     @_escape_params
     def message_player(self, player_id: str, message: str) -> bool:
-        return self.exchange_success("MessagePlayer", 2, {"Message": message, "PlayerId": player_id})
-    
+        return self.exchange_success(
+            "MessagePlayer", 2, {"Message": message, "PlayerId": player_id}
+        )
+
     @_escape_params
     def bulk_message_players(self, player_ids: list[str], messages: list[str]) -> bool:
         if len(player_ids) != len(messages):
-            raise HLLCommandFailedError("Must have an equal amount of players and messages")
+            raise HLLCommandFailedError(
+                "Must have an equal amount of players and messages"
+            )
 
         handles = [
             self.send("MessagePlayer", 2, {"Message": message, "PlayerId": player_id})
             for player_id, message in zip(player_ids, messages)
         ]
-        responses = [
-            self.receive_success(handle)
-            for handle in handles
-        ]
+        responses = [self.receive_success(handle) for handle in handles]
         return any(responses)
 
     def get_gamestate(self) -> GameStateType:
-        s = self.exchange("GetServerInformation", 2, {"Name": "session", "Value": ""}).content_dict
+        s = self.exchange(
+            "GetServerInformation", 2, {"Name": "session", "Value": ""}
+        ).content_dict
 
         time_remaining = timedelta(seconds=int(s["remainingMatchTime"]))
         seconds_remaining = int(time_remaining.total_seconds())
@@ -616,7 +668,7 @@
                 id=s["mapName"],
                 map=next(
                     (m for m in MAPS.values() if m.name == s["mapName"]),
-                    MAPS[UNKNOWN_MAP_NAME]
+                    MAPS[UNKNOWN_MAP_NAME],
                 ).model_dump(),
                 game_mode=s["gameMode"].lower(),
                 attackers=None,
@@ -648,7 +700,7 @@
         details = self.exchange("GetClientReferenceData", 2, "SetSectorLayout")
         parameters = details.content_dict["dialogueParameters"]
         if not parameters or not all(
-                p["iD"].startswith("Sector_") for p in parameters[:5]
+            p["iD"].startswith("Sector_") for p in parameters[:5]
         ):
             msg = "Received unexpected response from server."
             raise HLLCommandFailedError(msg)
@@ -664,46 +716,46 @@
     def set_game_layout(self, objectives: Sequence[str]):
         if len(objectives) != 5:
             raise ValueError("5 objectives must be provided")
-        print(self.exchange("SetSectorLayout", 2, {
-            "Sector_1": objectives[0],
-            "Sector_2": objectives[1],
-            "Sector_3": objectives[2],
-            "Sector_4": objectives[3],
-            "Sector_5": objectives[4],
-        }).content)
+        print(
+            self.exchange(
+                "SetSectorLayout",
+                2,
+                {
+                    "Sector_1": objectives[0],
+                    "Sector_2": objectives[1],
+                    "Sector_3": objectives[2],
+                    "Sector_4": objectives[3],
+                    "Sector_5": objectives[4],
+                },
+            ).content
+        )
         return list(objectives)
 
-<<<<<<< HEAD
-    def get_game_mode(self):
-        """
-        Any of "IntenseWarfare", "OffensiveWarfare", or ???
-        """
-        return self._str_request("get gamemode", can_fail=False)
-=======
     def get_game_mode(self) -> Literal["Warfare", "Offensive", "Skirmish"]:
-        return self.exchange("GetServerInformation", 2, {"Name": "session", "Value": ""}).content_dict["gameMode"]
-
+        return self.exchange(
+            "GetServerInformation", 2, {"Name": "session", "Value": ""}
+        ).content_dict["gameMode"]
 
     def set_match_timer(self, game_mode: GameMode, length: int):
-        self.exchange("SetMatchTimer", 2, {"GameMode": game_mode.value, "MatchLength": length})
-
+        self.exchange(
+            "SetMatchTimer", 2, {"GameMode": game_mode.value, "MatchLength": length}
+        )
 
     def remove_match_timer(self, game_mode: GameMode):
         self.exchange("RemoveMatchTimer", 2, {"GameMode": game_mode.value})
 
-
     def set_warmup_timer(self, game_mode: GameMode, length: int):
-        self.exchange("SetWarmupTimer", 2, {"GameMode": game_mode.value, "WarmupLength": length})
-
+        self.exchange(
+            "SetWarmupTimer", 2, {"GameMode": game_mode.value, "WarmupLength": length}
+        )
 
     def remove_warmup_timer(self, game_mode: GameMode):
         self.exchange("RemoveWarmupTimer", 2, {"GameMode": game_mode.value})
 
-
     def set_dynamic_weather_enabled(self, map_name: str, enabled: bool):
-        self.exchange("SetDynamicWeatherEnabled", 2, {"MapId": map_name, "Enable": enabled})
-
->>>>>>> 2484e39b
+        self.exchange(
+            "SetDynamicWeatherEnabled", 2, {"MapId": map_name, "Enable": enabled}
+        )
 
 
 if __name__ == "__main__":
