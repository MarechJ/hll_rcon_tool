--- conflicted
+++ resolved
@@ -8,11 +8,14 @@
 
 from rcon.connection import Handle, HLLCommandError, HLLConnection, Response
 from rcon.maps import LAYERS, MAPS, UNKNOWN_MAP_NAME, Environment, GameMode, LayerType
-<<<<<<< HEAD
-from rcon.types import AdminType, GameStateType, ServerInfoType, SlotsType, VipIdType
-=======
-from rcon.types import MapSequenceResponse, ServerInfoType, SlotsType, VipId, GameStateType, AdminType
->>>>>>> 44ff6131
+from rcon.types import (
+    AdminType,
+    GameStateType,
+    MapSequenceResponse,
+    ServerInfoType,
+    SlotsType,
+    VipIdType,
+)
 from rcon.utils import exception_in_chain
 
 logger = logging.getLogger(__name__)
@@ -313,26 +316,7 @@
         ).content_dict["serverName"]
 
     def get_map(self) -> str:
-<<<<<<< HEAD
-        # TODO: Currently returns pretty name instead of map name, f.e. "CARENTAN" instead of "carentan_warfare"
-        session = self.exchange(
-            "GetServerInformation", 2, {"Name": "session", "Value": ""}
-        ).content_dict
-        layer = next(
-            (
-                l
-                for l in LAYERS.values()
-                if l.map.name == session["mapName"]
-                and l.game_mode == GameMode(session["gameMode"].lower())
-            ),
-            None,
-        )
-        if not layer:
-            layer = LAYERS[UNKNOWN_MAP_NAME]
-        return layer.id
-=======
         return self.get_gamestate()["current_map"]["id"]
->>>>>>> 44ff6131
 
     def get_maps(self) -> list[str]:
         details = self.exchange("GetClientReferenceData", 2, "AddMapToRotation")
@@ -382,13 +366,17 @@
         return self.exchange("GetTeamSwitchCooldown", 2).content_dict["teamSwitchTimer"]
 
     def get_autobalance_threshold(self) -> int:
-        return self.exchange("GetAutoBalanceThreshold", 2).content_dict["autoBalanceThreshold"]
+        return self.exchange("GetAutoBalanceThreshold", 2).content_dict[
+            "autoBalanceThreshold"
+        ]
 
     def get_votekick_enabled(self) -> bool:
         return self.exchange("GetVoteKickEnabled", 2).content_dict["enable"]
 
     def get_votekick_thresholds(self) -> list[list[int]]:
-        thresholds = self.exchange("GetVoteKickThreshold", 2).content_dict["voteThresholdList"]
+        thresholds = self.exchange("GetVoteKickThreshold", 2).content_dict[
+            "voteThresholdList"
+        ]
         return [[int(x["playerCount"]), int(x["voteThreshold"])] for x in thresholds]
 
     def get_map_rotation(self) -> list[str]:
@@ -399,24 +387,15 @@
             ).content_dict["mAPS"]
         ]
 
-<<<<<<< HEAD
-    def get_map_sequence(self) -> list[str]:
-        # Map[iD] returns '/Game/Maps/driel_offensive_ger'
-        return [
-            x["iD"].split("/")[-1]
-            for x in self.exchange(
-                "GetServerInformation", 2, {"Name": "mapsequence", "Value": ""}
-            ).content_dict["mAPS"]
-        ]
-=======
     def get_map_sequence(self) -> MapSequenceResponse:
-        data = self.exchange("GetServerInformation", 2, {"Name": "mapsequence", "Value": ""}).content_dict
+        data = self.exchange(
+            "GetServerInformation", 2, {"Name": "mapsequence", "Value": ""}
+        ).content_dict
         return {
             # Map[iD] can be in format as '/Game/Maps/driel_offensive_ger'
             "maps": [x["iD"].split("/")[-1] for x in data["mAPS"]],
-            "current_index": data["currentIndex"]
+            "current_index": data["currentIndex"],
         }
->>>>>>> 44ff6131
 
     def get_slots(self) -> SlotsType:
         resp = self.exchange(
@@ -428,20 +407,12 @@
             max_players=resp["maxPlayerCount"],
         )
 
-<<<<<<< HEAD
     def get_vip_ids(self) -> list[VipIdType]:
-        # TODO: Update once VIP comments become obtainable again
         return [
-            VipIdType(player_id=id, name=id)
-            for id in self.exchange(
+            VipIdType(player_id=vip["iD"], name=vip["comment"])
+            for vip in self.exchange(
                 "GetServerInformation", 2, {"Name": "vipplayers", "Value": ""}
-            ).content_dict["vipPlayerIds"]
-=======
-    def get_vip_ids(self) -> list[VipId]:
-        return [
-            VipId(player_id=vip["iD"], name=vip["comment"])
-            for vip in self.exchange("GetServerInformation", 2, {"Name": "vipplayers", "Value": ""}).content_dict["vipPlayers"]
->>>>>>> 44ff6131
+            ).content_dict["vipPlayers"]
         ]
 
     def get_admin_groups(self) -> list[str]:
@@ -451,9 +422,8 @@
         return self.exchange("GetAutoBalanceEnabled", 2).content_dict["enable"]
 
     def get_logs(
-<<<<<<< HEAD
-        self,
-        since_min_ago: str | int,
+        self,
+        since_min_ago: int,
         filter_: str = "",
         conn: HLLConnection | None = None,
     ) -> list[str]:
@@ -462,29 +432,20 @@
             for entry in self.exchange(
                 "GetAdminLog",
                 2,
-                {"LogBackTrackTime": since_min_ago, "Filters": filter_},
+                {"LogBackTrackTime": since_min_ago * 60, "Filters": filter_},
                 conn=conn,
             ).content_dict["entries"]
-=======
-            self,
-            since_min_ago: int,
-            filter_: str = "",
-            conn: HLLConnection | None = None,
-    ) -> list[str]:
-        return [
-            entry["message"]
-            for entry in self.exchange("GetAdminLog", 2, {
-                "LogBackTrackTime": since_min_ago * 60,
-                "Filters": filter_
-            }, conn=conn).content_dict["entries"]
->>>>>>> 44ff6131
         ]
 
     def get_idle_autokick_time(self) -> int:
-        return self.exchange("GetKickIdleDuration", 2).content_dict["idleTimeoutMinutes"]
+        return self.exchange("GetKickIdleDuration", 2).content_dict[
+            "idleTimeoutMinutes"
+        ]
 
     def get_max_ping_autokick(self) -> int:
-        return self.exchange("GetHighPingThreshold", 2).content_dict["highPingThresholdMs"]
+        return self.exchange("GetHighPingThreshold", 2).content_dict[
+            "highPingThresholdMs"
+        ]
 
     def get_queue_length(self) -> int:
         # TODO: Verify if this value is updated instantly or after the current session ends or any async time
@@ -694,19 +655,14 @@
 
     @_escape_params
     def message_player(self, player_id: str, message: str) -> bool:
-<<<<<<< HEAD
         return self.exchange_success(
             "MessagePlayer", 2, {"Message": message, "PlayerId": player_id}
         )
-
-=======
-        return self.exchange_success("MessagePlayer", 2, {"Message": message, "PlayerId": player_id})
 
     @_escape_params
     def message_all_players(self, message: str) -> bool:
         return self.exchange_success("MessageAllPlayers", 2, {"Message": message})
-    
->>>>>>> 44ff6131
+
     @_escape_params
     def bulk_message_players(self, player_ids: list[str], messages: list[str]) -> bool:
         if len(player_ids) != len(messages):
@@ -722,14 +678,10 @@
         return any(responses)
 
     def get_gamestate(self) -> GameStateType:
-<<<<<<< HEAD
         s = self.exchange(
             "GetServerInformation", 2, {"Name": "session", "Value": ""}
         ).content_dict
-=======
-        s = self.exchange("GetServerInformation", 2, {"Name": "session", "Value": ""}).content_dict
         map_sequence = self.get_map_sequence()
->>>>>>> 44ff6131
 
         time_remaining = timedelta(seconds=int(s["remainingMatchTime"]))
         seconds_remaining = int(time_remaining.total_seconds())
@@ -744,7 +696,7 @@
 
         try:
             next_map_index = map_sequence["current_index"] + 1
-            if (next_map_index >= len(map_sequence["maps"])):
+            if next_map_index >= len(map_sequence["maps"]):
                 next_map_index = 0
             next_map = map_sequence["maps"][next_map_index]
         except Exception:
@@ -756,25 +708,9 @@
             axis_faction=s["axisFaction"],
             num_axis_players=s["axisPlayerCount"],
             allied_score=s["alliedScore"],
-<<<<<<< HEAD
-            current_map=LayerType(
-                id=s["mapName"],
-                map=next(
-                    (m for m in MAPS.values() if m.name == s["mapName"]),
-                    MAPS[UNKNOWN_MAP_NAME],
-                ).model_dump(),
-                game_mode=s["gameMode"].lower(),
-                attackers=None,
-                environment=Environment.DAY,
-                pretty_name=s["mapName"].capitalize(),
-                image_name="",
-                image_url="",
-            ),
-=======
             allied_faction=s["alliedFaction"],
             num_allied_players=s["alliedPlayerCount"],
             current_map=current_map.model_dump(),
->>>>>>> 44ff6131
             raw_time_remaining=raw_time_remaining,
             time_remaining=time_remaining,
             game_mode=game_mode,
