import logging
import socket
import threading
import time
from contextlib import contextmanager, nullcontext
from functools import wraps
from typing import List, Generator

from rcon.config import get_config
from rcon.connection import HLLConnection
from rcon.models import AdvancedConfigOptions
from rcon.types import VipId
from rcon.utils import exception_in_chain

logger = logging.getLogger(__name__)


def escape_string(s):
    """Logic taken from the official rcon client.
    There's probably plenty of nicer and more bulletproof ones
    """
    if not isinstance(s, str):
        return s
    st = ""
    for index in range(len(s)):
        st = (
            (st + s[index] if s[index] != "\\" else st + "\\\\")
            if s[index] != '"'
            else st + '\\"'
        )
    return st


def _escape_params(func):
    @wraps(func)
    def wrapper(*args, **kwargs):
        return func(
            args[0],
            *[escape_string(a) for a in args[1:]],
            **{k: escape_string(v) for k, v in kwargs.items()},
        )

    return wrapper


class CommandFailedError(Exception):
    pass


class HLLServerError(Exception):
    pass


class BrokenHllConnection(Exception):
    pass


def _auto_retry(method):
    @wraps(method)
    def wrap(self, *args, **kwargs):
        parent_connection = False
        if "conn" not in kwargs or kwargs["conn"] is None:
            logger.debug("auto-retry: acquiring connection from pool")
            connection = self.with_connection()
            kwargs["conn"] = connection
        else:
            parent_connection = True
            logger.debug("using passed in connection")
            connection = nullcontext(enter_result=kwargs["conn"])

        try:
            with connection as conn:
                kwargs["conn"] = conn
                return method(self, *args, **kwargs)
        except (HLLServerError, UnicodeDecodeError, OSError):
            if not self.auto_retry or parent_connection:
                raise
            time.sleep(5)
            logger.exception("Auto retrying %s %s %s", method.__name__, args, kwargs)

            logger.debug("auto-retry: acquiring new connection for retry from pool")
            with self.with_connection() as conn:
                kwargs["conn"] = conn
                try:
                    return method(self, *args, **kwargs)
                except (HLLServerError, UnicodeDecodeError, OSError) as e:
                    raise BrokenHllConnection from e
                # TODO loop and counter implement counter

    return wrap


class ServerCtl:
    """TODO: Use string format instead of interpolation as it could be a
    security risk

    set password not implemented on purpose
    """

    def __init__(self, config, auto_retry=1, max_open=None, max_idle=None):
        rcon_config = get_config()
        advanced_settings = None
        try:
            advanced_settings = AdvancedConfigOptions(
                **rcon_config["ADVANCED_CRCON_SETTINGS"]
            )
        except ValueError as e:
            # This might look dumb but pydantic provides useful error messages in the
            # stack trace and we don't have to remember to keep updating this if we add
            # any more fields to the ADVANCED_CRCON_SETTINGS config
            logger.exception(e)

        if max_open is not None:
            self.maxOpen = max_open
        elif advanced_settings is not None:
            self.maxOpen = advanced_settings.thread_pool_size
        else:
            self.maxOpen = 20

        if max_idle is not None:
            self.maxIdle = max_idle
        elif advanced_settings is not None:
            self.maxIdle = advanced_settings.thread_pool_size
        else:
            self.maxIdle = 20

        # .env fed config from rcon.SERVER_INFO
        self.config = config
        self.auto_retry = auto_retry
        self.mu = threading.Lock()
        self.idles: list[HLLConnection] = []
        self.numOpen = 0

    @contextmanager
    def with_connection(self) -> Generator[HLLConnection, None, None]:
        logger.debug("Waiting to acquire lock %s", threading.get_ident())
        if not self.mu.acquire(timeout=30):
            raise TimeoutError()

        if len(self.idles) != 0:
            conn = self.idles.pop()
            logger.debug("acquiring connection from idle pool: %s", conn.id)
            self.mu.release()

        elif self.numOpen >= self.maxOpen:
            logger.debug(
                "Max connections already open, waiting for connection returned to pool"
            )
            c = 0
            idle_len = len(self.idles)
            self.mu.release()
            while idle_len == 0:
                if c >= 30:
                    logger.error(
                        "waiting for connection returned to pool timed out after %s seconds",
                        c,
                    )
                    raise TimeoutError()
                c += 1
                time.sleep(1)

                if not self.mu.acquire(timeout=30):
                    raise TimeoutError()
                idle_len = len(self.idles)
                self.mu.release()

            if not self.mu.acquire(timeout=30):
                raise TimeoutError()
            conn = self.idles.pop()
            logger.debug("connection appeared in pool: %s, acquiring it", conn.id)
            self.mu.release()

        else:
            conn = HLLConnection()
            logger.debug("Opening a new connection with ID %s", conn.id)
            try:
                self._connect(conn)
                self.numOpen += 1
            finally:
                self.mu.release()

        ex = None
        try:
            yield conn
        except Exception as e:
            # All other errors, that might be caught (like UnicodeDecodeError) do not really qualify as an error of the
            # connection itself. Instead of reconnecting the existing connection here (conditionally), we simply discard
            # the connection, assuming it is broken. The pool will establish a new connection when needed.
            if isinstance(e.__context__, RuntimeError | OSError) or exception_in_chain(
                e, OSError
            ):
                logger.warning(
                    "Connection (%s) errored in thread %s: %s, removing from pool",
                    conn.id,
                    threading.get_ident(),
                    e,
                )
                with self.mu:
                    self.numOpen -= 1
                conn.close()
                raise

            if exception_in_chain(e, BrokenHllConnection):
                logger.warning(
                    "Connection (%s) marked as broken in thread %s, removing from pool",
                    conn.id,
                    threading.get_ident(),
                )
                with self.mu:
                    self.numOpen -= 1
                conn.close()
                if e.__context__ is not None:
                    raise e.__context__
                raise e

            ex = e

        logger.debug(
            "return connection (%s) from thread %s", conn.id, threading.get_ident()
        )
        if len(self.idles) >= self.maxIdle:
            logger.debug("Enough connections in pool, closing %s", conn.id)
            with self.mu:
                self.numOpen -= 1
            conn.close()
        else:
            logger.debug("Returning connection (%s) to pool", conn.id)

            self.idles.append(conn)

        if ex is not None:
            raise ex

    def _connect(self, conn: HLLConnection) -> None:
        try:
            conn.connect(
                self.config["host"], int(self.config["port"]), self.config["password"]
            )
        except (TypeError, ValueError) as e:
            logger.exception("Invalid connection information", e)
            raise

    @staticmethod
    def _ends_on_complete_code_point(byte_chunk: bytes) -> bool:
        """Return if byte_chunk ends on a valid UTF-8 code point"""
        finalBytes = byte_chunk[-4:]
        numBytesLeft = len(finalBytes)

        for b in finalBytes:
            numBytesLeft -= 1
            if b < 0b10000000:
                # First bit is 0, means we have a 1-byte char
                # Will be most common so most efficient to check this case first
                continue
            if (
                (b >= 0b11110000 and numBytesLeft < 3)
                or (b >= 0b11100000 and numBytesLeft < 2)
                or (b >= 0b11000000 and numBytesLeft < 1)
            ):
                # Need to receive another chunk
                return False

        return True

    @_auto_retry
    def _bytes_request(
        self,
        command: str,
        can_fail=True,
        log_info=False,
        conn: HLLConnection | None = None,
    ) -> bytes:
        if conn is None:
            raise ValueError("conn parameter should never be None")
        if log_info:
            logger.info(command)
        else:
            logger.debug(command)
        try:
            conn.send(command.encode())
            byte_chunks: list[bytes] = []
            result: bytes = conn.receive()
            byte_chunks.append(result)
            while not self._ends_on_complete_code_point(byte_chunks[-1]):
                result: bytes = conn.receive()
                byte_chunks.append(result)
        except (
            RuntimeError,
            UnicodeDecodeError,
        ) as e:
            logger.exception("Failed request")
            raise HLLServerError(command) from e

        result = b"".join(byte_chunks)
<<<<<<< HEAD
        if decode:
            result = result.decode()

        if (decode and result == "FAIL") or (not decode and result == b"FAIL"):
=======

        if result == b"FAIL":
>>>>>>> ac45750e
            if can_fail:
                raise CommandFailedError(command)
            else:
                raise HLLServerError(f"Got FAIL for {command}")

        return result

    @_auto_retry
    def _str_request(
        self,
        command: str,
        can_fail=True,
        log_info=False,
        conn: HLLConnection | None = None,
    ) -> str:
        if conn is None:
            raise ValueError("conn parameter should never be None")
        if log_info:
            logger.info(command)
        else:
            logger.debug(command)
        try:
            conn.send(command.encode())
            byte_chunks: list[bytes] = []
            result: bytes = conn.receive()
            byte_chunks.append(result)
            while not self._ends_on_complete_code_point(byte_chunks[-1]):
                result: bytes = conn.receive()
                byte_chunks.append(result)
        except (
            RuntimeError,
            UnicodeDecodeError,
        ) as e:
            logger.exception("Failed request")
            raise HLLServerError(command) from e

        result = b"".join(byte_chunks)
        decoded_result = result.decode()

        if decoded_result == "FAIL":
            if can_fail:
                raise CommandFailedError(command)
            else:
                raise HLLServerError(f"Got FAIL for {command}")

        return decoded_result

    def _read_list(self, raw: bytes, conn: HLLConnection) -> list[str]:
        res = raw.split(b"\t")

        try:
            expected_len = int(res[0])
            logger.debug("Expected list length %s", expected_len)
        except ValueError:
            raise HLLServerError(
                "Unexpected response from server." "Unable to get list length"
            )

        # Max 30 tries
        for i in range(1000):
            if expected_len <= len(res) - 1 and raw[-1] in [0, 9, 10]:  # \0 \t or \n
                logger.debug(
                    "List seems complete length is %s/%s last char is %s",
                    len(res),
                    expected_len,
                    raw[-1],
                )
                break
            logger.debug(
                "Reading again list length is %s/%s last char is %s",
                len(res),
                expected_len,
                raw[-1],
            )
            raw += conn.receive()
            res = raw.split(b"\t")

        if res[-1] == b"":
            # There's a trailing \t
            res = res[:-1]
        if expected_len < len(res) - 1:
            raise HLLServerError(
                "Server returned incomplete list,"
                f" expected {expected_len} got {len(res) - 1}"
            )

        return [l.decode() for l in res[1:]]

    @_auto_retry
    def _get_list(
        self, item: str, can_fail=True, conn: HLLConnection | None = None
    ) -> list[str]:
        if conn is None:
            raise ValueError("conn parameter should never be None")

        res = self._bytes_request(item, can_fail=can_fail, conn=conn)
        return self._read_list(res, conn)

    def get_profanities(self) -> list[str]:
        return self._get_list("get profanity", can_fail=False)

    def do_ban_profanities(self, profanities_csv) -> str:
        return self._str_request(f"BanProfanity {profanities_csv}")

    def do_unban_profanities(self, profanities_csv) -> str:
        return self._str_request(f"UnbanProfanity {profanities_csv}")

    def get_name(self) -> str:
        return self._str_request("get name", can_fail=False)

    def get_map(self) -> str:
        # server adds a _RESTART suffix after the name when the map is
        # loading
        return self._str_request("get map", can_fail=False)

    def get_maps(self) -> list[str]:
        return sorted(self._get_list("get mapsforrotation", can_fail=False))

    def get_players(self) -> list[str]:
        return self._get_list("get players", can_fail=False)

    def get_playerids(self) -> list[str]:
        return self._get_list("get playerids", can_fail=False)

    def _is_info_correct(self, player, raw_data) -> bool:
        try:
            lines = raw_data.split("\n")
            return lines[0] == f"Name: {player}"
        except Exception:
            logger.exception("Bad playerinfo data")
            return False

    def get_player_info(self, player, can_fail=True) -> str:
        data = self._str_request(f"playerinfo {player}", can_fail=can_fail)
        if not self._is_info_correct(player, data):
            data = self._str_request(f"playerinfo {player}", can_fail=can_fail)
        if not self._is_info_correct(player, data):
            raise BrokenHllConnection() from CommandFailedError(
                "The game server is returning the wrong player info for %s we got %s",
                player,
                data,
            )
        return data

    def get_admin_ids(self) -> list[str]:
        return self._get_list("get adminids", can_fail=False)

    def get_temp_bans(self) -> list[str]:
        return self._get_list("get tempbans", can_fail=False)

    def get_perma_bans(self) -> list[str]:
        return self._get_list("get permabans", can_fail=False)

    def get_team_switch_cooldown(self) -> str:
        return self._str_request("get teamswitchcooldown", can_fail=False)

    def get_autobalance_threshold(self) -> str:
        return self._str_request("get autobalancethreshold", can_fail=False)

    def get_votekick_enabled(self) -> str:
        return self._str_request("get votekickenabled", can_fail=False)

    def get_votekick_threshold(self) -> str:
        return self._str_request("get votekickthreshold", can_fail=False)

    def get_map_rotation(self) -> list[str]:
        return self._str_request("rotlist", can_fail=False).split("\n")[:-1]

    def get_slots(self) -> str:
        return self._str_request("get slots", can_fail=False)

    def get_vip_ids(self) -> list[VipId]:
        with self.with_connection() as conn:
            res = self._get_list("get vipids", can_fail=False, conn=conn)

            vip_ids: List[VipId] = []
            for item in res:
                try:
                    steam_id_64, name = item.split(" ", 1)
                    name = name.replace('"', "")
                    name = name.replace("\n", "")
                    name = name.strip()
                    vip_ids.append({"steam_id_64": steam_id_64, "name": name})
                except ValueError as e:
                    raise BrokenHllConnection() from e
            return vip_ids

    def get_admin_groups(self) -> list[str]:
        return self._get_list("get admingroups", can_fail=False)

    def get_autobalance_enabled(self) -> str:
        return self._str_request("get autobalanceenabled", can_fail=False)

    @_auto_retry
    def get_logs(
        self, since_min_ago, filter_="", conn: HLLConnection | None = None
    ) -> str:
        if conn is None:
            raise ValueError("conn parameter should never be None")
        res = self._str_request(f"showlog {since_min_ago}", conn=conn)
        if res == "EMPTY":
            return ""
        for i in range(30):
            if res[-1] == "\n":
                break
            try:
<<<<<<< HEAD
                # res *should* already be a decodable byte chunk
                # because of how _request works
=======
                # res *should* already be a decodable byte chunk because of how _request works
>>>>>>> ac45750e
                extra_chunks: list[bytes] = []
                next_chunk: bytes = conn.receive()
                extra_chunks.append(next_chunk)
                while not self._ends_on_complete_code_point(extra_chunks[-1]):
                    next_chunk: bytes = conn.receive()
                    extra_chunks.append(next_chunk)

                res += b"".join(extra_chunks).decode()
            except (
                RuntimeError,
                BrokenPipeError,
                socket.timeout,
                ConnectionResetError,
                UnicodeDecodeError,
            ):
                logger.exception("Failed request")
                raise HLLServerError(f"showlog {since_min_ago}")

        return res

    def get_idle_autokick_time(self) -> str:
        return self._str_request("get idletime", can_fail=False)

    def get_max_ping_autokick(self) -> str:
        return self._str_request("get highping", can_fail=False)

    def get_queue_length(self) -> str:
        return self._str_request("get maxqueuedplayers", can_fail=False)

    def get_vip_slots_num(self) -> str:
        return self._str_request("get numvipslots", can_fail=False)

    def set_autobalance_enabled(self, bool_str) -> str:
        """
        String bool is on / off
        """
        return self._str_request(f"setautobalanceenabled {bool_str}")

    def set_welcome_message(self, msg) -> str:
        return self._str_request(f"say {msg}", log_info=True, can_fail=False)

    def set_map(self, map_name) -> str:
        return self._str_request(f"map {map_name}", log_info=True)

    def get_current_map_sequence(self) -> list[str]:
        return self._str_request("listcurrentmapsequence").split("\n")[:-1]

    def get_map_shuffle_enabled(self) -> bool:
        return self._str_request("querymapshuffle").endswith("TRUE")

    def set_map_shuffle_enabled(self, enabled: bool) -> None:
        current = self.get_map_shuffle_enabled()
        if current != enabled:
            self._str_request(f"togglemapshuffle")

    def set_idle_autokick_time(self, minutes) -> str:
        return self._str_request(f"setkickidletime {minutes}", log_info=True)

    def set_max_ping_autokick(self, max_ms) -> str:
        return self._str_request(f"sethighping {max_ms}", log_info=True)

    def set_autobalance_threshold(self, max_diff: int):
        return self._str_request(f"setautobalancethreshold {max_diff}", log_info=True)

    def set_team_switch_cooldown(self, minutes):
        return self._str_request(f"setteamswitchcooldown {minutes}", log_info=True)

    def set_queue_length(self, num):
        return self._str_request(f"setmaxqueuedplayers {num}", log_info=True)

    def set_vip_slots_num(self, num):
        return self._str_request(f"setnumvipslots {num}", log_info=True)

    @_escape_params
    def set_broadcast(self, msg):
        return self._str_request(f'broadcast "{msg}"', log_info=True, can_fail=False)

    def set_votekick_enabled(self, bool_str) -> str:
        """
        String bool is on / off
        """
        return self._str_request(f"setvotekickenabled {bool_str}")

    def set_votekick_threshold(self, threshold_pairs_str) -> str:
        """
        PlayerCount,Threshold[,PlayerCount,Threshold,...]
        """
        return self._str_request(f"setvotekickthreshold {threshold_pairs_str}")

    def do_reset_votekick_threshold(self) -> str:
        return self._str_request(f"resetvotekickthreshold", log_info=True)

    def do_switch_player_on_death(self, player) -> str:
        return self._str_request(f"switchteamondeath {player}", log_info=True)

    def do_switch_player_now(self, player) -> str:
        return self._str_request(f"switchteamnow {player}", log_info=True)

    def do_add_map_to_rotation(
        self,
        map_name: str,
        after_map_name: str,
        after_map_name_number: int | None = None,
    ) -> str:
        cmd = f"rotadd /Game/Maps/{map_name} /Game/Maps/{after_map_name}"
        if after_map_name_number:
            cmd = f"{cmd} {after_map_name_number}"

        return self._str_request(cmd, can_fail=False, log_info=True)

    def do_remove_map_from_rotation(
        self, map_name, map_number: int | None = None
    ) -> str:
        cmd = f"rotdel /Game/Maps/{map_name}"
        if map_number:
            cmd = f"{cmd} {map_number}"

        return self._str_request(cmd, can_fail=False, log_info=True)

    @_escape_params
    def do_punish(self, player, reason) -> str:
        return self._str_request(f'punish "{player}" "{reason}"', log_info=True)

    @_escape_params
    def do_kick(self, player, reason) -> str:
        return self._str_request(f'kick "{player}" "{reason}"', log_info=True)

    @_escape_params
    def do_temp_ban(
        self,
        player_name=None,
        steam_id_64=None,
        duration_hours=2,
        reason="",
        admin_name="",
    ) -> str:
        return self._str_request(
            f'tempban "{steam_id_64 or player_name}" {duration_hours} "{reason}" "{admin_name}"',
            log_info=True,
        )

    @_escape_params
    def do_perma_ban(
        self, player_name=None, steam_id_64=None, reason="", admin_name=""
    ) -> str:
        return self._str_request(
            f'permaban "{steam_id_64 or player_name}" "{reason}" "{admin_name}"',
            log_info=True,
        )

    def do_remove_temp_ban(self, ban_log) -> str:
        return self._str_request(f"pardontempban {ban_log}", log_info=True)

    def do_remove_perma_ban(self, ban_log) -> str:
        return self._str_request(f"pardonpermaban {ban_log}", log_info=True)

    @_escape_params
    def do_add_admin(self, steam_id_64, role, name) -> str:
        return self._str_request(
            f'adminadd "{steam_id_64}" "{role}" "{name}"', log_info=True
        )

    def do_remove_admin(self, steam_id_64) -> str:
        return self._str_request(f"admindel {steam_id_64}", log_info=True)

    @_escape_params
    def do_add_vip(self, steam_id_64, name) -> str:
        return self._str_request(f'vipadd {steam_id_64} "{name}"', log_info=True)

    def do_remove_vip(self, steam_id_64) -> str:
        return self._str_request(f"vipdel {steam_id_64}", log_info=True)

    @_escape_params
    def do_message_player(self, player=None, steam_id_64=None, message="") -> str:
        return self._str_request(
            f'message "{steam_id_64 or player}" {message}',
            log_info=True,
        )

    def get_gamestate(self) -> list[str]:
        """
        Players: Allied: 0 - Axis: 1
        Score: Allied: 2 - Axis: 2
        Remaining Time: 0:11:51
        Map: foy_warfare
        Next Map: stmariedumont_warfare

        """
        # Has no trailing "\n"

        return self._str_request("get gamestate", can_fail=False).split("\n")


if __name__ == "__main__":
    from rcon.settings import SERVER_INFO

    ctl = ServerCtl(SERVER_INFO)<|MERGE_RESOLUTION|>--- conflicted
+++ resolved
@@ -292,15 +292,8 @@
             raise HLLServerError(command) from e
 
         result = b"".join(byte_chunks)
-<<<<<<< HEAD
-        if decode:
-            result = result.decode()
-
-        if (decode and result == "FAIL") or (not decode and result == b"FAIL"):
-=======
 
         if result == b"FAIL":
->>>>>>> ac45750e
             if can_fail:
                 raise CommandFailedError(command)
             else:
@@ -507,12 +500,7 @@
             if res[-1] == "\n":
                 break
             try:
-<<<<<<< HEAD
-                # res *should* already be a decodable byte chunk
-                # because of how _request works
-=======
                 # res *should* already be a decodable byte chunk because of how _request works
->>>>>>> ac45750e
                 extra_chunks: list[bytes] = []
                 next_chunk: bytes = conn.receive()
                 extra_chunks.append(next_chunk)
