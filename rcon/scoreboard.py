import datetime
import logging
import os
import pickle
import re
import time
from dataclasses import dataclass
from typing import Callable

from rcon.cache_utils import get_redis_client
from rcon.game_logs import get_historical_logs_records, get_recent_logs
from rcon.models import enter_session
from rcon.player_history import _get_profiles, get_player_profile_by_player_ids
from rcon.rcon import get_rcon
from rcon.types import (
    CachedLiveGameStats,
    PlayerStatsType,
    StatTypes,
    StructuredLogLineWithMetaData,
)
from rcon.user_config.rcon_server_settings import RconServerSettingsUserConfig
from rcon.utils import MapsHistory

logger = logging.getLogger(__name__)

PLAYER_ID = "player_id"

STAT_DISPLAY_LOOKUP = {
    StatTypes.top_killers: "kills",
    StatTypes.top_ratio: "kill_death_ratio",
    StatTypes.top_performance: "kills_per_minute",
    StatTypes.try_harders: "deaths_per_minute",
    StatTypes.top_stamina: "deaths",
    StatTypes.top_kill_streak: "kills_streak",
    StatTypes.i_never_give_up: "deaths_without_kill_streak",
    StatTypes.most_patient: "deaths_by_tk",
    StatTypes.im_clumsy: "teamkills",
    StatTypes.i_need_glasses: "teamkills_streak",
    StatTypes.i_love_voting: "nb_vote_started",
    StatTypes.what_is_a_break: "time_seconds",
    StatTypes.survivors: "longest_life_secs",
    StatTypes.u_r_still_a_man: "shortest_life_secs",
}


@dataclass
class Streaks:
    kill: int = 0
    death: int = 0
    teamkills: int = 0
    deaths_by_tk: int = 0


class BaseStats:
    def __init__(self):
        self.rcon = get_rcon()
        self.voted_yes_regex = re.compile(".*PV_Favour.*")
        self.voted_no_regex = re.compile(".*PV_Against.*")
        self.red = get_redis_client()

    def _is_player_death(self, player, log):
        return player["name"] == log["player_name_2"]

    def _is_player_kill(self, player, log):
        return player["name"] == log["player_name_1"]

    def _add_kd(self, attacker_key, victim_key, stats, player, log):
        if self._is_player_kill(player, log):
            stats[attacker_key] += 1
        elif self._is_player_death(player, log):
            stats[victim_key] += 1
        else:
            logger.warning(
                "Log line does not belong to player '%s' line: '%s'",
                player["name"],
                log["raw"],
            )

    def _add_kill(self, stats, player, log: StructuredLogLineWithMetaData):
        self._add_kd("kills", "deaths", stats, player, log)
        if self._is_player_kill(player, log):
            stats["weapons"][log["weapon"]] = stats["weapons"].get(log["weapon"], 0) + 1
            stats["most_killed"][log["player_name_2"]] = (
                stats["most_killed"].get(log["player_name_2"], 0) + 1
            )
        if self._is_player_death(player, log):
            stats["death_by_weapons"][log["weapon"]] = (
                stats["death_by_weapons"].get(log["weapon"], 0) + 1
            )
            stats["death_by"][log["player_name_1"]] = (
                stats["death_by"].get(log["player_name_1"], 0) + 1
            )

    def _add_tk(self, stats, player, log):
        self._add_kd("teamkills", "deaths_by_tk", stats, player, log)

    def _add_vote(self, stats, player, log):
        if self.voted_no_regex.match(log["raw"]):
            stats["nb_voted_no"] += 1
        elif self.voted_yes_regex.match(log["raw"]):
            stats["nb_voted_yes"] += 1
        else:
            logger.warning(
                "VOTE log line does not match either vote yes or no regex: %s",
                log["raw"],
            )

    def _add_vote_started(self, stats, player, log):
        stats["nb_vote_started"] += 1

    def _process_death_time(self, log_time, stats, save_spawn=True):
        if not isinstance(stats["last_spawn"], datetime.datetime):
            logger.warning("Unknown last spawn")
            stats["last_spawn"] = log_time
            return

        time_since_last_spawn = (log_time - stats["last_spawn"]).total_seconds()
        stats["longest_life_secs"] = max(
            time_since_last_spawn,
            stats["longest_life_secs"],
        )
        stats["shortest_life_secs"] = min(
            time_since_last_spawn,
            stats["shortest_life_secs"],
        )
        if save_spawn:
            stats["last_spawn"] = log_time

    def _streaks_accumulator(self, player, log, stats, streaks):
        action = log["action"]

        log_time = datetime.datetime.fromtimestamp(log["timestamp_ms"] / 1000)
        if action == "KILL":
            if self._is_player_kill(player, log):
                streaks.kill += 1
                streaks.death = 0
                streaks.teamkills = 0
            elif self._is_player_death(player, log):
                streaks.kill = 0
                streaks.deaths_by_tk = 0
                streaks.death += 1
                self._process_death_time(log_time, stats)
        if action == "TEAM KILL":
            if self._is_player_kill(player, log):
                streaks.teamkills += 1
            if self._is_player_death(player, log):
                streaks.deaths_by_tk += 1
                self._process_death_time(log_time, stats)
        if action == "CONNECTED":
            stats["last_spawn"] = log_time
        if action == "DISCONNECTED":
            self._process_death_time(log_time, stats, save_spawn=False)

        stats["kills_streak"] = max(streaks.kill, stats["kills_streak"])
        stats["deaths_without_kill_streak"] = max(
            streaks.death, stats["deaths_without_kill_streak"]
        )
        stats["teamkills_streak"] = max(streaks.teamkills, stats["teamkills_streak"])
        stats["deaths_by_tk_streak"] = max(
            streaks.deaths_by_tk, stats["deaths_by_tk_streak"]
        )

    def _get_player_session_time(self, player):
        raise NotImplementedError("_get_player_session_time")

    def _get_player_first_appearance(self, player):
        raise NotImplementedError("_get_player_first_appearance")

    def get_stats_by_player(
        self,
        indexed_logs: dict[str, list[StructuredLogLineWithMetaData]],
        players,
        profiles_by_id,
    ):
        """
        players is expected to be a list of dict, such as:
        [{"player_id": ..., "name": ...}, ...]
        """
        stats_by_player = {}

        actions_processors = {
            "KILL": self._add_kill,
            "TEAM KILL": self._add_tk,
            "VOTE STARTED": self._add_vote_started,
            "VOTE": self._add_vote,
        }
        for p in players:
            logger.debug("Crunching stats for %s", p)
            player_logs: list[StructuredLogLineWithMetaData] = indexed_logs.get(
                p["name"], []
            )
            profile = profiles_by_id.get(p.get(PLAYER_ID))
            stats = {
                "player": p["name"],
                PLAYER_ID: p.get(PLAYER_ID),
                "steaminfo": (
                    profile.steaminfo.to_dict()
                    if profile and profile.steaminfo
                    else None
                ),
                "kills": 0,
                "kills_streak": 0,
                "deaths": 0,
                "death_by_weapons": {},
                "deaths_without_kill_streak": 0,
                "teamkills": 0,
                "teamkills_streak": 0,
                "deaths_by_tk": 0,
                "deaths_by_tk_streak": 0,
                "nb_vote_started": 0,
                "nb_voted_yes": 0,
                "nb_voted_no": 0,
                "longest_life_secs": 0,
                "shortest_life_secs": 9999,
                "last_spawn": self._get_player_first_appearance(p),
                "time_seconds": self._get_player_session_time(p),
                "weapons": {},
                "death_by": {},
                "most_killed": {},
                "combat": 0,
                "offense": 0,
                "defense": 0,
                "support": 0,
            }

            streaks = Streaks()
            # player_p = p
            # import ipdb; ipdb.set_trace()
            for l in player_logs:
                action = l["action"]
                processor = actions_processors.get(action, lambda **kargs: None)
                processor(stats=stats, player=p, log=l)
                self._streaks_accumulator(p, l, stats, streaks)

            stats_by_player[p["name"]] = self._compute_stats(stats)

        return stats_by_player

    def _compute_stats(self, stats):
        new_stats = dict(**stats)
        new_stats["kills_per_minute"] = round(
            stats["kills"] / max(stats["time_seconds"] / 60, 1), 2
        )
        new_stats["deaths_per_minute"] = round(
            stats["deaths"] / max(stats["time_seconds"] / 60, 1), 2
        )
        new_stats["kill_death_ratio"] = round(
            stats["kills"] / max(stats["deaths"], 1), 2
        )
        return new_stats


class LiveStats(BaseStats):
    def _get_player_session_time(self, player):
        if not player or not player.get("profile"):
            logger.warning("Can't use player profile")
            return -1

        player_time_sec = player.get("profile", {}).get("current_playtime_seconds", 0)

        return player_time_sec

    def _get_player_first_appearance(self, player):
        if not player or not player.get("profile"):
            logger.warning("Can't use player profile")
            return -1

        player_sessions = player.get("profile", {}).get("sessions")
        if not player_sessions:
            logger.warning("No sessions in player profile")
            return -1

        return player_sessions[0].get("start")

    def _is_log_from_current_session(self, now, player, log):
        if player["name"] == "Dr.WeeD":
            logger.debug(
                "%s %s %s %s",
                log["timestamp_ms"],
                (now.timestamp() - self._get_player_session_time(player)) * 1000,
                log["timestamp_ms"]
                >= (now.timestamp() - self._get_player_session_time(player)) * 1000,
                log["raw"],
            )
        return (
            log["timestamp_ms"]
            >= (now.timestamp() - self._get_player_session_time(player)) * 1000
        )

    def _get_indexed_logs_by_player_for_session(
        self, now, indexed_players, logs: list[StructuredLogLineWithMetaData]
    ) -> dict[str, list[StructuredLogLineWithMetaData]]:
        logs_indexed = {}
        for l in logs:
            player = indexed_players.get(l["player_name_1"])
            player2 = indexed_players.get(l["player_name_2"])

            try:
                # Only consider stats for a player from his last connection (so a disconnect reconnect should reset stats) otherwise multiple sessions could be blended into one, even if they are far apart
                if player and self._is_log_from_current_session(now, player, l):
                    logs_indexed.setdefault(l["player_name_1"], []).append(l)
                if player2 and self._is_log_from_current_session(now, player2, l):
                    logs_indexed.setdefault(l["player_name_2"], []).append(l)
            except KeyError:
                logger.exception("Invalid log line %s", l)

        return logs_indexed

    def get_current_players_stats(self):
        players = self.rcon.get_players()
        if not players:
            logger.debug("No players")
            return {}

        players = [p for p in players if p.get(PLAYER_ID)]

        with enter_session() as sess:
            profiles_by_id = {
                profile.player_id: profile
                for profile in _get_profiles(
                    sess, [p[PLAYER_ID] for p in players], nb_sessions=1
                )
            }
            logger.info(
                "%s players, %s profiles loaded", len(players), len(profiles_by_id)
            )
            oldest_session_seconds = self._get_player_session_time(
                max(players, key=self._get_player_session_time)
            )
            logger.debug("Oldest session: %s", oldest_session_seconds)
            now = datetime.datetime.now()
            min_timestamp = (
                now - datetime.timedelta(seconds=oldest_session_seconds)
            ).timestamp()
            logger.debug("Min timestamp: %s", min_timestamp)
            logs = get_recent_logs(min_timestamp=min_timestamp)

            logger.info("%s log lines to process", len(logs["logs"]))

            indexed_players = {p["name"]: p for p in players}
            indexed_logs = self._get_indexed_logs_by_player_for_session(
                now, indexed_players, list(reversed(logs["logs"]))
            )

            return self.get_stats_by_player(indexed_logs, players, profiles_by_id)

    def set_live_stats(self):
        snapshot_ts = datetime.datetime.now().timestamp()
        stats = self.get_current_players_stats()
        self.red.set(
            "LIVE_STATS",
            pickle.dumps(
                dict(snapshot_timestamp=snapshot_ts, stats=list(stats.values()))
            ),
        )

    def get_cached_stats(self):
        stats = self.red.get("LIVE_STATS")
        if stats:
            stats = pickle.loads(stats)
        return stats


class TimeWindowStats(BaseStats):
    def __init__(self):
<<<<<<< HEAD
        self.match_end_result_regex = re.compile(
            "MATCH ENDED `.+` ALLIED \((\d) - (\d)\) AXIS"
        )
=======
        super().__init__()
        self.match_end_result_regex = re.compile("MATCH ENDED `.+` ALLIED \((\d) - (\d)\) AXIS")
>>>>>>> 2bf04909

    def _set_start_end_times(
        self, player, players_times, log, from_, offset_warmup_time_seconds=180
    ):
        if not player:
            return
        # A CONNECT means the begining of a session for the player
        if log["action"] == "CONNECTED":
            try:
                event_time = datetime.datetime.fromisoformat(log.get("event_time"))
            except (TypeError, ValueError):
                event_time = datetime.datetime.utcfromtimestamp(
                    log["timestamp_ms"] // 1000
                )
            players_times.setdefault(player, {"start": [], "end": []})["start"].append(
                event_time
            )
        # if the player is not already in the times record we add the start of the stats window as his session start time
        # we didn't see a CONNECTED before, so it means that the player was here before the current window.
        # For those we add the game warmup time to have a more accurate kill / min
        elif player not in players_times and log["action"] != "DISCONNECTED":
            players_times.setdefault(player, {"start": [], "end": []})["start"].append(
                from_ + datetime.timedelta(seconds=offset_warmup_time_seconds)
            )
        # if the player was already in the time record and we see a disconnect we log it as the end of his session
        if player in players_times and log["action"] == "DISCONNECTED":
            try:
                event_time = datetime.datetime.fromisoformat(log.get("event_time"))
            except (TypeError, ValueError):
                event_time = datetime.datetime.utcfromtimestamp(
                    log["timestamp_ms"] // 1000
                )
            players_times.setdefault(player, {"start": [], "end": []})["end"].append(
                event_time
            )
        # if we had a player that disconnected but was not in the time record it means he did have any kill / death or other actions like chat, vote
        # This player won't have a session time (most likely and AFK one)

    def _get_player_session_time(self, player):
        # TODO: Make safe
        try:
            return self.times[player["name"]]["total"]
        except KeyError:
            logger.warning("Unable to get session time for %s", player.get("name"))
            return 0

    def _get_player_first_appearance(self, player):
        try:
            return self.times[player["name"]]["start"][0]
        except KeyError:
            logger.warning(
                "Unable to get first appearance time for %s", player.get("name")
            )
            return 0

    def _get_players_stats_for_logs(
        self,
        logs,
        from_,
        until,
        offset_warmup_time_seconds=120,
        offset_cooldown_time_seconds=100,
    ):
        indexed_logs = {}
        players = set()
        players_times = {}

        for log in logs:
            # player is the player name
            if player := log.get("player_name_1"):
                # Check if this log line in a disconnect / connect and stores it it is
                self._set_start_end_times(player, players_times, log, from_)
                # index logs by player names, so that you can fetch all logs for a given player easily
                indexed_logs.setdefault(player, []).append(log)

                # Create a list of dict for players, for backward compatibility with the parent class that holds the computation logic
                if player_id := log.get("player_id_1"):
                    players.add((player, player_id))

            if player2 := log.get("player_name_2"):
                self._set_start_end_times(player2, players_times, log, from_)
                indexed_logs.setdefault(player2, []).append(log)

                if player_id_2 := log.get("player_id_2"):
                    players.add((player2, player_id_2))

        # Convert the unique set of players into a list of dict for compatibility with parent class
        players = [
            dict(name=player_name, player_id=player_id)
            for player_name, player_id in players
        ]
        # Here we massage the session times for a player. 1 session should be a pair of times a start and an end
        for player, times in players_times.items():
            starts = times["start"]
            ends = times["end"]
            times["total"] = 0
            # This is an error check, it should never happend to not have a start time
            # If the player connected prior to the time window we're computing the start for, then the start time should be the start of that window
            if len(starts) == 0:
                logger.error("No start time for  %s - %s", player, times)
            # If there's 1 start more that there are ends, it means that the player did not leave the game, and therefore we add the end of the session as the end of the window we're computing the stats for
            # We discount the cooldown time at the end of the game to get a more accurate kill / min
            elif len(starts) == len(ends) + 1:
                logger.debug("Adding end time to end of range for %s", player)
                ends.append(
                    until - datetime.timedelta(seconds=offset_cooldown_time_seconds)
                )
            # If starts and ends don't match something's probably wrong the the code
            if len(starts) != len(ends):
                logger.error("Sessions time don't match for %s - %s", player, times)
                continue

            # We loop over the pairs of start and ends (chronologically in the order we encountered them)
            # and we compute the total play time of the player for the window we're looking at
            for pair in zip(starts, ends):
                start, end = pair
                time = end - start
                times["total"] += time.total_seconds()

        self.times = players_times

        logger.debug("Indexing profiles by id")
        # we create and hashmap where the key is the player ID (steam/windows) of a player and the value his DB profile.
        # The DB rows are eagerly loaded (at least the ones we need later on) if you need more rows make sure to eager load them as well otherwise it will add significan slowness
        # The profiles are attached to the current DB session
        with enter_session() as sess:
            profiles_by_id = {
                profile.player_id: profile
                for profile in get_player_profile_by_player_ids(
                    sess, [p[PLAYER_ID] for p in players]
                )
            }

            logger.debug("Computing stats")
            # we delegate the stats computation to the parent class
            return self.get_stats_by_player(
                indexed_logs=indexed_logs,
                players=players,
                profiles_by_id=profiles_by_id,
            )

    def get_players_stats_at_time(self, from_, until, server_number=None):
        server_number = server_number or os.getenv("SERVER_NUMBER")
        with enter_session() as sess:
            # Get the logs from the database for the given time range
            rows = get_historical_logs_records(
                sess,
                from_=from_,
                till=until,
                time_sort="asc",
                server_filter=server_number,
                limit=99999999,
            )

            return self._get_players_stats_for_logs(
                [row.compatible_dict() for row in rows], from_, until
            )

    def map_result(self, from_, until, server_number=None) -> dict[str, int]:
        server_number = server_number or os.getenv("SERVER_NUMBER")
        with enter_session() as sess:
            rows = get_historical_logs_records(
                sess,
                action="MATCH ENDED",
                from_=from_,
                till=until,
                time_sort="asc",
                server_filter=server_number,
                limit=1,
            )
            if len(rows) == 0:
                return {"Allied": 2, "Axis": 2}
            (allied, axis) = self.match_end_result_regex.match(
                rows[0].compatible_dict().get("message")
            ).groups()
            return {"Allied": int(allied), "Axis": int(axis)}

    def get_players_stats_from_time(self, from_timestamp):
        logs = get_recent_logs(min_timestamp=from_timestamp)
        return self._get_players_stats_for_logs(
            reversed(logs.get("logs", [])),
            datetime.datetime.utcfromtimestamp(from_timestamp),
            datetime.datetime.utcnow(),
            offset_cooldown_time_seconds=0,
        )


def live_stats_loop():
    live = LiveStats()
    config = RconServerSettingsUserConfig.load_from_db()
    last_loop_session = datetime.datetime(year=2020, month=1, day=1)
    last_loop_game = datetime.datetime(year=2020, month=1, day=1)
    live_session_sleep_seconds = config.live_stats_refresh_seconds
    live_game_sleep_seconds = config.live_stats_refresh_seconds
    logger.debug("live_session_sleep_seconds: {}".format(live_session_sleep_seconds))
    logger.debug("live_game_sleep_seconds: {}".format(live_game_sleep_seconds))
    red = get_redis_client()

    while True:
        # Keep track of session and game timers seperately
        last_loop_session_seconds = (
            datetime.datetime.now() - last_loop_session
        ).total_seconds()
        last_loop_game_seconds = (
            datetime.datetime.now() - last_loop_game
        ).total_seconds()

        if last_loop_session_seconds >= live_session_sleep_seconds:
            last_loop_session = datetime.datetime.now()
            try:
                live.set_live_stats()
                logger.debug("Refreshed set_live_stats")
            except Exception:
                logger.exception("Error while producing stats")

        if last_loop_game_seconds >= live_game_sleep_seconds:
            last_loop_game = datetime.datetime.now()
            try:
                snapshot_ts = datetime.datetime.now().timestamp()
                stats = current_game_stats()
                logger.debug("Refreshed current_game_stats")
                red.set(
                    "LIVE_GAME_STATS",
                    pickle.dumps(
                        dict(
                            snapshot_timestamp=snapshot_ts,
                            stats=list(stats.values()),
                            refresh_interval_sec=live_game_sleep_seconds,
                        )
                    ),
                )
            except Exception:
                logger.exception("Failed to compute live game stats")

        time.sleep(0.1)


def current_game_stats():
    try:
        current_map = MapsHistory()[0]
    except IndexError:
        logger.error("No maps information available")
        return {}

    stats = TimeWindowStats().get_players_stats_from_time(current_map["start"])
    for name in stats:
        stat = stats.setdefault(name)
        player_stats = current_map.get("player_stats", dict())
        map_stat = player_stats.get(stat[PLAYER_ID], None)
        if map_stat is None:
            logger.info("No stats for: " + stat[PLAYER_ID])
            continue
        stat["combat"] = map_stat["combat"] + map_stat["p_combat"]
        stat["offense"] = map_stat["offense"] + map_stat["p_offense"]
        stat["defense"] = map_stat["defense"] + map_stat["p_defense"]
        stat["support"] = map_stat["support"] + map_stat["p_support"]
    return stats


def get_cached_live_game_stats() -> CachedLiveGameStats:
    red = get_redis_client()
    stats = red.get("LIVE_GAME_STATS")
    if stats:
        stats = pickle.loads(stats)
    return stats


def get_stat_post_processor(key: StatTypes):
    if key in (
        StatTypes.what_is_a_break,
        StatTypes.survivors,
    ):
        return lambda v: round(v / 60, 2)
    else:
        return lambda v: v


def get_stat(
    stats: list[PlayerStatsType],
    key: StatTypes,
    limit: int,
    post_process: Callable | None = None,
    reverse: bool | None = None,
) -> list[PlayerStatsType]:
    if key in (StatTypes.u_r_still_a_man,):
        reverse = False
    else:
        reverse = True

    if post_process is None:
        post_process = get_stat_post_processor(key=key)

    assert post_process is not None

    stats = sorted(
        stats, key=lambda stat: stat[STAT_DISPLAY_LOOKUP[key]], reverse=reverse
    )[:limit]
    return stats


if __name__ == "__main__":
    from pprint import pprint

    # pprint(LiveStats().get_current_players_stats())
    pprint(
        TimeWindowStats().get_players_stats_from_time(
            datetime.datetime(2021, 7, 16, 23, 30, 44, 793000).timestamp()
        )
    )

    # LiveStats().get_current_players_stats()<|MERGE_RESOLUTION|>--- conflicted
+++ resolved
@@ -363,14 +363,10 @@
 
 class TimeWindowStats(BaseStats):
     def __init__(self):
-<<<<<<< HEAD
+        super().__init__()
         self.match_end_result_regex = re.compile(
             "MATCH ENDED `.+` ALLIED \((\d) - (\d)\) AXIS"
         )
-=======
-        super().__init__()
-        self.match_end_result_regex = re.compile("MATCH ENDED `.+` ALLIED \((\d) - (\d)\) AXIS")
->>>>>>> 2bf04909
 
     def _set_start_end_times(
         self, player, players_times, log, from_, offset_warmup_time_seconds=180
