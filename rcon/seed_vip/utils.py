--- conflicted
+++ resolved
@@ -192,7 +192,6 @@
     message: str,
     player_ids: Iterable[str],
 ):
-<<<<<<< HEAD
     """Message each player and include their highest VIP expiration from all their records"""
     vip_records = get_vip_status_for_player_ids(player_ids=set(player_ids))
     for player_id in player_ids:
@@ -214,30 +213,6 @@
                 player_id=player_id,
                 message=formatted_message,
             )
-=======
-    player_ids = list(steam_ids)
-    messages = [
-        format_player_message(
-            message=message,
-            vip_reward=config.reward.timeframe.as_timedelta,
-            vip_expiration=expiration_timestamps[player_id],
-            nice_time_delta=config.nice_time_delta,
-            nice_expiration_date=config.nice_expiration_date,
-        )
-        if expiration_timestamps
-        else message
-        for player_id in player_ids
-    ]
-
-    if config.dry_run:
-        for player_id, formatted_message in zip(player_ids, messages):
-            logger.info(f"{config.dry_run=} messaging {player_id}: {formatted_message}")
-    else:
-        rcon.bulk_message_players(
-            player_ids=player_ids,
-            messages=messages,
-        )
->>>>>>> 2484e39b
 
 
 def reward_players(
