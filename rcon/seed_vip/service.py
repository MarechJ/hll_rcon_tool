import sys
from collections import defaultdict
from datetime import datetime, timedelta, timezone
from logging import getLogger
from time import sleep

import humanize

import discord
from rcon.api_commands import get_rcon_api
from rcon.seed_vip.utils import (
    calc_vip_expiration_timestamp,
    collect_steam_ids,
    filter_indefinite_vip_steam_ids,
    filter_online_players,
    get_gamestate,
    get_next_player_bucket,
    get_online_players,
    get_vips,
    is_seeded,
    make_seed_announcement_embed,
    message_players,
    reward_players,
)
from rcon.user_config.seed_vip import SeedVIPUserConfig

logger = getLogger(__name__)


def run():
    config = SeedVIPUserConfig.load_from_db()
    current_lang = config.language

    rcon_api = get_rcon_api()

    to_add_vip_steam_ids: set[str] = set()
    no_reward_steam_ids: set[str] = set()
    prev_announced_bucket: int = 0
    player_buckets = config.player_announce_thresholds
    if player_buckets:
        next_player_bucket = player_buckets[0]
    else:
        next_player_bucket = None
    last_bucket_announced = False
    seeded_timestamp: datetime | None = None

    gamestate = get_gamestate(rcon=rcon_api)
    is_seeding = not is_seeded(config=config, gamestate=gamestate)

    try:
        while True:
            # Reload the config each loop to catch changes to the config
            config = SeedVIPUserConfig.load_from_db()

            if not config.enabled:
                logger.info("Seed VIP is not enabled")
                break

            try:
                if current_lang != config.language:
                    logger.info(f"Deactivating language={current_lang}")
                    humanize.deactivate()

                if config.language:
                    # The language to translate to if using the `nice_time_delta` and `nice_expiration_date` settings
                    # Any valid language code shoud work, look here for examples: https://gist.github.com/jacobbubu/1836273
                    current_lang = config.language
                    humanize.activate(config.language)
                    logger.info(f"Activated language={config.language}")
            except FileNotFoundError as e:
                logger.exception(e)
                logger.error(
                    f"Unable to activate language={config.language}, defaulting to English"
                )

            online_players = get_online_players(rcon=rcon_api)
            if online_players is None:
                logger.debug(
                    f"Did not receive a usable result from `get_online_players`, sleeping {config.poll_time_seeding} seconds"
                )
                sleep(config.poll_time_seeding)
                continue

            gamestate = get_gamestate(rcon=rcon_api)

            if gamestate is None:
                logger.debug(
                    f"Did not receive a usable result from `get_gamestate`, sleeping {config.poll_time_seeding} seconds"
                )
                sleep(config.poll_time_seeding)
                continue

<<<<<<< HEAD
            total_players = gamestate.num_allied_players + gamestate.num_axis_players
=======
            total_players = gamestate["num_allied_players"] + gamestate["num_axis_players"]

            player_name_lookup |= {
                p.player_id: p.name for p in online_players.players.values()
            }

>>>>>>> 2484e39b
            logger.debug(
                f"{is_seeding=} {len(online_players.players.keys())} online players (`get_players`), {gamestate["num_allied_players"]} allied {gamestate["num_axis_players"]} axis players (gamestate)",
            )
            to_add_vip_steam_ids = collect_steam_ids(
                config=config,
                players=online_players,
                cum_steam_ids=to_add_vip_steam_ids,
            )

            # Server seeded
            if is_seeding and is_seeded(config=config, gamestate=gamestate):
                seeded_timestamp = datetime.now(tz=timezone.utc)
                logger.info(f"Server seeded at {seeded_timestamp.isoformat()}")
                current_vips = get_vips(rcon=rcon_api)

                # only include online players in the current_vips
                current_vips = filter_online_players(current_vips, online_players)

                # Players who were online when we seeded but didn't meet the criteria for VIP
                no_reward_steam_ids = {
                    p.player_id for p in online_players.players.values()
                } - to_add_vip_steam_ids

                # Update VIP list records
                reward_players(
                    config=config,
                    to_add_vip_steam_ids=to_add_vip_steam_ids,
                )

                # Message those who earned VIP
                message_players(
                    rcon=rcon_api,
                    config=config,
                    message=config.player_messages.reward_player_message,
                    player_ids=to_add_vip_steam_ids,
                )

                # Message those who did not earn
                message_players(
                    rcon=rcon_api,
                    config=config,
                    message=config.player_messages.reward_player_message_no_vip,
                    player_ids=no_reward_steam_ids,
                )

                # Post seeding complete Discord message
                if config.hooks:
                    logger.debug(
                        f"Making embed for `{config.player_messages.seeding_complete_message}`"
                    )
                    embed = make_seed_announcement_embed(
                        message=config.player_messages.seeding_complete_message,
                        current_map=rcon_api.current_map.pretty_name,
                        time_remaining=gamestate["raw_time_remaining"],
                        player_count_message=config.player_messages.player_count_message,
                        num_allied_players=gamestate["num_allied_players"],
                        num_axis_players=gamestate["num_axis_players"],
                    )
                    if embed:
                        for wh in config.hooks:
                            wh = discord.SyncWebhook.from_url(url=str(wh.url))
                            wh.send(embed=embed)

                # Reset for next seed
                last_bucket_announced = False
                prev_announced_bucket = 0
                to_add_vip_steam_ids.clear()
                is_seeding = False
            elif (
                not is_seeding
                and not is_seeded(config=config, gamestate=gamestate)
                and total_players > 0
            ):
                delta: timedelta | None = None
                if seeded_timestamp:
                    delta = datetime.now(tz=timezone.utc) - seeded_timestamp

                if not seeded_timestamp:
                    logger.debug(
                        f"Back in seeding: seeded_timestamp={seeded_timestamp} {delta=} {config.requirements.buffer=}"
                    )
                    is_seeding = True
                elif delta and (delta > config.requirements.buffer.as_timedelta):
                    logger.debug(
                        f"Back in seeding: seeded_timestamp={seeded_timestamp.isoformat()} {delta=} delta > buffer {delta > config.requirements.buffer.as_timedelta} {config.requirements.buffer=}"
                    )
                    is_seeding = True
                else:
                    logger.info(
                        f"Delaying seeding mode due to buffer of {config.requirements.buffer} > {delta} time since seeded"
                    )

            if is_seeding:
                sleep_time = config.poll_time_seeding

                # When we fall back into seeding with players still on the
                # server we want to announce the largest bucket possible or
                # it will announce from the smallest to the largest and spam
                # Discord with unneccessary announcements
                next_player_bucket = get_next_player_bucket(
                    config.player_announce_thresholds,
                    total_players=total_players,
                )

                # Announce seeding progress
                logger.debug(
                    f"whs={[wh.url for wh in config.hooks]} {config.player_announce_thresholds=} {total_players=} {prev_announced_bucket=} {next_player_bucket=} {last_bucket_announced=}"
                )
                if (
                    config.hooks
                    and next_player_bucket
                    and not last_bucket_announced
                    and prev_announced_bucket < next_player_bucket
                    and total_players >= next_player_bucket
                ):
                    prev_announced_bucket = next_player_bucket

                    embed = make_seed_announcement_embed(
                        message=config.player_messages.seeding_in_progress_message.format(
                            player_count=total_players
                        ),
                        current_map=rcon_api.current_map.pretty_name,
                        time_remaining=gamestate["raw_time_remaining"],
                        player_count_message=config.player_messages.player_count_message,
                        num_allied_players=gamestate["num_allied_players"],
                        num_axis_players=gamestate["num_axis_players"],
                    )
                    if next_player_bucket == config.player_announce_thresholds[-1]:
                        logger.debug(f"setting last_bucket_announced=True")
                        last_bucket_announced = True

                    if embed:
                        for wh in config.hooks:
                            wh = discord.SyncWebhook.from_url(url=str(wh.url))
                            wh.send(embed=embed)

            else:
                sleep_time = config.poll_time_seeded

            logger.info(f"sleeping {sleep_time=}")
            sleep(sleep_time)
    except* Exception as eg:
        for e in eg.exceptions:
            logger.exception(e)
        raise


if __name__ == "__main__":
    try:
        run()
    except Exception as e:
        logger.error("Seed VIP stopped")
        logger.exception(e)
        sys.exit(1)<|MERGE_RESOLUTION|>--- conflicted
+++ resolved
@@ -90,16 +90,14 @@
                 sleep(config.poll_time_seeding)
                 continue
 
-<<<<<<< HEAD
-            total_players = gamestate.num_allied_players + gamestate.num_axis_players
-=======
-            total_players = gamestate["num_allied_players"] + gamestate["num_axis_players"]
+            total_players = (
+                gamestate["num_allied_players"] + gamestate["num_axis_players"]
+            )
 
             player_name_lookup |= {
                 p.player_id: p.name for p in online_players.players.values()
             }
 
->>>>>>> 2484e39b
             logger.debug(
                 f"{is_seeding=} {len(online_players.players.keys())} online players (`get_players`), {gamestate["num_allied_players"]} allied {gamestate["num_axis_players"]} axis players (gamestate)",
             )
