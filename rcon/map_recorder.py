from functools import partial
from rcon.workers import temp_welcome_standalone, temporary_welcome, temporary_welcome_in
from typing import Counter
from rcon.settings import SERVER_INFO
import time
from datetime import datetime, timedelta
import logging
from threading import Thread
import os
import redis
import re
from rcon.discord import send_to_discord_audit, dict_to_discord
from rcon.recorded_commands import RecordedRcon
from rcon.extended_commands import CommandFailedError
from rcon.utils import (
    categorize_maps,
    numbered_maps,
    FixedLenList,
    map_name,
<<<<<<< HEAD
    get_current_selection, 
=======
>>>>>>> 8cbf77d4
    get_map_side,
    MapsHistory,
    ALL_MAPS,
)
from rcon.user_config import VoteMapConfig, DefaultMethods
from rcon.cache_utils import get_redis_client, get_redis_pool
import enum
import random

logger = logging.getLogger(__name__)


def _get_random_map_selection(maps, nb_to_return, history=None):
    # if history:
    # Calculate weights to stir selection towards least played maps
    try:
        if nb_to_return > 0 and len(maps) < nb_to_return:
            nb_to_return = len(maps)
        return random.sample(maps, k=nb_to_return)
    except (IndexError, ValueError):
        return []


def suggest_next_maps(
    maps_history,
    all_maps,
    selection_size=6,
    exclude_last_n=4,
    offsensive_ratio=0.5,
    consider_offensive_as_same_map=True,
    allow_consecutive_offensive=True,
    allow_consecutive_offensives_of_opposite_side=False,
    current_map=None,
):
    last_n_map = set(m["name"] for m in maps_history[:exclude_last_n])
    logger.info("Excluding last %s player maps: %s", exclude_last_n, last_n_map)
    remaining_maps = set(all_maps) - last_n_map
    logger.info("Remaining maps to suggest from: %s", remaining_maps)

    try:
        current_map = current_map or maps_history[0]["name"]
    except (IndexError, KeyError):
        logger.exception("Unable to get current map for generating selection")
        raise

    current_side = get_map_side(current_map)

    if consider_offensive_as_same_map:
        last_names = set(map_name(m) for m in last_n_map)
        logger.info("Considering offensive mode as same map, excluding %s", last_names)
        remaining_maps = set(m for m in remaining_maps if not map_name(m) in last_names)
        logger.info("Remaining maps to suggest from: %s", remaining_maps)

    if not allow_consecutive_offensives_of_opposite_side and current_side:
        opposite_side = "us" if current_side == "ger" else "ger"
        logger.info(
            "Not allowing consecutive offensive with opposite side: %s", opposite_side
        )
        remaining_maps = [m for m in remaining_maps if get_map_side(m) != opposite_side]
        logger.info("Remaining maps to suggest from: %s", remaining_maps)

    # Handle case if all maps got excluded
    categorized_maps = categorize_maps(remaining_maps)
    if offsensive_ratio == 0:
        nb_offensive = 0
    else:
        nb_offensive = round(offsensive_ratio * selection_size)
    warfares = []

    offensives = _get_random_map_selection(categorized_maps["offensive"], nb_offensive)

    if not allow_consecutive_offensive and "offensive" in current_map:
        logger.info(
            "Current map %s is offensive. Excluding all offsensives from suggestions",
            current_map,
        )
        offensives = []

    warfares = _get_random_map_selection(
        categorized_maps["warfare"], selection_size - len(offensives)
    )
    selection = offensives + warfares

    if not selection:
        logger.error("No maps can be suggested with the given parameters.")
        raise ValueError("Unable to suggest map")
    logger.info("Suggestion %s", selection)
    return selection


class InvalidVoteError(Exception):
    pass


# TODO:  Handle empty selection (None)
class VoteMap:
    def __init__(self) -> None:
        self.red = get_redis_client()

    def is_vote(self, message):
        match = re.match("(\d)", message)
        if not match:
            match = re.match("!votemap\s*(.*)", message)
        if not match:
            return False
        if not match.groups():
            raise InvalidVoteError("You must specify the number of the map")

        return match.groups()[0]

    def register_vote(self, player_name, vote_timestamp, vote_content):
        try:
            current_map = MapsHistory()[0]
            min_time = current_map["start"]
        except IndexError:
            logger.error("Map history is empty - Can't register vote")
            raise
        except KeyError:
            logger.error("Map history is corrupted - Can't register vote")
            raise

        if vote_timestamp < min_time:
            logger.warning(
                f"Vote is too old {player_name=}, {vote_timestamp=}, {vote_content=}, {current_map=}"
            )

        selection = self.get_selection()

        try:
            vote_idx = int(vote_content)
            selected_map = selection[vote_idx]
            self.red.hset("VOTES", player_name, selected_map)
        except (TypeError, ValueError, IndexError):
            raise InvalidVoteError(
                f"Vote must be a number between 0 and {len(selection) - 1}"
            )

        logger.info(
            f"Registered vote from {player_name=} for {selected_map=} - {vote_content=}"
        )
        return selected_map

    def get_vote_overview(self):
        try:
            votes = self.get_votes()
            maps = Counter(votes.values()).most_common()
            return {"total_votes": len(votes), "winning_maps": maps}
        except Exception:
            logger.exception("Can't produce vote overview")

    def clear_votes(self):
        self.red.delete("VOTES")

    def get_votes(self):
        votes = self.red.hgetall("VOTES") or {}
        return {k.decode(): v.decode() for k, v in votes.items()}

    def get_current_map(self):
        map_ = RecordedRcon(SERVER_INFO).get_map()
        if map_.endswith("_RESTART"):
            map_ = map_.replace("_RESTART", "")

        if map_ not in ALL_MAPS:
            raise ValueError("Invalid current map %s map_")

        return map_

    def gen_selection(self):
        config = VoteMapConfig()

        logger.debug(
            f"""Generating new map selection for vote map with the following criteria:
            {ALL_MAPS}
            {config.get_votemap_number_of_options()=} 
            {config.get_votemap_ratio_of_offensives_to_offer()=} 
            {config.get_votemap_number_of_last_played_map_to_exclude()=} 
            {config.get_votemap_consider_offensive_as_same_map()=} 
            {config.get_votemap_allow_consecutive_offensives()=} 
            {config.get_votemap_allow_consecutive_offensives_of_opposite_side()=} 
            {config.get_votemap_default_method()=}
        """
        )
        selection = suggest_next_maps(
            MapsHistory(),
            ALL_MAPS,
            selection_size=config.get_votemap_number_of_options(),
            exclude_last_n=config.get_votemap_number_of_last_played_map_to_exclude(),
            offsensive_ratio=config.get_votemap_ratio_of_offensives_to_offer(),
            consider_offensive_as_same_map=config.get_votemap_consider_offensive_as_same_map(),
            allow_consecutive_offensive=config.get_votemap_allow_consecutive_offensives(),
            allow_consecutive_offensives_of_opposite_side=config.get_votemap_allow_consecutive_offensives_of_opposite_side(),
            current_map=self.get_current_map(),
        )
        self.red.delete("MAP_SELECTION")
        self.red.lpush("MAP_SELECTION", *selection)
        logger.info("Saved new selection: %s", selection)

    def get_selection(self):
        return [v.decode() for v in self.red.lrange("MAP_SELECTION", 0, -1)]

    def pick_least_played_map(self, maps):
        maps_history = MapsHistory()

        if not maps:
            raise ValueError("Can't pick a default. No maps to pick from")

        history = [obj["name"] for obj in maps_history]
        index = 0
        for name in maps:
            try:
                idx = history.index(name)
            except ValueError:
                return name
            index = max(idx, index)

        return history[index]

    def pick_default_next_map(self):
        selection = self.get_selection()
        maps_history = MapsHistory()
        config = VoteMapConfig()
        all_maps = ALL_MAPS

        if not config.get_votemap_allow_default_to_offsensive():
            logger.debug(
                "Not allowing default to offensive, removing all offensive maps"
            )
            selection = [m for m in selection if not "offensive" in m]
            all_maps = [m for m in ALL_MAPS if not "offensive" in m]

        if not maps_history:
            raise ValueError("Map history is empty")

        return {
            DefaultMethods.least_played_suggestions: partial(
                self.pick_least_played_map, selection
            ),
            DefaultMethods.least_played_all_maps: partial(
                self.pick_least_played_map, all_maps
            ),
            DefaultMethods.random_all_maps: lambda: random.choice(
                list(set(all_maps) - set([maps_history[0]["name"]]))
            ),
            DefaultMethods.random_suggestions: lambda: random.choice(
                list(set(selection) - set([maps_history[0]["name"]]))
            ),
        }[config.get_votemap_default_method()]()

    def apply_results(self):
        config = VoteMapConfig()
        votes = self.get_votes()
        first = Counter(votes.values()).most_common(1)
        if not first:
            next_map = self.pick_default_next_map()
            logger.warning(
                "No votes recorded, defaulting with %s using default winning map %s",
                config.get_votemap_default_method(),
                next_map,
            )
        else:
            logger.info(f"{votes=}")
            next_map = first[0][0]
            if next_map not in ALL_MAPS:
                raise ValueError(
                    f"{next_map=} is not part of the all map list {ALL_MAPS=}"
                )
            if next_map not in (selection := self.get_selection()):
                raise ValueError(f"{next_map=} is not part of vote select {selection=}")
            logger.info(f"Winning map {next_map=}")

        # Sanity checks below
        rcon = RecordedRcon(SERVER_INFO)
        current_map = rcon.get_map()
        if current_map.replace("_RESTART", "") not in ALL_MAPS:
            raise ValueError(
                f"{current_map=} is not part of the all map list {ALL_MAPS=}"
            )

        try:
            history_current_map = MapsHistory()[0]["name"]
        except (IndexError, KeyError):
            raise ValueError("History is empty")

        if current_map != history_current_map:
            raise ValueError(
                f"{current_map=} does not match history map {history_current_map=}"
            )

        # Apply rotation safely
        current_rotation = rcon.get_map_rotation()
        try:
            current_map_idx = current_rotation.index(
                current_map.replace("_RESTART", "")
            )
        except ValueError:
            logger.warning(
                f"{current_map=} is not in {current_rotation=} will try to add"
            )
            rcon.do_add_map_to_rotation(current_map.replace("_RESTART", ""))

        current_rotation = rcon.get_map_rotation()
        try:
            current_map_idx = current_rotation.index(
                current_map.replace("_RESTART", "")
            )
        except ValueError as e:
            raise ValueError(
                f"{current_map=} is not in {current_rotation=} addint it failed"
            ) from e

        try:
            next_map_idx = current_rotation.index(next_map)
        except ValueError:
            logger.info(f"{next_map=} no in rotation, adding it {current_rotation=}")
            rcon.do_add_map_to_rotation(next_map)
        else:
            if next_map_idx < current_map_idx:
                logger.info(
                    f"{next_map=} is before {current_map=} removing and re-adding"
                )
                rcon.do_remove_map_from_rotation(next_map)
                rcon.do_add_map_to_rotation(next_map)

        current_rotation = rcon.get_map_rotation()

        try:
            next_map_idx = current_rotation.index(next_map)
            if next_map_idx < current_map_idx:
                raise ValueError(f"{next_map=} is still before {current_map=}")
        except ValueError as e:
            raise ValueError(f"{next_map=} failed to be added to {current_rotation=}")

        maps_to_remove = current_rotation[current_map_idx + 1 : next_map_idx]
        logger.debug(f"{current_map=} {current_rotation=} - {maps_to_remove=}")

        for map in maps_to_remove:
            # Remove the maps that are in between the current map and the desired next map
            rcon.do_remove_map_from_rotation(map)

        for map in maps_to_remove:
            rcon.do_add_map_to_rotation(map)

        # Check that it worked
        current_rotation = rcon.get_map_rotation()
        if (
            not current_rotation[current_map_idx] == current_map.replace('_RESTART', '')
            and current_rotation[current_map_idx + 1] == next_map
        ):
            raise ValueError(
                f"Applying the winning map {next_map=} after the {current_map=} failed: {current_rotation=}"
            )

        logger.info(
            f"Successfully applied winning mapp {next_map=}, new rotation {current_rotation=}"
        )
        return True

    def apply_with_retry(self, nb_retry=2):
        success = False

        for i in range(nb_retry):
            try:
                success = self.apply_results()
            except:
                logger.exception("Applying vote map result failed.")
            else:
                break

        if not success:
            logger.warning("Falling back to adding all maps to the rotation")
            RecordedRcon(SERVER_INFO).set_maprotation(ALL_MAPS)


def on_map_change(old_map_info, new_map_info):
    config = VoteMapConfig()

    if config.get_vote_enabled():
        votemap = VoteMap()
        votemap.gen_selection()
        votemap.clear_votes()
        votemap.apply_with_retry(nb_retry=4)
        #temporary_welcome_in(
        #    "%s{votenextmap_vertical}" % config.get_votemap_instruction_text(), 
        #    seconds=60 * 20,
        #    restore_after_seconds=60 * 5,
        #)


class MapsRecorder:
    def __init__(self, rcon: RecordedRcon):
        self.rcon = rcon
        self.red = redis.Redis(connection_pool=get_redis_pool())
        self.maps_history = MapsHistory()
        self.prev_map = None
        self._restore_state()

    def _restore_state(self):
        current_map = self.rcon.get_map()
        self.prev_map = current_map

        try:
            last = self.maps_history[0]
        except IndexError:
            logger.warning("Map history is empty, can't restore state")
            return

        started_time = datetime.fromtimestamp(last.get("start"))
        elapsed_time = datetime.now() - started_time

        if last.get("name") == current_map.replace(
            "_RESTART", ""
        ) and elapsed_time < timedelta(minutes=90):
            logging.info("State recovered successfully")
        else:
            logging.warning(
                "The map recorder was offline for too long, the maps history will have gaps"
            )

    def detect_map_change(self):
        try:
            current_map = self.rcon.get_map()
        except Exception:
            logger.info("Faied to get current map. Skipping")
<<<<<<< HEAD
            return 
        #logger.debug("Checking for map change current: %s prev: %s", current_map, self.prev_map)
        if self.prev_map != current_map:
            if self.prev_map and self.prev_map.replace('_RESTART', '') in ALL_MAPS:
                self.maps_history.save_map_end(self.prev_map.replace('_RESTART', ''))
            if current_map and current_map.replace('_RESTART', '') in ALL_MAPS:
                self.maps_history.save_new_map(current_map.replace('_RESTART', ''))
            logger.info(
                "Map change detected updating state. Prev map %s New Map %s",
                self.prev_map,
                current_map,
            )
            if not os.getenv('SILENT_MAP_RECORDER', None):
                send_to_discord_audit(f"map change detected {dict_to_discord(dict(previous=self.prev_map, new=current_map))}", by="MAP_RECORDER", silent=False)
            self.prev_map = current_map
            self.last_map_change_time = datetime.now()
            return True

        return False
=======
            return

        logger.debug(
            "Checking for map change current: %s prev: %s", current_map, self.prev_map
        )
        if self.prev_map != current_map:
            if (
                self.prev_map
                and self.prev_map.replace("_RESTART", "") in ALL_MAPS
                and current_map
                and current_map.replace("_RESTART", "") in ALL_MAPS
            ):
                self.maps_history.save_map_end(self.prev_map)
            if current_map and current_map.replace("_RESTART", "") in ALL_MAPS:
                self.maps_history.save_new_map(current_map)
                logger.info(
                    "Map change detected updating state. Prev map %s New Map %s",
                    self.prev_map,
                    current_map,
                )
                if not os.getenv("SILENT_MAP_RECORDER", None):
                    send_to_discord_audit(
                        f"map change detected {dict_to_discord(dict(previous=self.prev_map, new=current_map))}",
                        by="MAP_RECORDER",
                        silent=False,
                    )
                on_map_change(self.prev_map, current_map)
                self.prev_map = current_map

            return True

        return False


if __name__ == "__main__":
    run()
>>>>>>> 8cbf77d4
<|MERGE_RESOLUTION|>--- conflicted
+++ resolved
@@ -17,10 +17,6 @@
     numbered_maps,
     FixedLenList,
     map_name,
-<<<<<<< HEAD
-    get_current_selection, 
-=======
->>>>>>> 8cbf77d4
     get_map_side,
     MapsHistory,
     ALL_MAPS,
@@ -444,27 +440,6 @@
             current_map = self.rcon.get_map()
         except Exception:
             logger.info("Faied to get current map. Skipping")
-<<<<<<< HEAD
-            return 
-        #logger.debug("Checking for map change current: %s prev: %s", current_map, self.prev_map)
-        if self.prev_map != current_map:
-            if self.prev_map and self.prev_map.replace('_RESTART', '') in ALL_MAPS:
-                self.maps_history.save_map_end(self.prev_map.replace('_RESTART', ''))
-            if current_map and current_map.replace('_RESTART', '') in ALL_MAPS:
-                self.maps_history.save_new_map(current_map.replace('_RESTART', ''))
-            logger.info(
-                "Map change detected updating state. Prev map %s New Map %s",
-                self.prev_map,
-                current_map,
-            )
-            if not os.getenv('SILENT_MAP_RECORDER', None):
-                send_to_discord_audit(f"map change detected {dict_to_discord(dict(previous=self.prev_map, new=current_map))}", by="MAP_RECORDER", silent=False)
-            self.prev_map = current_map
-            self.last_map_change_time = datetime.now()
-            return True
-
-        return False
-=======
             return
 
         logger.debug(
@@ -500,5 +475,4 @@
 
 
 if __name__ == "__main__":
-    run()
->>>>>>> 8cbf77d4
+    run()