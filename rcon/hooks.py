--- conflicted
+++ resolved
@@ -5,11 +5,7 @@
 from datetime import datetime, timedelta, timezone
 from functools import wraps
 from threading import Timer
-<<<<<<< HEAD
 from typing import Any, Final
-=======
-from typing import Final, Any
->>>>>>> e26e1cbe
 
 from discord_webhook import DiscordEmbed
 
