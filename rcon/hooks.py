import logging
import os
import re
from collections import defaultdict
from datetime import datetime
from functools import partial, wraps
from threading import Timer
from typing import DefaultDict, Dict, List, Optional, Sequence, Union

import discord
from discord_webhook import DiscordEmbed
from rcon.cache_utils import invalidates

from rcon.commands import CommandFailedError, HLLServerError
from rcon.config import get_config
from rcon.discord import (
    dict_to_discord,
    get_prepared_discord_hooks,
    send_to_discord_audit,
)
from rcon.discord_chat import make_hook
from rcon.extended_commands import Rcon, StructuredLogLine
from rcon.game_logs import (
    on_camera,
    on_chat,
    on_connected,
    on_disconnected,
    on_generic,
    on_match_end,
    on_match_start,
)
from rcon.vote_map import VoteMap
from rcon.models import LogLineWebHookField, enter_session
from rcon.player_history import (
    _get_set_player,
    get_player,
    safe_save_player_action,
    save_end_player_session,
    save_player,
    save_start_player_session,
)
from rcon.recorded_commands import RecordedRcon
from rcon.steam_utils import get_player_bans, get_steam_profile, update_db_player_info
from rcon.user_config import CameraConfig, RealVipConfig, VoteMapConfig
<<<<<<< HEAD
from rcon.workers import temporary_broadcast, temporary_welcome
from rcon.utils import get_server_number
=======
from rcon.utils import LOG_MAP_NAMES_TO_MAP, MapsHistory
from rcon.workers import record_stats_worker, temporary_broadcast, temporary_welcome
>>>>>>> c82f70cf

logger = logging.getLogger(__name__)


@on_chat
def count_vote(rcon: RecordedRcon, struct_log: StructuredLogLine):
    VoteMap().handle_vote_command(rcon=rcon, struct_log=struct_log)
    if match := re.match(r"\d", struct_log["sub_content"].strip()):
        rcon.do_message_player(
            steam_id_64=struct_log["steam_id_64_1"],
            message=f"INVALID VOTE\n\nUse: !votemap {match.group()}"
        )


def initialise_vote_map(rcon: RecordedRcon, struct_log):
    logger.info("New match started initilising vote map. %s", struct_log)
    try:
        vote_map = VoteMap()
        vote_map.clear_votes()
        vote_map.gen_selection()
        vote_map.reset_last_reminder_time()
        vote_map.apply_results()
    except:
        logger.exception("Something went wrong in vote map init")

@on_match_end
def remind_vote_map(rcon: RecordedRcon, struct_log):
    logger.info("Match ended reminding to vote map. %s", struct_log)
    vote_map = VoteMap()
    vote_map.apply_with_retry()
    vote_map.vote_map_reminder(rcon, force=True)


@on_match_start
def handle_new_match_start(rcon: RecordedRcon, struct_log):
    try:
        logger.info("New match started recording map %s", struct_log)
        with invalidates(Rcon.get_map):
            try:
                current_map = rcon.get_map()
            except (CommandFailedError, HLLServerError):
                current_map = "bla_"
                logger.error("Unable to get current map")

        map_name_to_save = LOG_MAP_NAMES_TO_MAP.get(
            struct_log["sub_content"], "foy_warfare_night"
        )
        guessed = True
        log_map_name = struct_log["sub_content"].rsplit(" ")[0]
        log_time = datetime.fromtimestamp(struct_log["timestamp_ms"] / 1000)
        # Check that the log is less than 5min old
        if (datetime.utcnow() - log_time).total_seconds() < 5 * 60:
            # then we use the current map to be more accurate
            if (
                current_map.split("_")[0].lower()
                == map_name_to_save.split("_")[0].lower()
            ):
                map_name_to_save = current_map
                guessed = False
            else:
                logger.warning(
                    "Got recent match start but map don't match %s != %s",
                    map_name_to_save,
                    current_map,
                )

        # TODO added guess - check if it's already in there - set prev end if None
        maps_history = MapsHistory()

        if len(maps_history) > 0:
            if maps_history[0]["end"] is None and maps_history[0]["name"]:
                maps_history.save_map_end(
                    old_map=maps_history[0]["name"],
                    end_timestamp=int(struct_log["timestamp_ms"] / 1000) - 100,
                )

        maps_history.save_new_map(
            new_map=map_name_to_save,
            guessed=guessed,
            start_timestamp=int(struct_log["timestamp_ms"] / 1000),
        )
    except:
        raise
    finally:
        initialise_vote_map(rcon, struct_log)
        try:
            record_stats_worker(MapsHistory()[1])
        except Exception:
            logger.exception("Unexpected error while running stats worker")


@on_match_end
def record_map_end(rcon: RecordedRcon, struct_log):
    logger.info("Match ended recording map %s", struct_log)
    maps_history = MapsHistory()
    try:
        current_map = rcon.get_map()
    except (CommandFailedError, HLLServerError):
        current_map = "bla_"
        logger.error("Unable to get current map")

    map_name = LOG_MAP_NAMES_TO_MAP.get(struct_log["sub_content"], "foy_warfare_night")
    log_time = datetime.fromtimestamp(struct_log["timestamp_ms"] / 1000)

    if (datetime.utcnow() - log_time).total_seconds() < 60:
        # then we use the current map to be more accurate
        if current_map.split("_")[0].lower() == map_name.split("_")[0].lower():
            maps_history.save_map_end(
                current_map, end_timestamp=int(struct_log["timestamp_ms"] / 1000)
            )


MAX_DAYS_SINCE_BAN = os.getenv("BAN_ON_VAC_HISTORY_DAYS", 0)
AUTO_BAN_REASON = os.getenv(
    "BAN_ON_VAC_HISTORY_REASON", "VAC ban history ({DAYS_SINCE_LAST_BAN} days ago)"
)
MAX_GAME_BAN_THRESHOLD = os.getenv("MAX_GAME_BAN_THRESHOLD", 0)


def ban_if_blacklisted(rcon: RecordedRcon, steam_id_64, name):
    with enter_session() as sess:
        player = get_player(sess, steam_id_64)

        if not player:
            logger.error("Can't check blacklist, player not found %s", steam_id_64)
            return

        if player.blacklist and player.blacklist.is_blacklisted:
            try:
                logger.info(
                    "Player %s was banned due blacklist, reason: %s",
                    str(name),
                    player.blacklist.reason,
                )
                rcon.do_perma_ban(
                    player=name,
                    reason=player.blacklist.reason,
                    by=f"BLACKLIST: {player.blacklist.by}",
                )
                safe_save_player_action(
                    rcon=rcon,
                    player_name=name,
                    action_type="PERMABAN",
                    reason=player.blacklist.reason,
                    by=f"BLACKLIST: {player.blacklist.by}",
                    steam_id_64=steam_id_64,
                )
                try:
                    send_to_discord_audit(
                        f"`BLACKLIST` -> {dict_to_discord(dict(player=name, reason=player.blacklist.reason))}",
                        "BLACKLIST",
                    )
                except:
                    logger.error("Unable to send blacklist to audit log")
            except:
                send_to_discord_audit(
                    "Failed to apply ban on blacklisted players, please check the logs and report the error",
                    "ERROR",
                )


def should_ban(bans, max_game_bans, max_days_since_ban):
    try:
        days_since_last_ban = int(bans["DaysSinceLastBan"])
        number_of_game_bans = int(bans.get("NumberOfGameBans", 0))
    except ValueError:  # In case DaysSinceLastBan can be null
        return

    has_a_ban = bans.get("VACBanned") == True or number_of_game_bans >= max_game_bans

    if days_since_last_ban <= 0:
        return False

    if days_since_last_ban <= max_days_since_ban and has_a_ban:
        return True

    return False


def ban_if_has_vac_bans(rcon: RecordedRcon, steam_id_64, name):
    try:
        max_days_since_ban = int(MAX_DAYS_SINCE_BAN)
        max_game_bans = (
            float("inf")
            if int(MAX_GAME_BAN_THRESHOLD) <= 0
            else int(MAX_GAME_BAN_THRESHOLD)
        )
    except ValueError:  # No proper value is given
        logger.error(
            "Invalid value given for environment variable BAN_ON_VAC_HISTORY_DAYS or MAX_GAME_BAN_THRESHOLD"
        )
        return

    if max_days_since_ban <= 0:
        return  # Feature is disabled

    with enter_session() as sess:
        player = get_player(sess, steam_id_64)

        if not player:
            logger.error("Can't check VAC history, player not found %s", steam_id_64)
            return

        bans = get_player_bans(steam_id_64)
        if not bans or not isinstance(bans, dict):
            logger.warning(
                "Can't fetch Bans for player %s, received %s", steam_id_64, bans
            )
            # Player couldn't be fetched properly (logged by get_player_bans)
            return

        if should_ban(bans, max_game_bans, max_days_since_ban):
            reason = AUTO_BAN_REASON.format(
                DAYS_SINCE_LAST_BAN=bans.get("DaysSinceLastBan"),
                MAX_DAYS_SINCE_BAN=str(max_days_since_ban),
            )
            logger.info(
                "Player %s was banned due VAC history, last ban: %s days ago",
                str(player),
                bans.get("DaysSinceLastBan"),
            )
            rcon.do_perma_ban(player=name, reason=reason, by="VAC BOT")

            try:
                audit_params = dict(
                    player=name,
                    steam_id_64=player.steam_id_64,
                    reason=reason,
                    days_since_last_ban=bans.get("DaysSinceLastBan"),
                    vac_banned=bans.get("VACBanned"),
                    number_of_game_bans=bans.get("NumberOfGameBans"),
                )
                send_to_discord_audit(
                    f"`VAC/GAME BAN` -> {dict_to_discord(audit_params)}", "AUTOBAN"
                )
            except:
                logger.exception("Unable to send vac ban to audit log")


def inject_player_ids(func):
    @wraps(func)
    def wrapper(rcon, struct_log: StructuredLogLine):
        name = struct_log["player"]
        steam_id_64 = struct_log["steam_id_64_1"]
        return func(rcon, struct_log, name, steam_id_64)

    return wrapper


@on_connected
def handle_on_connect(rcon, struct_log):
    steam_id_64 = rcon.get_player_info.get_cached_value_for(struct_log["player"])

    try:
        if type(rcon) == RecordedRcon:
            rcon.invalidate_player_list_cache()
        else:
            rcon.get_player.cache_clear()
        rcon.get_player_info.clear_for(struct_log["player"])
        rcon.get_player_info.clear_for(player=struct_log["player"])
    except Exception:
        logger.exception("Unable to clear cache for %s", steam_id_64)
    try:
        info = rcon.get_player_info(struct_log["player"], can_fail=True)
        steam_id_64 = info.get("steam_id_64")
    except (CommandFailedError, KeyError):
        if not steam_id_64:
            logger.exception("Unable to get player steam ID for %s", struct_log)
            raise
        else:
            logger.error(
                "Unable to get player steam ID for %s, falling back to cached value %s",
                struct_log,
                steam_id_64,
            )

    timestamp = int(struct_log["timestamp_ms"]) / 1000
    if not steam_id_64:
        logger.error(
            "Unable to get player steam ID for %s, can't process connection",
            struct_log,
        )
        return
    save_player(
        struct_log["player"],
        steam_id_64,
        timestamp=int(struct_log["timestamp_ms"]) / 1000,
    )
    save_start_player_session(steam_id_64, timestamp=timestamp)
    ban_if_blacklisted(rcon, steam_id_64, struct_log["player"])
    ban_if_has_vac_bans(rcon, steam_id_64, struct_log["player"])


@on_disconnected
@inject_player_ids
def handle_on_disconnect(rcon, struct_log, _, steam_id_64):
    save_end_player_session(steam_id_64, struct_log["timestamp_ms"] / 1000)


@on_connected
@inject_player_ids
def update_player_steaminfo_on_connect(rcon, struct_log, _, steam_id_64):
    if not steam_id_64:
        logger.error(
            "Can't update steam info, no steam id available for %s",
            struct_log.get("player"),
        )
        return
    profile = get_steam_profile(steam_id_64)
    if not profile:
        logger.error(
            "Can't update steam info, no steam profile returned for %s",
            struct_log.get("player"),
        )
        return

    logger.info("Updating steam profile for player %s", struct_log["player"])
    with enter_session() as sess:
        player = _get_set_player(
            sess, player_name=struct_log["player"], steam_id_64=steam_id_64
        )
        update_db_player_info(player, profile)
        sess.commit()


pendingTimers = {}


@on_connected
@inject_player_ids
def notify_false_positives(rcon: RecordedRcon, _, name: str, steam_id_64: str):
    c = get_config()["NOLEADER_AUTO_MOD"]
    if not c["enabled"]:
        logger.info("no leader auto mod is disabled")
        return

    if not name.endswith(" "):
        return

    logger.info(
        "Detected player name with whitespace at the end: Warning him of false-positive events. Player name: "
        + name
    )

    def notify_player():
        try:
            rcon.do_message_player(
                steam_id_64=steam_id_64,
                message=c["whitespace_names_message"],
                by="CRcon",
                save_message=False,
            )
        except Exception as e:
            logger.error("Could not message player " + name + "/" + steam_id_64, e)

    # The player might not yet have finished connecting in order to send messages.
    t = Timer(10, notify_player)
    pendingTimers[steam_id_64] = t
    t.start()


@on_disconnected
@inject_player_ids
def cleanup_pending_timers(_, _1, _2, steam_id_64: str):
    pt: Timer = pendingTimers.pop(steam_id_64, None)
    if pt is None:
        return
    if pt.is_alive():
        try:
            pt.cancel()
        except:
            pass


def _set_real_vips(rcon: RecordedRcon, struct_log):
    config = RealVipConfig()
    if not config.get_enabled():
        logger.debug("Real VIP is disabled")
        return

    desired_nb_vips = config.get_desired_total_number_vips()
    min_vip_slot = config.get_minimum_number_vip_slot()
    vip_count = rcon.get_vips_count()

    remaining_vip_slots = max(desired_nb_vips - vip_count, max(min_vip_slot, 0))
    rcon.set_vip_slots_num(remaining_vip_slots)
    logger.info("Real VIP set slots to %s", remaining_vip_slots)


@on_connected
def do_real_vips(rcon: RecordedRcon, struct_log):
    _set_real_vips(rcon, struct_log)


@on_disconnected
def undo_real_vips(rcon: RecordedRcon, struct_log):
    _set_real_vips(rcon, struct_log)


@on_camera
def notify_camera(rcon: RecordedRcon, struct_log):
    send_to_discord_audit(message=struct_log["message"], by=struct_log["player"])

    try:
        if hooks := get_prepared_discord_hooks("camera"):
            embeded = DiscordEmbed(
                title=f'{struct_log["player"]}  - {struct_log["steam_id_64_1"]}',
                description=struct_log["sub_content"],
                color=242424,
            )
            for h in hooks:
                h.add_embed(embeded)
                h.execute()
    except Exception:
        logger.exception("Unable to forward to hooks")

    config = CameraConfig()
    if config.is_broadcast():
        temporary_broadcast(rcon, struct_log["message"], 60)

    if config.is_welcome():
        temporary_welcome(rcon, struct_log["message"], 60)


def make_allowed_mentions(mentions: Sequence[str]) -> discord.AllowedMentions:
    """Convert the provided sequence of users and roles to a discord.AllowedMentions

    Similar to discord_chat.make_allowed_mentions but doesn't strip @everyone/@here
    """
    allowed_mentions: DefaultDict[str, List[discord.Object]] = defaultdict(list)

    for role_or_user in mentions:
        if match := re.match(r"<@(\d+)>", role_or_user):
            allowed_mentions["users"].append(discord.Object(int(match.group(1))))
        if match := re.match(r"<@&(\d+)>", role_or_user):
            allowed_mentions["roles"].append(discord.Object(int(match.group(1))))

    return discord.AllowedMentions(
        users=allowed_mentions["users"], roles=allowed_mentions["roles"]
    )


def send_log_line_webhook_message(
    webhook_url: str,
    mentions: Optional[Sequence[str]],
    _,
    log_line: Dict[str, Union[str, int, float, None]],
) -> None:
    """Send a time stammped embed of the log_line and mentions to the provided Discord Webhook"""

    mentions = mentions or []

    webhook = make_hook(webhook_url)
    allowed_mentions = make_allowed_mentions(mentions)

    SERVER_SHORT_NAME = os.getenv("SERVER_SHORT_NAME", "No Server Name Set")

    content = " ".join(mentions)
    description = log_line["line_without_time"]
    embed = discord.Embed(
        description=description,
        timestamp=datetime.utcfromtimestamp(log_line["timestamp_ms"] / 1000),
    )
    embed.set_footer(text=SERVER_SHORT_NAME)
    webhook.send(content=content, embed=embed, allowed_mentions=allowed_mentions)


def load_generic_hooks():
    """Load and validate all the subscribed log line webhooks from config.yml"""
    server_id = get_server_number()

    try:
        raw_config = get_config()["LOG_LINE_WEBHOOKS"]
    except KeyError:
        logger.error("No config.yml or no LOG_LINE_WEBHOOKS configuration")
        return

    for key, value in raw_config.items():
        if value:
            for field in value:
                validated_field = LogLineWebHookField(
                    url=field["URL"],
                    mentions=field["MENTIONS"],
                    servers=field["SERVERS"],
                )

                func = partial(
                    send_log_line_webhook_message,
                    validated_field.url,
                    validated_field.mentions,
                )

                # Have to set these attributes as the're used in LogLoop.process_hooks()
                func.__name__ = send_log_line_webhook_message.__name__
                func.__module__ = __name__

                on_generic(key, func)


load_generic_hooks()

if __name__ == "__main__":
    from rcon.settings import SERVER_INFO

    log = {
        "version": 1,
        "timestamp_ms": 1627734269000,
        "relative_time_ms": 221.212,
        "raw": "[543 ms (1627734269)] CONNECTED Dr.WeeD",
        "line_without_time": "CONNECTED Dr.WeeD",
        "action": "CONNECTED",
        "player": "Dr.WeeD",
        "steam_id_64_1": None,
        "player2": None,
        "steam_id_64_2": None,
        "weapon": None,
        "message": "Dr.WeeD",
        "sub_content": None,
    }
    real_vips(RecordedRcon(SERVER_INFO), struct_log=log)<|MERGE_RESOLUTION|>--- conflicted
+++ resolved
@@ -42,13 +42,9 @@
 from rcon.recorded_commands import RecordedRcon
 from rcon.steam_utils import get_player_bans, get_steam_profile, update_db_player_info
 from rcon.user_config import CameraConfig, RealVipConfig, VoteMapConfig
-<<<<<<< HEAD
-from rcon.workers import temporary_broadcast, temporary_welcome
-from rcon.utils import get_server_number
-=======
 from rcon.utils import LOG_MAP_NAMES_TO_MAP, MapsHistory
 from rcon.workers import record_stats_worker, temporary_broadcast, temporary_welcome
->>>>>>> c82f70cf
+from rcon.utils import get_server_number
 
 logger = logging.getLogger(__name__)
 
@@ -59,7 +55,7 @@
     if match := re.match(r"\d", struct_log["sub_content"].strip()):
         rcon.do_message_player(
             steam_id_64=struct_log["steam_id_64_1"],
-            message=f"INVALID VOTE\n\nUse: !votemap {match.group()}"
+            message=f"INVALID VOTE\n\nUse: !votemap {match.group()}",
         )
 
 
@@ -73,6 +69,7 @@
         vote_map.apply_results()
     except:
         logger.exception("Something went wrong in vote map init")
+
 
 @on_match_end
 def remind_vote_map(rcon: RecordedRcon, struct_log):
