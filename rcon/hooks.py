--- conflicted
+++ resolved
@@ -291,59 +291,16 @@
 
 def ban_if_blacklisted(rcon: Rcon, player_id: str, name: str):
     with enter_session() as sess:
-<<<<<<< HEAD
-        blacklist = is_player_blacklisted(sess, steam_id_64)
+        blacklist = is_player_blacklisted(sess, player_id)
         if not blacklist:
             return False
     
     return apply_blacklist_punishment(
         rcon,
         blacklist,
-        player_id=steam_id_64,
+        player_id=player_id,
         player_name=name
     )
-=======
-        player = get_player(sess, player_id)
-
-        if not player:
-            logger.error("Can't check blacklist, player not found %s", player_id)
-            return
-
-        if player.blacklist and player.blacklist.is_blacklisted:
-            try:
-                logger.info(
-                    "Player %s was banned due blacklist, reason: %s",
-                    str(name),
-                    player.blacklist.reason,
-                )
-                rcon.perma_ban(
-                    player_name=name,
-                    reason=player.blacklist.reason,
-                    by=f"BLACKLIST: {player.blacklist.by}",
-                )
-                safe_save_player_action(
-                    rcon=rcon,
-                    player_name=name,
-                    action_type="PERMABAN",
-                    reason=player.blacklist.reason,
-                    by=f"BLACKLIST: {player.blacklist.by}",
-                    player_id=player_id,
-                )
-                try:
-                    send_to_discord_audit(
-                        message=f"{dict_to_discord(dict(player=name, reason=player.blacklist.reason))}",
-                        command_name="blacklist",
-                        by="BLACKLIST",
-                    )
-                except:
-                    logger.error("Unable to send blacklist to audit log")
-            except:
-                send_to_discord_audit(
-                    message="Failed to apply ban on blacklisted players, please check the logs and report the error",
-                    command_name="blacklist",
-                    by="ERROR",
-                )
->>>>>>> 00104cac
 
 
 def should_ban(
@@ -471,21 +428,15 @@
         player_id,
         timestamp=int(struct_log["timestamp_ms"]) / 1000,
     )
-<<<<<<< HEAD
-
-    blacklisted = ban_if_blacklisted(rcon, steam_id_64, struct_log["player"])
+
+    blacklisted = ban_if_blacklisted(rcon, player_id, struct_log["player"])
     if blacklisted:
         # We don't need the player potentially blacklisted a second
         # time because of VAC bans. So we return here.
         return
     
-    save_start_player_session(steam_id_64, timestamp=timestamp)
-    ban_if_has_vac_bans(rcon, steam_id_64, struct_log["player"])
-=======
     save_start_player_session(player_id, timestamp=timestamp)
-    ban_if_blacklisted(rcon, player_id, struct_log["player_name_1"])
-    ban_if_has_vac_bans(rcon, player_id, struct_log["player_name_1"])
->>>>>>> 00104cac
+    ban_if_has_vac_bans(rcon, player_id, struct_log["player"])
 
 
 @on_disconnected
@@ -737,11 +688,7 @@
         # trying to remove it
         # players can't connect if they're banned so this should never fire and remove a
         # temp ban from any other reason unless there's another hook temp banning on connect
-<<<<<<< HEAD
-        t = Timer(15, rcon.remove_temp_ban, kwargs={"ban_log": steam_id_64})
-=======
-        t = Timer(15, rcon.remove_temp_ban, kwargs={"player_id": player_id})
->>>>>>> 00104cac
+        t = Timer(15, rcon.remove_temp_ban, kwargs={"ban_log": player_id})
         send_to_discord_audit(
             message=config.audit_kick_unban_message,
             command_name="kick",
