import logging
import os
import random
import re
import socket
<<<<<<< HEAD
import time
=======
>>>>>>> e465081a
from concurrent.futures import ThreadPoolExecutor, as_completed
from datetime import datetime, timedelta
from functools import cached_property
from time import sleep
<<<<<<< HEAD
from typing import Tuple, TypedDict, Any
from functools import update_wrapper
=======
from typing import Dict, List, Optional, Union
>>>>>>> e465081a

from rcon.cache_utils import get_redis_client, invalidates, ttl_cache
from rcon.commands import CommandFailedError, HLLServerError, ServerCtl
from rcon.models import PlayerSteamID, PlayerVIP, enter_session
from rcon.player_history import get_profiles
from rcon.steam_utils import (
    get_player_country_code,
    get_player_has_bans,
    get_players_country_code,
    get_players_have_bans,
)

STEAMID = "steam_id_64"
NAME = "name"
ROLE = "role"
# ["CHAT[Allies]", "CHAT[Axis]", "CHAT", "VOTE STARTED", "VOTE COMPLETED"]
LOG_ACTIONS = [
    "DISCONNECTED",
    "CHAT[Allies]",
    "CHAT[Axis]",
    "CHAT[Allies][Unit]",
    "KILL",
    "CONNECTED",
    "CHAT[Allies][Team]",
    "CHAT[Axis][Team]",
    "CHAT[Axis][Unit]",
    "CHAT",
    "VOTE COMPLETED",
    "VOTE STARTED",
    "VOTE",
    "TEAMSWITCH",
    "TK AUTO",
    "TK AUTO KICKED",
    "TK AUTO BANNED",
    "ADMIN KICKED",
    "ADMIN BANNED",
    "MATCH",
    "MATCH START",
    "MATCH ENDED",
]
logger = logging.getLogger(__name__)


class GameState(TypedDict):
    """TypedDict for Rcon.get_gamestate"""

    num_allied_players: int
    num_axis_players: int
    allied_score: int
    axis_score: int
    time_remaining: timedelta
    current_map: str
    next_map: str

MOD_ALLOWED_CMDS = set()
def mod_users_allowed(func):
    """Wrapper to flag a method as something that moderator
    accounts are allowed to use.

    Moderator accounts should be able to manage online players,
    for instance banning them. Viewing or changing server settings
    like map rotation or VIPs should not be allowed.
    """
    MOD_ALLOWED_CMDS.add(func.__name__)
    update_wrapper(wrapper=mod_users_allowed, wrapped=func)
    return func


class Rcon(ServerCtl):
    settings = (
        ("team_switch_cooldown", int),
        ("autobalance_threshold", int),
        ("idle_autokick_time", int),
        ("max_ping_autokick", int),
        ("queue_length", int),
        ("vip_slots_num", int),
        ("autobalance_enabled", bool),
        ("votekick_enabled", bool),
        ("votekick_threshold", str),
    )
    slots_regexp = re.compile(r"^\d{1,3}/\d{2,3}$")
    map_regexp = re.compile(r"^(\w+_?)+$")
    chat_regexp = re.compile(
        r"CHAT\[((Team)|(Unit))\]\[(.*)\(((Allies)|(Axis))/(\d+)\)\]: (.*)"
    )
    player_info_pattern = r"(.*)\(((Allies)|(Axis))/(\d+)\)"
    player_info_regexp = re.compile(r"(.*)\(((Allies)|(Axis))/(\d+)\)")
    MAX_SERV_NAME_LEN = 1024  # I totally made up that number. Unable to test
    log_time_regexp = re.compile(r".*\((\d+)\).*")

    def __init__(self, *args, pool_size=20, **kwargs):
        super().__init__(*args, **kwargs)
        self.pool_size = pool_size

    @cached_property
    def thread_pool(self):
        return ThreadPoolExecutor(self.pool_size)

    @cached_property
    def connection_pool(self):
        logger.info("Initializing Rcon connection pool of size %s", self.pool_size)
        pool = [Rcon(self.config) for _ in range(self.pool_size)]
        for idx, rcon in enumerate(pool):
            logger.debug("Connecting rcon %s/%s", idx, self.pool_size)
            rcon._connect()
        logger.info("Done initialzing Rcon connection pool")
        return pool

    def run_in_pool(self, process_number: int, function_name: str, *args, **kwargs):
        return self.thread_pool.submit(
            getattr(
                self.connection_pool[process_number % self.pool_size], function_name
            ),
            *args,
            **kwargs,
        )

    @mod_users_allowed
    def get_playerids(self, as_dict=False):
        raw_list = super().get_playerids()

        player_list = []
        player_dict = {}
        for playerinfo in raw_list:
            name, steamid = playerinfo.rsplit(":", 1)
            name = name[:-1]
            steamid = steamid[1:]
            player_dict[name] = steamid
            player_list.append((name, steamid))

        return player_dict if as_dict else player_list

    @mod_users_allowed
    def get_vips_count(self):
        players = self.get_playerids()

        vips = {v["steam_id_64"] for v in self.get_vip_ids()}
        vip_count = 0
        for _, steamid in players:
            if steamid in vips:
                vip_count += 1

        return vip_count

    def _guess_squad_type(self, squad):
        for player in squad.get("players", []):
            if player.get("role") in ["tankcommander", "crewman"]:
                return "armor"
            if player.get("role") in ["spotter", "sniper"]:
                return "recon"
            if player.get("role") in ["armycommander"]:
                return "commander"

        return "infantry"

    def _has_leader(self, squad):
        for players in squad.get("players", []):
            if players.get("role") in ["tankcommander", "officer", "spotter"]:
                return True
        return False

    @mod_users_allowed
    @ttl_cache(ttl=60, cache_falsy=False)
    def get_team_view(self):
        teams = {}
        players_by_id = {}
        for player in super().get_players():
            try:
                info = self.get_detailed_player_info(player)
                print(info)
            except (HLLServerError, CommandFailedError):
                logger.exception("Unable to get %s info", player)
                try:
                    steam_id_64 = self.get_playerids(as_dict=True).get(player)
                    info = self._get_default_info_dict(player)
                    info[STEAMID] = steam_id_64
                except Exception:
                    logger.exception(
                        "Unable to get %s info with playerids either", player
                    )
                    continue

            players_by_id[info.get(STEAMID)] = info

        logger.debug("Getting DB profiles")
        steam_profiles = {
            profile[STEAMID]: profile
            for profile in get_profiles(list(players_by_id.keys()))
        }
        logger.debug("Getting VIP list")
        try:
            vips = set(v[STEAMID] for v in self.get_vip_ids())
        except Exception:
            logger.exception("Failed to get VIPs")
            vips = set()

        for player in players_by_id.values():
            steam_id_64 = player[STEAMID]
            profile = steam_profiles.get(player.get("steam_id_64"), {}) or {}
            player["profile"] = profile
            player["is_vip"] = steam_id_64 in vips
            steaminfo = profile.get("steaminfo", {}) or {}
            player["country"] = steaminfo.get("country", "private")
            # TODO refresh ban info and store into DB to avoid IOs here
            player["steam_bans"] = get_player_has_bans(steam_id_64)
            teams.setdefault(player.get("team"), {}).setdefault(
                player.get("unit_name"), {}
            ).setdefault("players", []).append(player)

        for team, squads in teams.items():
            if team is None:
                continue
            for squad_name, squad in squads.items():
                squad["type"] = self._guess_squad_type(squad)
                squad["has_leader"] = self._has_leader(squad)

                try:
                    squad["combat"] = sum(p["combat"] for p in squad["players"])
                    squad["offense"] = sum(p["offense"] for p in squad["players"])
                    squad["defense"] = sum(p["defense"] for p in squad["players"])
                    squad["support"] = sum(p["support"] for p in squad["players"])
                    squad["kills"] = sum(p["kills"] for p in squad["players"])
                    squad["deaths"] = sum(p["deaths"] for p in squad["players"])
                except Exception as e:
                    logger.exception()

        game = {}
        for team, squads in teams.items():
            if team is None:
                continue
            commander = [
                squad for _, squad in squads.items() if squad["type"] == "commander"
            ]
            if not commander:
                commander = None
            else:
                commander = (
                    commander[0]["players"][0] if commander[0].get("players") else None
                )

            game[team] = {
                "squads": {
                    squad_name: squad
                    for squad_name, squad in squads.items()
                    if squad["type"] != "commander"
                },
                "commander": commander,
                "combat": sum(s["combat"] for s in squads.values()),
                "offense": sum(s["offense"] for s in squads.values()),
                "defense": sum(s["defense"] for s in squads.values()),
                "support": sum(s["support"] for s in squads.values()),
                "kills": sum(s["kills"] for s in squads.values()),
                "deaths": sum(s["deaths"] for s in squads.values()),
                "count": sum(len(s["players"]) for s in squads.values()),
            }

        return game

    @mod_users_allowed
    @ttl_cache(ttl=2, cache_falsy=False)
    def get_team_view_fast(self):
        teams = {}
        players_by_id = {}
        players = self.get_players_fast()

        futures = {
            self.run_in_pool(idx, "get_detailed_player_info", player[NAME]): player
            for idx, player in enumerate(players)
        }
        for future in as_completed(futures):
            try:
                player_data = future.result()
            except Exception:
                logger.exception("Failed to get info for %s", futures[future])
                player_data = self._get_default_info_dict(futures[future][NAME])
            player = futures[future]
            player.update(player_data)
            players_by_id[player[STEAMID]] = player

        logger.debug("Getting DB profiles")
        steam_profiles = {
            profile[STEAMID]: profile
            for profile in get_profiles(list(players_by_id.keys()))
        }
        logger.debug("Getting VIP list")
        try:
            vips = set(v[STEAMID] for v in self.get_vip_ids())
        except Exception:
            logger.exception("Failed to get VIPs")
            vips = set()

        for player in players_by_id.values():
            steam_id_64 = player[STEAMID]
            profile = steam_profiles.get(player.get("steam_id_64"), {}) or {}
            player["profile"] = profile
            player["is_vip"] = steam_id_64 in vips

            teams.setdefault(player.get("team"), {}).setdefault(
                player.get("unit_name"), {}
            ).setdefault("players", []).append(player)

        for team, squads in teams.items():
            if team is None:
                continue
            for squad_name, squad in squads.items():
                squad["type"] = self._guess_squad_type(squad)
                squad["has_leader"] = self._has_leader(squad)

                try:
                    squad["combat"] = sum(p["combat"] for p in squad["players"])
                    squad["offense"] = sum(p["offense"] for p in squad["players"])
                    squad["defense"] = sum(p["defense"] for p in squad["players"])
                    squad["support"] = sum(p["support"] for p in squad["players"])
                    squad["kills"] = sum(p["kills"] for p in squad["players"])
                    squad["deaths"] = sum(p["deaths"] for p in squad["players"])
                except Exception as e:
                    logger.exception()

        game = {}
        for team, squads in teams.items():
            if team is None:
                continue
            commander = [
                squad for _, squad in squads.items() if squad["type"] == "commander"
            ]
            if not commander:
                commander = None
            else:
                commander = (
                    commander[0]["players"][0] if commander[0].get("players") else None
                )

            game[team] = {
                "squads": {
                    squad_name: squad
                    for squad_name, squad in squads.items()
                    if squad["type"] != "commander"
                },
                "commander": commander,
                "combat": sum(s["combat"] for s in squads.values()),
                "offense": sum(s["offense"] for s in squads.values()),
                "defense": sum(s["defense"] for s in squads.values()),
                "support": sum(s["support"] for s in squads.values()),
                "kills": sum(s["kills"] for s in squads.values()),
                "deaths": sum(s["deaths"] for s in squads.values()),
                "count": sum(len(s["players"]) for s in squads.values()),
            }

        return game

    @mod_users_allowed
    @ttl_cache(ttl=60 * 60 * 24, cache_falsy=False)
    def get_player_info(self, player, can_fail=False):
        try:
            try:
                raw = super().get_player_info(player, can_fail=can_fail)
                name, steam_id_64, *rest = raw.split("\n")
            except (CommandFailedError, Exception):
                sleep(2)
                name = player
                steam_id_64 = self.get_playerids(as_dict=True).get(name)
            if not steam_id_64:
                return {}

            country = get_player_country_code(steam_id_64)
            steam_bans = get_player_has_bans(steam_id_64)

        except (CommandFailedError, ValueError):
            # Making that debug instead of exception as it's way to spammy
            logger.exception("Can't get player info for %s", player)
            # logger.exception("Can't get player info for %s", player)
            return {}
        name = name.split(": ", 1)[-1]
        steam_id = steam_id_64.split(": ", 1)[-1]
        if name != player:
            logger.error(
                "get_player_info('%s') returned for a different name: %s %s",
                player,
                name,
                steam_id,
            )
            return {}
        return {
            NAME: name,
            STEAMID: steam_id,
            "country": country,
            "steam_bans": steam_bans,
        }

    def _get_default_info_dict(self, player):
        return dict(
            name=player,
            unit_id=None,
            unit_name=None,
            loadout=None,
            team=None,
            role=None,
            kills=0,
            deaths=0,
            combat=0,
            offense=0,
            defense=0,
            support=0,
            level=0,
        )

    @mod_users_allowed
    @ttl_cache(ttl=2, cache_falsy=False)
    def get_detailed_player_info(self, player):
        raw = super().get_player_info(player)
        if not raw:
            raise CommandFailedError("Got bad data")

        """
        Name: T17 Scott
        steamID64: 01234567890123456
        Team: Allies            # "None" when not in team
        Role: Officer           
        Unit: 0 - Able          # Absent when not in unit
        Loadout: NCO            # Absent when not in team
        Kills: 0 - Deaths: 0
        Score: C 50, O 0, D 40, S 10
        Level: 34

        """

        data = self._get_default_info_dict(player)
        raw_data = {}

        for line in raw.split("\n"):
            if not line:
                continue
            if ": " not in line:
                logger.warning("Invalid info line: %s", line)
                continue

            key, val = line.split(": ", 1)
            raw_data[key.lower()] = val

        logger.debug(raw_data)
        # Remap keys and parse values
        data[STEAMID] = raw_data.get("steamid64")
        data["team"] = raw_data.get("team", "None")
        data["unit_id"], data["unit_name"] = (
            raw_data.get("unit").split(" - ")
            if raw_data.get("unit")
            else ("None", None)
        )
        data["kills"], data["deaths"] = (
            raw_data.get("kills").split(" - Deaths: ")
            if raw_data.get("kills")
            else ("0", "0")
        )
        for k in ["role", "loadout", "level"]:
            data[k] = raw_data.get(k)

        scores = dict(
            [
                score.split(" ", 1)
                for score in raw_data.get("score", "C 0, O 0, D 0, S 0").split(", ")
            ]
        )
        map_score = {"C": "combat", "O": "offense", "D": "defense", "S": "support"}
        for key, val in map_score.items():
            data[map_score[key]] = scores.get(key, "0")

        # Typecast values
        # cast strings to lower
        for key in ["team", "unit_name", "role", "loadout"]:
            data[key] = data[key].lower() if data.get(key) else None

        # cast string numbers to ints
        for key in [
            "kills",
            "deaths",
            "level",
            "combat",
            "offense",
            "defense",
            "support",
            "unit_id",
        ]:
            try:
                data[key] = int(data[key])
            except (ValueError, TypeError):
                data[key] = 0

        return data

    @mod_users_allowed
    @ttl_cache(ttl=60 * 60 * 24)
    def get_admin_ids(self):
        res = super().get_admin_ids()
        admins = []
        for item in res:
            steam_id_64, role, name = item.split(" ", 2)
            admins.append({STEAMID: steam_id_64, NAME: name[1:-1], ROLE: role})
        return admins

    @mod_users_allowed
    def get_online_console_admins(self):
        admins = self.get_admin_ids()
        players = self.get_players()
        online = []
        admins_ids = set(a["steam_id_64"] for a in admins)

        for player in players:
            if player["steam_id_64"] in admins_ids:
                online.append(player["name"])

        return online

    def do_add_admin(self, steam_id_64, role, name):
        with invalidates(Rcon.get_admin_ids):
            return super().do_add_admin(steam_id_64, role, name)

    def do_remove_admin(self, steam_id_64):
        with invalidates(Rcon.get_admin_ids):
            return super().do_remove_admin(steam_id_64)

    @mod_users_allowed
    @ttl_cache(ttl=2)
    def get_players_fast(self):
        players = {}
        ids = []

        for name, steam_id_64 in self.get_playerids():
            players[steam_id_64] = {NAME: name, STEAMID: steam_id_64}
            ids.append(steam_id_64)

        countries = self.thread_pool.submit(get_players_country_code, ids)
        bans = self.thread_pool.submit(get_players_have_bans, ids)

        for future in as_completed([countries, bans]):
            d = future.result()
            for steamid, data in d.items():
                players.get(steamid, {}).update(data)

        return list(players.values())

    @mod_users_allowed
    @ttl_cache(ttl=5)
    def get_players(self):
        return self.get_players_fast()

        # Below is legacy
        names = super().get_players()
        players = []
        for n in names:
            player = {NAME: n}
            player.update(self.get_player_info(n))
            players.append(player)

        return players

    @mod_users_allowed
    @ttl_cache(ttl=60)
    def get_perma_bans(self):
        return super().get_perma_bans()

    @mod_users_allowed
    @ttl_cache(ttl=60)
    def get_temp_bans(self):
        res = super().get_temp_bans()
        logger.debug(res)
        return res

    def _struct_ban(self, ban, type_):
        # name, time = ban.split(', banned on ')
        # '76561197984877751 : nickname "Dr.WeeD" banned for 2 hours on 2020.12.03-12.40.08 for "None" by admin "test"'
        steamd_id_64, rest = ban.split(" :", 1)
        name = None
        reason = None
        by = None
        date = None

        if "nickname" in rest:
            name = rest.split('" banned', 1)[0]
            name = name.split(' nickname "', 1)[-1]

        groups = re.match(r".*(\d{4}\.\d{2}\.\d{2}-\d{2}\.\d{2}.\d{2}) (.*)", ban)
        if groups and groups.groups():
            date = groups.group(1)
            try:
                reason = groups.group(2)
            except:
                logger.error("Unable to extract reason from ban")
        by = ban.split(" by admin ", -1)[-1]

        return {
            "type": type_,
            "name": name,
            "steam_id_64": steamd_id_64,
            # TODO FIX
            "timestamp": None,
            "ban_time": date,
            "reason": reason,
            "by": by.replace('"', ""),
            "raw": ban,
        }

    @mod_users_allowed
    def get_bans(self):
        temp_bans = [self._struct_ban(b, "temp") for b in self.get_temp_bans()]
        bans = [self._struct_ban(b, "perma") for b in self.get_perma_bans()]
        # Most recent first
        bans.reverse()
        return temp_bans + bans

<<<<<<< HEAD
    @mod_users_allowed
    def do_unban(self, steam_id_64):
=======
    def do_unban(self, steam_id_64) -> List[str]:
        """Remove all temporary and permanent bans from the steam_id_64"""
>>>>>>> e465081a
        bans = self.get_bans()
        type_to_func = {
            "temp": self.do_remove_temp_ban,
            "perma": self.do_remove_perma_ban,
        }
        failed_ban_removals: List[str] = []
        for b in bans:
            if b.get("steam_id_64") == steam_id_64:
                # The game server will sometimes continue to report expired temporary bans
                # (verified as of 10 Aug 2022 U12 Hotfix)
                # which will prevent removing permanent bans if we don't catch the failed removal

                # We swallow exceptions here and test for failed unbans in views.py
                try:
                    type_to_func[b["type"]](b["raw"])
                except CommandFailedError:
                    message = f"Unable to remove {b['type']} ban from {steam_id_64}"
                    logger.exception(message)
                    failed_ban_removals.append(message)

        return failed_ban_removals

    @mod_users_allowed
    def get_ban(self, steam_id_64):
        """
        get all bans from steam_id_64
        @param steam_id_64: steam_id_64 of a user
        @return: a array of bans
        """
        bans = self.get_bans()
        return list(filter(lambda x: x.get("steam_id_64") == steam_id_64, bans))


    @mod_users_allowed
    @ttl_cache(ttl=60 * 60)
    def get_vip_ids(self) -> List[Dict[str, Union[str, Optional[datetime]]]]:
        res = super().get_vip_ids()
        l = []

        vip_expirations: Dict[str, datetime]
        with enter_session() as session:
            players = session.query(PlayerSteamID).join(PlayerVIP).all()
            vip_expirations = {
                player.steam_id_64: player.vip.expiration for player in players
            }

        for item in res:
            try:
                steam_id_64, name = item.split(" ", 1)
                name = name.replace('"', "")
                name = name.replace("\n", "")
                name = name.strip()
            except ValueError:
                self._reconnect()
                raise
            player = dict(zip((STEAMID, NAME), (steam_id_64, name)))
            player["vip_expiration"] = vip_expirations.get(steam_id_64, None)
            l.append(player)

        return sorted(l, key=lambda d: d[NAME])

    def do_remove_vip(self, steam_id_64):
        with invalidates(Rcon.get_vip_ids):
            return super().do_remove_vip(steam_id_64)

    def do_add_vip(self, name, steam_id_64):
        with invalidates(Rcon.get_vip_ids):
            return super().do_add_vip(steam_id_64, name)

    def do_remove_all_vips(self):
        vips = self.get_vip_ids()
        for vip in vips:
            try:
                self.do_remove_vip(vip["steam_id_64"])
            except (CommandFailedError, ValueError):
                self._reconnect()
                raise

        return "SUCCESS"

    @mod_users_allowed
    def get_gamestate(self) -> GameState:
        """
        Returns player counts, team scores, remaining match time and current/next map

        Players: Allied: 0 - Axis: 1
        Score: Allied: 2 - Axis: 2
        Remaining Time: 0:11:51
        Map: foy_warfare
        Next Map: stmariedumont_warfare"""
        with invalidates(
            Rcon.team_sizes, Rcon.team_objective_scores, Rcon.round_time_remaining
        ):
            (
                raw_team_size,
                raw_score,
                raw_time_remaining,
                raw_current_map,
                raw_next_map,
            ) = super().get_gamestate()

        num_allied_players, num_axis_players = re.match(
            r"Players: Allied: (\d+) - Axis: (\d+)", raw_team_size
        ).groups()
        allied_score, axis_score = re.match(
            r"Score: Allied: (\d+) - Axis: (\d+)", raw_score
        ).groups()
        hours, mins, secs = re.match(
            r"Remaining Time: (\d):(\d{2}):(\d{2})", raw_time_remaining
        ).groups()

        current_map = raw_current_map.split(": ")[1]
        next_map = raw_next_map.split(": ")[1]

        return {
            "num_allied_players": int(num_allied_players),
            "num_axis_players": int(num_axis_players),
            "allied_score": int(allied_score),
            "axis_score": int(axis_score),
            "time_remaining": timedelta(
                hours=float(hours), minutes=float(mins), seconds=float(secs)
            ),
            "current_map": current_map,
            "next_map": next_map,
        }

    @ttl_cache(ttl=2, cache_falsy=False)
    def team_sizes(self) -> Tuple[int, int]:
        """Returns the number of allied/axis players respectively"""
        result = self.get_gamestate()

        return result["num_allied_players"], result["num_axis_players"]

    @ttl_cache(ttl=2, cache_falsy=False)
    def team_objective_scores(self) -> Tuple[int, int]:
        """Returns the number of objectives held by the allied/axis team respectively"""
        result = self.get_gamestate()

        return result["allied_score"], result["axis_score"]

    @ttl_cache(ttl=2, cache_falsy=False)
    def round_time_remaining(self) -> timedelta:
        """Returns the amount of time left in the round as a timedelta"""
        result = self.get_gamestate()

        return result["time_remaining"]

    @mod_users_allowed
    @ttl_cache(ttl=60)
    def get_next_map(self):
        # TODO: think about whether or not the new gamestate command can simplify this
        current = self.get_map()
        current = current.replace("_RESTART", "")
        rotation = self.get_map_rotation()
        try:
            next_id = rotation.index(current)
            next_id += 1
            if next_id == len(rotation):
                next_id = 0
            return rotation[next_id]
        except ValueError:
            logger.error(
                "Can't find %s in rotation, assuming next map as first map of rotation",
                current,
            )
            return rotation[0]

    def set_map(self, map_name):
        with invalidates(Rcon.get_map):
            res = super().set_map(map_name)
            if res != "SUCCESS":
                raise CommandFailedError(res)

    @mod_users_allowed
    @ttl_cache(ttl=10)
    def get_map(self):
        # TODO: think about whether or not the new gamestate command can simplify this
        current_map = super().get_map()
        if not self.map_regexp.match(current_map):
            raise CommandFailedError("Server returned wrong data")
        return current_map

    @mod_users_allowed
    @ttl_cache(ttl=60 * 60)
    def get_name(self):
        name = super().get_name()
        if len(name) > self.MAX_SERV_NAME_LEN:
            raise CommandFailedError("Server returned wrong data")
        return name

    @ttl_cache(ttl=60 * 60)
    def get_team_switch_cooldown(self):
        return int(super().get_team_switch_cooldown())

    def set_team_switch_cooldown(self, minutes):
        with invalidates(Rcon.get_team_switch_cooldown):
            return super().set_team_switch_cooldown(minutes)

    @ttl_cache(ttl=60 * 60)
    def get_autobalance_threshold(self):
        return int(super().get_autobalance_threshold())

    def set_autobalance_threshold(self, max_diff):
        with invalidates(Rcon.get_autobalance_threshold):
            return super().set_autobalance_threshold(max_diff)

    @ttl_cache(ttl=60 * 60)
    def get_idle_autokick_time(self):
        return int(super().get_idle_autokick_time())

    def set_idle_autokick_time(self, minutes):
        with invalidates(Rcon.get_idle_autokick_time):
            return super().set_idle_autokick_time(minutes)

    @ttl_cache(ttl=60 * 60)
    def get_max_ping_autokick(self):
        return int(super().get_max_ping_autokick())

    def set_max_ping_autokick(self, max_ms):
        with invalidates(Rcon.get_max_ping_autokick):
            return super().set_max_ping_autokick(max_ms)

    @ttl_cache(ttl=60 * 60)
    def get_queue_length(self):
        return int(super().get_queue_length())

    def set_queue_length(self, num):
        with invalidates(Rcon.get_queue_length):
            return super().set_queue_length(num)

    @ttl_cache(ttl=60 * 60)
    def get_vip_slots_num(self):
        return super().get_vip_slots_num()

    def set_vip_slots_num(self, num):
        with invalidates(Rcon.get_vip_slots_num):
            return super().set_vip_slots_num(num)

    def get_welcome_message(self):
        red = get_redis_client()
        msg = red.get("WELCOME_MESSAGE")
        if msg:
            return msg.decode()
        return msg

    def set_welcome_message(self, msg, save=True):
        from rcon.broadcast import format_message

        prev = None

        try:
            red = get_redis_client()
            if save:
                prev = red.getset("WELCOME_MESSAGE", msg)
            else:
                prev = red.get("WELCOME_MESSAGE")
            red.expire("WELCOME_MESSAGE", 60 * 60 * 24 * 7)
        except Exception:
            logger.exception("Can't save message in redis: %s", msg)

        try:
            formatted = format_message(self, msg)
        except Exception:
            logger.exception("Unable to format message")
            formatted = msg

        super().set_welcome_message(formatted)
        return prev.decode() if prev else ""

    def get_broadcast_message(self):
        red = get_redis_client()
        msg = red.get("BROADCAST_MESSAGE")
        if isinstance(msg, (str, bytes)):
            return msg.decode()
        return msg

    def set_broadcast(self, msg, save=True):
        from rcon.broadcast import format_message

        prev = None

        try:
            red = get_redis_client()
            if save:
                prev = red.getset("BROADCAST_MESSAGE", msg)
            else:
                prev = red.get("BROADCAST_MESSAGE")
            red.expire("BROADCAST_MESSAGE", 60 * 30)
        except Exception:
            logger.exception("Can't save message in redis: %s", msg)

        try:
            formatted = format_message(self, msg)
        except Exception:
            logger.exception("Unable to format message")
            formatted = msg

        super().set_broadcast(formatted)
        return prev.decode() if prev else ""

    @mod_users_allowed
    @ttl_cache(ttl=5)
    def get_slots(self):
        res = super().get_slots()
        if not self.slots_regexp.match(res):
            raise CommandFailedError("Server returned crap")
        return res

    @mod_users_allowed
    @ttl_cache(ttl=5, cache_falsy=False)
    def get_status(self):
        slots = self.get_slots()
        return {
            "name": self.get_name(),
            "map": self.get_map(),
            "nb_players": slots,
            "short_name": os.getenv("SERVER_SHORT_NAME", None) or "HLL Rcon",
            "player_count": slots.split("/")[0],
        }

    @ttl_cache(ttl=60 * 60 * 24)
    def get_maps(self):
        return super().get_maps()

    def get_server_settings(self):
        settings = {}
        for name, type_ in self.settings:
            try:
                settings[name] = type_(getattr(self, f"get_{name}")())
            except:
                logger.exception("Failed to retrieve settings %s", name)
                raise
        return settings

    def do_save_setting(self, name, value):
        if not name in dict(self.settings):
            raise ValueError(f"'{name}' can't be save with this method")

        return getattr(self, f"set_{name}")(value)

    def _convert_relative_time(self, from_, time_str):
        time, unit = time_str.split(" ")
        if unit == "ms":
            return from_ - timedelta(milliseconds=int(time))
        if unit == "sec":
            return from_ - timedelta(seconds=float(time))
        if unit == "min":
            minutes, seconds = time.split(":")
            return from_ - timedelta(minutes=float(minutes), seconds=float(seconds))
        if unit == "hours":
            hours, minutes, seconds = time.split(":")
            return from_ - timedelta(
                hours=int(hours), minutes=int(minutes), seconds=int(seconds)
            )

    @staticmethod
    def _extract_time(time_str):
        groups = Rcon.log_time_regexp.match(time_str)
        if not groups:
            raise ValueError("Unable to extract time from '%s'", time_str)
        try:
            return datetime.fromtimestamp(int(groups.group(1)))
        except (ValueError, TypeError) as e:
            raise ValueError("Time '%s' is not a valid integer", time_str) from e

    @mod_users_allowed
    @ttl_cache(ttl=2)
    def get_structured_logs(
        self, since_min_ago, filter_action=None, filter_player=None
    ):
        try:
            raw = super().get_logs(since_min_ago)
        except socket.timeout:
            # The hll server just hangs when there are no logs for the requested time
            raw = ""

        return self.parse_logs(raw, filter_action, filter_player)

    @ttl_cache(ttl=60 * 60)
    def get_profanities(self):
        return super().get_profanities()

    @ttl_cache(ttl=60 * 60)
    def get_autobalance_enabled(self):
        return super().get_autobalance_enabled() == "on"

    @ttl_cache(ttl=60 * 60)
    def get_votekick_enabled(self):
        return super().get_votekick_enabled() == "on"

    @ttl_cache(ttl=60 * 60)
    def get_votekick_threshold(self):
        res = super().get_votekick_threshold()
        if isinstance(res, str):
            return res.strip()
        return res

    def set_autobalance_enabled(self, bool_):
        with invalidates(self.get_autobalance_enabled):
            return super().set_autobalance_enabled("on" if bool_ else "off")

    def set_votekick_enabled(self, bool_):
        with invalidates(self.get_votekick_enabled):
            return super().set_votekick_enabled("on" if bool_ else "off")

    def set_votekick_threshold(self, threshold_pairs):
        # Todo use proper data structure
        with invalidates(self.get_votekick_threshold):
            res = super().set_votekick_threshold(threshold_pairs)
            print(f"!!!!!!!!!!!!!!!!!!!!!!!!!!!!!!!!!!!!!!!!!!!!! {res}")
            logger.error("Threshold res %s", res)
            if res.lower().startswith("error"):
                logger.error("Unable to set votekick threshold: %s", res)
                raise CommandFailedError(res)

    def do_reset_votekick_threshold(self):
        with invalidates(self.get_votekick_threshold):
            return super().do_reset_votekick_threshold()

    def set_profanities(self, profanities):
        current = self.get_profanities()
        with invalidates(self.get_profanities):
            removed = set(current) - set(profanities)
            added = set(profanities) - set(current)
            if removed:
                self.do_unban_profanities(list(removed))
            if added:
                self.do_ban_profanities(list(added))

        return profanities

    def do_unban_profanities(self, profanities):
        if not isinstance(profanities, list):
            profanities = [profanities]
        with invalidates(self.get_profanities):
            return super().do_unban_profanities(",".join(profanities))

    def do_ban_profanities(self, profanities):
        if not isinstance(profanities, list):
            profanities = [profanities]
        with invalidates(self.get_profanities):
            return super().do_ban_profanities(",".join(profanities))

    @mod_users_allowed
    def do_punish(self, player, reason):
        return super().do_punish(player, reason)
    
    @mod_users_allowed
    def do_switch_player_now(self, player):
        return super().do_switch_player_now(player)
    
    @mod_users_allowed
    def do_switch_player_on_death(self, player):
        return super().do_switch_player_on_death(player)

    @mod_users_allowed
    def do_kick(self, player, reason):
        with invalidates(Rcon.get_players):
            return super().do_kick(player, reason)

    @mod_users_allowed
    def do_temp_ban(
        self, player=None, steam_id_64=None, duration_hours=2, reason="", admin_name=""
    ):
        with invalidates(Rcon.get_players, Rcon.get_temp_bans):
            if player and re.match(r"\d+", player):
                info = self.get_player_info(player)
                steam_id_64 = info.get(STEAMID, None)
                return super().do_temp_ban(
                    None, steam_id_64, duration_hours, reason, admin_name
                )

            return super().do_temp_ban(
                player, steam_id_64, duration_hours, reason, admin_name
            )

    @mod_users_allowed
    def do_remove_temp_ban(self, ban_log):
        with invalidates(Rcon.get_temp_bans):
            return super().do_remove_temp_ban(ban_log)

    @mod_users_allowed
    def do_remove_perma_ban(self, ban_log):
        with invalidates(Rcon.get_perma_bans):
            return super().do_remove_perma_ban(ban_log)

    @mod_users_allowed
    def do_perma_ban(self, player=None, steam_id_64=None, reason="", admin_name=""):
        with invalidates(Rcon.get_players, Rcon.get_perma_bans):
            if player and re.match(r"\d+", player):
                info = self.get_player_info(player)
                steam_id_64 = info.get(STEAMID, None)
                return super().do_perma_ban(None, steam_id_64, reason, admin_name)

            return super().do_perma_ban(player, steam_id_64, reason, admin_name)

    @ttl_cache(60 * 5)
    def get_map_rotation(self):
        l = super().get_map_rotation()

        for map_ in l:
            if not self.map_regexp.match(map_):
                raise CommandFailedError("Server return wrong data")
        return l

    def do_add_map_to_rotation(self, map_name, after_map_name: str = None, after_map_name_number: str = None):
        with invalidates(Rcon.get_map_rotation):
            super().do_add_map_to_rotation(map_name, after_map_name, after_map_name_number)

    def do_remove_map_from_rotation(self, map_name, map_number: str = None):
        with invalidates(Rcon.get_map_rotation):
            super().do_remove_map_from_rotation(map_name, map_number)

    def do_remove_maps_from_rotation(self, maps):
        with invalidates(Rcon.get_map_rotation):
            for map_name in maps:
                super().do_remove_map_from_rotation(map_name)
            return "SUCCESS"

    def do_add_maps_to_rotation(self, maps):
        with invalidates(Rcon.get_map_rotation):
            for map_name in maps:
                super().do_add_map_to_rotation(map_name)
            return "SUCCESS"

    def set_maprotation(self, rotation):
        if not rotation:
            raise CommandFailedError("Empty rotation")

        rotation = list(rotation)
        logger.info("Apply map rotation %s", rotation)

        current = self.get_map_rotation()
        logger.info("Current rotation: %s", current)
        if rotation == current:
            logger.debug("Map rotation is the same, nothing to do")
            return current
        with invalidates(Rcon.get_map_rotation):
            # we remove all but the first
            for map_ in current[1:]:
                map_without_number = map_.rsplit(" ")[0]
                logger.info("Removing from rotation: '%s'", map_without_number)
                super().do_remove_map_from_rotation(map_without_number)

            for map_ in rotation:  
                logger.info("Adding to rotation: '%s'", map_)
                super().do_add_map_to_rotation(map_)

            # Now we can remove the first from the previous rotation
            super().do_remove_map_from_rotation(current[0])

        return self.get_map_rotation()

    @mod_users_allowed
    @ttl_cache(ttl=60 * 2)
    def get_scoreboard(self, minutes=180, sort="ratio"):
        logs = self.get_structured_logs(minutes, "KILL")
        scoreboard = []
        for player in logs["players"]:
            if not player:
                continue
            kills = 0
            death = 0
            for log in logs["logs"]:
                if log["player"] == player:
                    kills += 1
                elif log["player2"] == player:
                    death += 1
            if kills == 0 and death == 0:
                continue
            scoreboard.append(
                {
                    "player": player,
                    "(real) kills": kills,
                    "(real) death": death,
                    "ratio": kills / max(death, 1),
                }
            )

        scoreboard = sorted(scoreboard, key=lambda o: o[sort], reverse=True)
        for o in scoreboard:
            o["ratio"] = "%.2f" % o["ratio"]

        return scoreboard

    @mod_users_allowed
    @ttl_cache(ttl=60 * 2)
    def get_teamkills_boards(self, sort="TK Minutes"):
        logs = self.get_structured_logs(180)
        scoreboard = []
        for player in logs["players"]:
            if not player:
                continue
            first_timestamp = float("inf")
            last_timestamp = 0
            tk = 0
            death_by_tk = 0
            for log in logs["logs"]:
                if log["player"] == player or log["player2"] == player:
                    first_timestamp = min(log["timestamp_ms"], first_timestamp)
                    last_timestamp = max(log["timestamp_ms"], last_timestamp)
                if log["action"] == "TEAM KILL":
                    if log["player"] == player:
                        tk += 1
                    elif log["player2"] == player:
                        death_by_tk += 1
            if tk == 0 and death_by_tk == 0:
                continue
            scoreboard.append(
                {
                    "player": player,
                    "Teamkills": tk,
                    "Death by TK": death_by_tk,
                    "Estimated play time (minutes)": (last_timestamp - first_timestamp)
                    // 1000
                    // 60,
                    "TK Minutes": tk
                    / max((last_timestamp - first_timestamp) // 1000 // 60, 1),
                }
            )

        scoreboard = sorted(scoreboard, key=lambda o: o[sort], reverse=True)
        for o in scoreboard:
            o["TK Minutes"] = "%.2f" % o["TK Minutes"]

        return scoreboard

    @staticmethod
    def parse_logs(raw, filter_action=None, filter_player=None):
        synthetic_actions = LOG_ACTIONS
        now = datetime.now()
        res = []
        actions = set()
        players = set()

        for line in raw.split("\n"):
            if not line:
                continue
            try:
                time, rest = line.split("] ", 1)
                # time = self._convert_relative_time(now, time[1:])
                time = Rcon._extract_time(time[1:])
                sub_content = (
                    action
                ) = player = player2 = weapon = steam_id_64_1 = steam_id_64_2 = None
                content = rest
                if rest.startswith("DISCONNECTED") or rest.startswith("CONNECTED"):
                    action, content = rest.split(" ", 1)
                elif rest.startswith("KILL") or rest.startswith("TEAM KILL"):
                    action, content = rest.split(": ", 1)
                elif rest.startswith("CHAT"):
                    match = Rcon.chat_regexp.match(rest)
                    groups = match.groups()
                    scope = groups[0]
                    side = groups[4]
                    player = groups[3]
                    steam_id_64_1 = groups[-2]
                    action = f"CHAT[{side}][{scope}]"
                    sub_content = groups[-1]
                    # import ipdb; ipdb.set_trace()
                    content = f"{player}: {sub_content} ({steam_id_64_1})"
                elif rest.startswith("VOTESYS"):
                    # [15:49 min (1606998428)] VOTE Player [[fr]ELsass_blitz] Started a vote of type (PVR_Kick_Abuse) against [拢儿]. VoteID: [1]
                    action = "VOTE"
                    if (
                        rest.startswith("VOTESYS Player")
                        and " against " in rest.lower()
                    ):
                        action = "VOTE STARTED"
                        groups = re.match(
                            r"VOTESYS Player \[(.*)\].* against \[(.*)\]\. VoteID: \[\d+\]",
                            rest,
                        )
                        player = groups[1]
                        player2 = groups[2]
                    elif rest.startswith("VOTESYS Player") and "voted" in rest.lower():
                        groups = re.match(r"VOTESYS Player \[(.*)\] voted.*", rest)
                        player = groups[1]
                    elif "completed" in rest.lower():
                        action = "VOTE COMPLETED"
                    elif "kick" in rest.lower():
                        action = "VOTE COMPLETED"
                        groups = re.match(r"VOTESYS Vote Kick \{(.*)\}.*", rest)
                        player = groups[1]
                    else:
                        player = ""
                        player2 = None
                    sub_content = rest.split("VOTE")[-1]
                    content = rest.split("VOTE")[-1]
                elif rest.upper().startswith("PLAYER"):
                    action = "CAMERA"
                    _, content = rest.split(" ", 1)
                    matches = re.match(r"\[(.*)\s{1}\((\d+)\)\]", content)
                    if matches and len(matches.groups()) == 2:
                        player, steam_id_64_1 = matches.groups()
                        _, sub_content = content.rsplit("]", 1)
                    else:
                        logger.error("Unable to parse line: %s", line)
                elif rest.upper().startswith("TEAMSWITCH"):
                    action = "TEAMSWITCH"
                    matches = re.match(r"TEAMSWITCH\s(.*)\s\(((.*)\s>\s(.*))\)", rest)
                    if matches and len(matches.groups()) == 4:
                        player, sub_content, *_ = matches.groups()
                    else:
                        logger.error("Unable to parse line: %s", line)
                elif rest.startswith("KICK") or rest.startswith("BAN"):
                    if "FOR TEAM KILLING" in rest:
                        action = "TK AUTO"
                    else:
                        action = "ADMIN"
                    matches = re.match(
                        r"(.*):\s\[(.*)\]\s(.*\[(KICKED|BANNED|PERMANENTLY|YOU)\s.*)",
                        rest,
                    )
                    if matches and len(matches.groups()) == 4:
                        _, player, sub_content, type_ = matches.groups()
                        if type_ == "PERMANENTLY":
                            type_ = "PERMA BANNED"
                        if type_ == "YOU":
                            type_ = "IDLE"
                        action = f"{action} {type_}"
                    else:
                        logger.error("Unable to parse line: %s", line)
                elif rest.upper().startswith("MATCH START"):
                    action = "MATCH START"
                    _, sub_content = rest.split("MATCH START ")
                elif rest.upper().startswith("MATCH ENDED"):
                    action = "MATCH ENDED"
                    _, sub_content = rest.split("MATCH ENDED ")
                else:
                    logger.error("Unkown type line: '%s'", line)
                    continue
                if action in {"CONNECTED", "DISCONNECTED"}:
                    # player = content
                    try:
                        groups = re.match(r"(.+) \((\d+)\)", content).groups()
                        player, steam_id_64 = groups
                        steam_id_64_1 = steam_id_64
                    except AttributeError:
                        # Handle U12 format for the U13 release
                        # TODO: remove release after U13 is out
                        player = content
                    
                if action in {"KILL", "TEAM KILL"}:
                    parts = re.split(Rcon.player_info_pattern + r" -> ", content, 1)
                    player = parts[1]
                    steam_id_64_1 = parts[-2]
                    player2 = parts[-1]
                    player2, weapon = player2.rsplit(" with ", 1)
                    player2, *_, steam_id_64_2 = Rcon.player_info_regexp.match(
                        player2
                    ).groups()

                players.add(player)
                players.add(player2)
                actions.add(action)
            except:
                logger.exception("Invalid line: '%s'", line)
                continue
            if filter_action and not action.startswith(filter_action):
                continue
            if filter_player and filter_player not in line:
                continue

            res.append(
                {
                    "version": 1,
                    "timestamp_ms": int(time.timestamp() * 1000),
                    "relative_time_ms": (time - now).total_seconds() * 1000,
                    "raw": line,
                    "line_without_time": rest,
                    "action": action,
                    "player": player,
                    "steam_id_64_1": steam_id_64_1,
                    "player2": player2,
                    "steam_id_64_2": steam_id_64_2,
                    "weapon": weapon,
                    "message": content,
                    "sub_content": sub_content,
                }
            )

        res.reverse()
        return {
            "actions": list(actions) + synthetic_actions,
            "players": list(players),
            "logs": res,
        }


if __name__ == "__main__":
    from rcon.settings import SERVER_INFO

    rcon_hook = Rcon(SERVER_INFO)

    res = rcon_hook.parse_logs(
        "[29:15 min (1668100749)] CONNECTED Corex (76561198094854678)"
    )

    res = rcon_hook.parse_logs(
        "[29:15 min (1668100749)] Players: Allied: 0 - Axis: 1\nScore: Allied: 2 - Axis: 2\nRemaining Time: 0:11:51\nMap: foy_warfare\nNext Map: stmariedumont_warfare"
    )

    # print(r.get_team_view_fast())<|MERGE_RESOLUTION|>--- conflicted
+++ resolved
@@ -1,22 +1,14 @@
 import logging
 import os
-import random
 import re
 import socket
-<<<<<<< HEAD
-import time
-=======
->>>>>>> e465081a
 from concurrent.futures import ThreadPoolExecutor, as_completed
 from datetime import datetime, timedelta
 from functools import cached_property
 from time import sleep
-<<<<<<< HEAD
-from typing import Tuple, TypedDict, Any
+from typing import Tuple, TypedDict
 from functools import update_wrapper
-=======
 from typing import Dict, List, Optional, Union
->>>>>>> e465081a
 
 from rcon.cache_utils import get_redis_client, invalidates, ttl_cache
 from rcon.commands import CommandFailedError, HLLServerError, ServerCtl
@@ -626,13 +618,9 @@
         bans.reverse()
         return temp_bans + bans
 
-<<<<<<< HEAD
-    @mod_users_allowed
-    def do_unban(self, steam_id_64):
-=======
+    @mod_users_allowed
     def do_unban(self, steam_id_64) -> List[str]:
         """Remove all temporary and permanent bans from the steam_id_64"""
->>>>>>> e465081a
         bans = self.get_bans()
         type_to_func = {
             "temp": self.do_remove_temp_ban,
@@ -1079,11 +1067,11 @@
     @mod_users_allowed
     def do_punish(self, player, reason):
         return super().do_punish(player, reason)
-    
+
     @mod_users_allowed
     def do_switch_player_now(self, player):
         return super().do_switch_player_now(player)
-    
+
     @mod_users_allowed
     def do_switch_player_on_death(self, player):
         return super().do_switch_player_on_death(player)
@@ -1177,7 +1165,7 @@
                 logger.info("Removing from rotation: '%s'", map_without_number)
                 super().do_remove_map_from_rotation(map_without_number)
 
-            for map_ in rotation:  
+            for map_ in rotation:
                 logger.info("Adding to rotation: '%s'", map_)
                 super().do_add_map_to_rotation(map_)
 
@@ -1375,7 +1363,7 @@
                         # Handle U12 format for the U13 release
                         # TODO: remove release after U13 is out
                         player = content
-                    
+
                 if action in {"KILL", "TEAM KILL"}:
                     parts = re.split(Rcon.player_info_pattern + r" -> ", content, 1)
                     player = parts[1]
