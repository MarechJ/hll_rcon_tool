--- conflicted
+++ resolved
@@ -7,11 +7,7 @@
 from datetime import datetime, timedelta
 from functools import cached_property
 from time import sleep
-<<<<<<< HEAD
-from typing import List
-=======
 from typing import Dict, List, Optional, Union
->>>>>>> 90f1fdb4
 
 from rcon.cache_utils import get_redis_client, invalidates, ttl_cache
 from rcon.commands import CommandFailedError, HLLServerError, ServerCtl
