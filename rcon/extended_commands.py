import logging
import os
import re
from concurrent.futures import as_completed
from datetime import datetime, timedelta
from functools import update_wrapper
from time import sleep
from typing import Dict, Iterable, List, Optional, Tuple, Union

from rcon.cache_utils import get_redis_client, invalidates, ttl_cache
from rcon.commands import CommandFailedError, ServerCtl, VipId
from rcon.models import PlayerVIP, enter_session
from rcon.steam_utils import (
    get_player_country_code,
    get_player_has_bans,
    get_players_country_code,
    get_players_have_bans,
)
from rcon.types import (
    GameState,
    GetPlayersType,
    ParsedLogsType,
    StructuredLogLineType,
    StructuredLogLineWithMetaData,
)
from rcon.utils import get_server_number

STEAMID = "steam_id_64"
NAME = "name"
ROLE = "role"
# The base level of actions that will always show up in the Live view
# actions filter from the call to `get_recent_logs`
LOG_ACTIONS = [
    "DISCONNECTED",
    "CHAT[Allies]",
    "CHAT[Axis]",
    "CHAT[Allies][Unit]",
    "KILL",
    "CONNECTED",
    "CHAT[Allies][Team]",
    "CHAT[Axis][Team]",
    "CHAT[Axis][Unit]",
    "CHAT",
    "VOTE COMPLETED",
    "VOTE STARTED",
    "VOTE",
    "TEAMSWITCH",
    "TK AUTO",
    "TK AUTO KICKED",
    "TK AUTO BANNED",
    "ADMIN",
    "ADMIN KICKED",
    "ADMIN BANNED",
    "MATCH",
    "MATCH START",
    "MATCH ENDED",
    "MESSAGE",
]
logger = logging.getLogger(__name__)


MOD_ALLOWED_CMDS = set()


def mod_users_allowed(func):
    """Wrapper to flag a method as something that moderator
    accounts are allowed to use.

    Moderator accounts should be able to manage online players,
    for instance banning them. Viewing or changing server settings
    like map rotation or VIPs should not be allowed.
    """
    MOD_ALLOWED_CMDS.add(func.__name__)
    update_wrapper(wrapper=mod_users_allowed, wrapped=func)
    return func


class Rcon(ServerCtl):
    settings = (
        ("team_switch_cooldown", int),
        ("autobalance_threshold", int),
        ("idle_autokick_time", int),
        ("max_ping_autokick", int),
        ("queue_length", int),
        ("vip_slots_num", int),
        ("autobalance_enabled", bool),
        ("votekick_enabled", bool),
        ("votekick_threshold", str),
    )
    MAX_SERV_NAME_LEN = 1024  # I totally made up that number. Unable to test
    slots_regexp = re.compile(r"^\d{1,3}/\d{2,3}$")
    map_regexp = re.compile(r"^(\w+_?)+$")
    chat_regexp = re.compile(
        r"CHAT\[(Team|Unit)\]\[(.*)\((Allies|Axis)/(\d+)\)\]: (.*)"
    )
    player_info_pattern = r"(.*)\(((Allies)|(Axis))/(\d+)\)"
    player_info_regexp = re.compile(r"(.*)\(((Allies)|(Axis))/(\d+)\)")
    log_time_regexp = re.compile(r".*\((\d+)\).*")
    connect_disconnect_pattern = re.compile(r"(.+) \((\d+)\)")
    # Checking for steam ID length so people can't exploit it with a name like: short(Axis/123) ->
    kill_teamkill_pattern = re.compile(
        r"(.*)\((?:Allies|Axis)\/(\d{17})\) -> (.*)\((?:Allies|Axis)\/(\d{17})\) with (.*)"
    )
    camera_pattern = re.compile(r"\[(.*)\s{1}\((\d+)\)\] (.*)")
    teamswitch_pattern = re.compile(r"TEAMSWITCH\s(.*)\s\((.*\s>\s.*)\)")
    kick_ban_pattern = re.compile(
        r"(KICK|BAN): \[(.*)\] (.*\[(KICKED|BANNED|PERMANENTLY|YOU|Host|Anti-Cheat)[^\]]*)(?:\])*"
    )
    vote_pattern = re.compile(
        r"VOTESYS: Player \[(.*)\] voted \[.*\] for VoteID\[\d+\]"
    )
    vote_started_pattern = re.compile(
        r"VOTESYS: Player \[(.*)\] Started a vote of type \(.*\) against \[(.*)\]. VoteID: \[\d+\]"
    )
    vote_complete_pattern = re.compile(r"VOTESYS: Vote \[\d+\] completed. Result: (.*)")
    vote_expired_pattern = re.compile(r"VOTESYS: Vote \[\d+\] expired")
    # Need the DOTALL flag to allow `.` to capture newlines in multi line messages
    message_pattern = re.compile(
        r"MESSAGE: player \[(.+)\((\d+)\)\], content \[(.+)\]", re.DOTALL
    )

    def __init__(self, *args, **kwargs):
        super().__init__(*args, **kwargs)

    @mod_users_allowed
    def get_playerids(self, as_dict=False):
        raw_list = super().get_playerids()

        player_list = []
        player_dict = {}
        for playerinfo in raw_list:
            name, steamid = playerinfo.rsplit(":", 1)
            name = name[:-1]
            steamid = steamid[1:]
            player_dict[name] = steamid
            player_list.append((name, steamid))

        return player_dict if as_dict else player_list

    @mod_users_allowed
    def get_vips_count(self):
        players = self.get_playerids()

        vips = {v["steam_id_64"] for v in self.get_vip_ids()}
        vip_count = 0
        for _, steamid in players:
            if steamid in vips:
                vip_count += 1

        return vip_count

    def _guess_squad_type(self, squad):
        for player in squad.get("players", []):
            if player.get("role") in ["tankcommander", "crewman"]:
                return "armor"
            if player.get("role") in ["spotter", "sniper"]:
                return "recon"
            if player.get("role") in ["armycommander"]:
                return "commander"

        return "infantry"

    def _has_leader(self, squad):
        for players in squad.get("players", []):
            if players.get("role") in ["tankcommander", "officer", "spotter"]:
                return True
        return False

    @mod_users_allowed
    @ttl_cache(ttl=60 * 60 * 24, cache_falsy=False)
    def get_player_info(self, player, can_fail=False):
        try:
            try:
                raw = super().get_player_info(player, can_fail=can_fail)
                name, steam_id_64, *rest = raw.split("\n")
            except (CommandFailedError, Exception):
                sleep(2)
                name = player
                steam_id_64 = self.get_playerids(as_dict=True).get(name)
            if not steam_id_64:
                return {}

            country = get_player_country_code(steam_id_64)
            steam_bans = get_player_has_bans(steam_id_64)

        except (CommandFailedError, ValueError):
            # Making that debug instead of exception as it's way to spammy
            logger.exception("Can't get player info for %s", player)
            # logger.exception("Can't get player info for %s", player)
            return {}
        name = name.split(": ", 1)[-1]
        steam_id = steam_id_64.split(": ", 1)[-1]
        if name != player:
            logger.error(
                "get_player_info('%s') returned for a different name: %s %s",
                player,
                name,
                steam_id,
            )
            return {}
        return {
            NAME: name,
            STEAMID: steam_id,
            "country": country,
            "steam_bans": steam_bans,
        }

    def _get_default_info_dict(self, player):
        return dict(
            name=player,
            unit_id=None,
            unit_name=None,
            loadout=None,
            team=None,
            role=None,
            kills=0,
            deaths=0,
            combat=0,
            offense=0,
            defense=0,
            support=0,
            level=0,
        )

    @mod_users_allowed
    @ttl_cache(ttl=2, cache_falsy=False)
    def get_detailed_player_info(self, player):
        raw = super().get_player_info(player)
        if not raw:
            raise CommandFailedError("Got bad data")

        """
        Name: T17 Scott
        steamID64: 01234567890123456
        Team: Allies            # "None" when not in team
        Role: Officer
        Unit: 0 - Able          # Absent when not in unit
        Loadout: NCO            # Absent when not in team
        Kills: 0 - Deaths: 0
        Score: C 50, O 0, D 40, S 10
        Level: 34

        """

        data = self._get_default_info_dict(player)
        raw_data = {}

        for line in raw.split("\n"):
            if not line:
                continue
            if ": " not in line:
                logger.warning("Invalid info line: %s", line)
                continue

            key, val = line.split(": ", 1)
            raw_data[key.lower()] = val

        logger.debug(raw_data)
        # Remap keys and parse values
        data[STEAMID] = raw_data.get("steamid64")
        data["team"] = raw_data.get("team", "None")
        if raw_data["role"].lower() == "armycommander":
            data["unit_id"], data["unit_name"] = (-1, "Commmand")
        else:
            data["unit_id"], data["unit_name"] = (
                raw_data.get("unit").split(" - ")
                if raw_data.get("unit")
                else ("None", None)
            )
        data["kills"], data["deaths"] = (
            raw_data.get("kills").split(" - Deaths: ")
            if raw_data.get("kills")
            else ("0", "0")
        )
        for k in ["role", "loadout", "level"]:
            data[k] = raw_data.get(k)

        scores = dict(
            [
                score.split(" ", 1)
                for score in raw_data.get("score", "C 0, O 0, D 0, S 0").split(", ")
            ]
        )
        map_score = {"C": "combat", "O": "offense", "D": "defense", "S": "support"}
        for key, val in map_score.items():
            data[map_score[key]] = scores.get(key, "0")

        # Typecast values
        # cast strings to lower
        for key in ["team", "unit_name", "role", "loadout"]:
            data[key] = data[key].lower() if data.get(key) else None

        # cast string numbers to ints
        for key in [
            "kills",
            "deaths",
            "level",
            "combat",
            "offense",
            "defense",
            "support",
            "unit_id",
        ]:
            try:
                data[key] = int(data[key])
            except (ValueError, TypeError):
                data[key] = 0

        return data

    @mod_users_allowed
    @ttl_cache(ttl=60 * 60 * 24)
    def get_admin_ids(self):
        res = super().get_admin_ids()
        admins = []
        for item in res:
            steam_id_64, role, name = item.split(" ", 2)
            admins.append({STEAMID: steam_id_64, NAME: name[1:-1], ROLE: role})
        return admins

    @mod_users_allowed
    def get_online_console_admins(self):
        admins = self.get_admin_ids()
        players = self.get_players()
        online = []
        admins_ids = set(a["steam_id_64"] for a in admins)

        for player in players:
            if player["steam_id_64"] in admins_ids:
                online.append(player["name"])

        return online

    def do_add_admin(self, steam_id_64, role, name):
        with invalidates(Rcon.get_admin_ids):
            return super().do_add_admin(steam_id_64, role, name)

    def do_remove_admin(self, steam_id_64):
        with invalidates(Rcon.get_admin_ids):
            return super().do_remove_admin(steam_id_64)

    @mod_users_allowed
    @ttl_cache(ttl=2)
    def get_players_fast(self) -> List[GetPlayersType]:
        players = {}
        ids = []

        for name, steam_id_64 in self.get_playerids():
            players[steam_id_64] = {NAME: name, STEAMID: steam_id_64}
            ids.append(steam_id_64)

        countries = self.thread_pool.submit(get_players_country_code, ids)
        bans = self.thread_pool.submit(get_players_have_bans, ids)

        for future in as_completed([countries, bans]):
            d = future.result()
            for steamid, data in d.items():
                players.get(steamid, {}).update(data)

        return list(players.values())

    @mod_users_allowed
    @ttl_cache(ttl=5)
    def get_players(self):
        return self.get_players_fast()

        # Below is legacy
        names = super().get_players()
        players = []
        for n in names:
            player = {NAME: n}
            player.update(self.get_player_info(n))
            players.append(player)

        return players

    @mod_users_allowed
    @ttl_cache(ttl=60)
    def get_perma_bans(self):
        return super().get_perma_bans()

    @mod_users_allowed
    @ttl_cache(ttl=60)
    def get_temp_bans(self):
        res = super().get_temp_bans()
        logger.debug(res)
        return res

    def _struct_ban(self, ban, type_):
        # Avoid errors on empty temp bans
        if ban == "":
            return {
                "type": type_,
                "name": None,
                "steam_id_64": None,
                "timestamp": None,
                "ban_time": None,
                "reason": None,
                "by": None,
                "raw": ban,
            }

        # name, time = ban.split(', banned on ')
        # '76561197984877751 : nickname "Dr.WeeD" banned for 2 hours on 2020.12.03-12.40.08 for "None" by admin "test"'
        steamd_id_64, rest = ban.split(" :", 1)
        name = None
        reason = None
        by = None
        date = None

        if "nickname" in rest:
            name = rest.split('" banned', 1)[0]
            name = name.split(' nickname "', 1)[-1]

        groups = re.match(r".*(\d{4}\.\d{2}\.\d{2}-\d{2}\.\d{2}.\d{2}) (.*)", ban)
        if groups and groups.groups():
            date = groups.group(1)
            try:
                reason = groups.group(2)
            except:
                logger.error("Unable to extract reason from ban")
        by = ban.split(" by admin ", -1)[-1]

        return {
            "type": type_,
            "name": name,
            "steam_id_64": steamd_id_64,
            # TODO FIX
            "timestamp": None,
            "ban_time": date,
            "reason": reason,
            "by": by.replace('"', ""),
            "raw": ban,
        }

    @mod_users_allowed
    def get_bans(self):
        try:
            temp_bans = []
            for b in self.get_temp_bans():
                try:
                    temp_bans.append(self._struct_ban(b, "temp"))
                except ValueError:
                    logger.exception("Invalid temp ban line: %s", b)
            bans = []
            for b in self.get_perma_bans():
                try:
                    bans.append(self._struct_ban(b, "perma"))
                except ValueError:
                    logger.exception("Invalid perm ban line: %s", b)
        except Exception:
            self.get_temp_bans.cache_clear()
            self.get_perma_bans.cache_clear()
            raise
        # Most recent first
        bans.reverse()
        return temp_bans + bans

    @mod_users_allowed
    def do_unban(self, steam_id_64) -> List[str]:
        """Remove all temporary and permanent bans from the steam_id_64"""
        bans = self.get_bans()
        type_to_func = {
            "temp": self.do_remove_temp_ban,
            "perma": self.do_remove_perma_ban,
        }
        failed_ban_removals: List[str] = []
        for b in bans:
            if b.get("steam_id_64") == steam_id_64:
                # TODO: This is no longer true as of U13
                # The game server will sometimes continue to report expired temporary bans
                # (verified as of 10 Aug 2022 U12 Hotfix)
                # which will prevent removing permanent bans if we don't catch the failed removal

                # We swallow exceptions here and test for failed unbans in views.py
                try:
                    type_to_func[b["type"]](b["raw"])
                except CommandFailedError:
                    message = f"Unable to remove {b['type']} ban from {steam_id_64}"
                    logger.exception(message)
                    failed_ban_removals.append(message)

        return failed_ban_removals

    @mod_users_allowed
    def get_ban(self, steam_id_64):
        """
        get all bans from steam_id_64
        @param steam_id_64: steam_id_64 of a user
        @return: a array of bans
        """
        bans = self.get_bans()
        return list(filter(lambda x: x.get("steam_id_64") == steam_id_64, bans))

    @mod_users_allowed
    @ttl_cache(ttl=60 * 60)
    def get_vip_ids(self) -> List[Dict[str, Union[str, Optional[datetime]]]]:
        res: List[VipId] = super().get_vip_ids()
        player_dicts = []

        vip_expirations: Dict[str, datetime]
        with enter_session() as session:
            server_number = get_server_number()

            players: list[PlayerVIP] = (
                session.query(PlayerVIP)
                .filter(PlayerVIP.server_number == server_number)
                .all()
            )
            vip_expirations = {
                player.steamid.steam_id_64: player.expiration for player in players
            }

        for item in res:
            player = dict(zip((STEAMID, NAME), (item["steam_id_64"], item["name"])))
            player["vip_expiration"] = vip_expirations.get(item["steam_id_64"], None)
            player_dicts.append(player)

        return sorted(player_dicts, key=lambda d: d[NAME])

    def do_remove_vip(self, steam_id_64):
        with invalidates(Rcon.get_vip_ids):
            return super().do_remove_vip(steam_id_64)

    def do_add_vip(self, name, steam_id_64):
        with invalidates(Rcon.get_vip_ids):
            return super().do_add_vip(steam_id_64, name)

    def do_remove_all_vips(self):
        vips = self.get_vip_ids()
        for vip in vips:
            try:
                self.do_remove_vip(vip["steam_id_64"])
            except (CommandFailedError, ValueError):
                raise

        return "SUCCESS"

    @mod_users_allowed
    def get_gamestate(self) -> GameState:
        """
        Returns player counts, team scores, remaining match time and current/next map

        Players: Allied: 0 - Axis: 1
        Score: Allied: 2 - Axis: 2
        Remaining Time: 0:11:51
        Map: foy_warfare
        Next Map: stmariedumont_warfare"""
        with invalidates(
            Rcon.team_sizes, Rcon.team_objective_scores, Rcon.round_time_remaining
        ):
            (
                raw_team_size,
                raw_score,
                raw_time_remaining,
                raw_current_map,
                raw_next_map,
            ) = super().get_gamestate()

        num_allied_players, num_axis_players = re.match(
            r"Players: Allied: (\d+) - Axis: (\d+)", raw_team_size
        ).groups()
        allied_score, axis_score = re.match(
            r"Score: Allied: (\d+) - Axis: (\d+)", raw_score
        ).groups()
        hours, mins, secs = re.match(
            r"Remaining Time: (\d):(\d{2}):(\d{2})", raw_time_remaining
        ).groups()

        raw_time_remaining = raw_time_remaining.split("Remaining Time: ")[1]
        current_map = raw_current_map.split(": ")[1]
        next_map = raw_next_map.split(": ")[1]

        return {
            "num_allied_players": int(num_allied_players),
            "num_axis_players": int(num_axis_players),
            "allied_score": int(allied_score),
            "axis_score": int(axis_score),
            "time_remaining": timedelta(
                hours=float(hours), minutes=float(mins), seconds=float(secs)
            ),
            "raw_time_remaining": raw_time_remaining,
            "current_map": current_map,
            "next_map": next_map,
        }

    @ttl_cache(ttl=2, cache_falsy=False)
    def team_sizes(self) -> Tuple[int, int]:
        """Returns the number of allied/axis players respectively"""
        result = self.get_gamestate()

        return result["num_allied_players"], result["num_axis_players"]

    @ttl_cache(ttl=2, cache_falsy=False)
    def team_objective_scores(self) -> Tuple[int, int]:
        """Returns the number of objectives held by the allied/axis team respectively"""
        result = self.get_gamestate()

        return result["allied_score"], result["axis_score"]

    @ttl_cache(ttl=2, cache_falsy=False)
    def round_time_remaining(self) -> timedelta:
        """Returns the amount of time left in the round as a timedelta"""
        result = self.get_gamestate()

        return result["time_remaining"]

    @mod_users_allowed
    @ttl_cache(ttl=60)
    def get_next_map(self):
        # TODO: think about whether or not the new gamestate command can simplify this
        current = self.get_map()
        current = current.replace("_RESTART", "")
        rotation = self.get_map_rotation()
        try:
            next_id = rotation.index(current)
            next_id += 1
            if next_id == len(rotation):
                next_id = 0
            return rotation[next_id]
        except ValueError:
            logger.error(
                "Can't find %s in rotation, assuming next map as first map of rotation",
                current,
            )
            return rotation[0]

    def set_map(self, map_name):
        with invalidates(Rcon.get_map):
            try:
                res = super().set_map(map_name)
                if res != "SUCCESS":
                    raise CommandFailedError(res)
            except CommandFailedError:
                self.do_add_map_to_rotation(map_name)
                if super().set_map(map_name) != "SUCCESS":
                    raise CommandFailedError(res)

    @mod_users_allowed
    @ttl_cache(ttl=10)
    def get_map(self):
        # TODO: think about whether or not the new gamestate command can simplify this
        current_map = super().get_map()
        if not self.map_regexp.match(current_map):
            raise CommandFailedError("Server returned wrong data")

        return current_map

    @mod_users_allowed
    @ttl_cache(ttl=60 * 60)
    def get_name(self):
        name = super().get_name()
        if len(name) > self.MAX_SERV_NAME_LEN:
            raise CommandFailedError("Server returned wrong data")
        return name

    @ttl_cache(ttl=60 * 60)
    def get_team_switch_cooldown(self):
        return int(super().get_team_switch_cooldown())

    def set_team_switch_cooldown(self, minutes):
        with invalidates(Rcon.get_team_switch_cooldown):
            return super().set_team_switch_cooldown(minutes)

    @ttl_cache(ttl=60 * 60)
    def get_autobalance_threshold(self):
        return int(super().get_autobalance_threshold())

    def set_autobalance_threshold(self, max_diff):
        with invalidates(Rcon.get_autobalance_threshold):
            return super().set_autobalance_threshold(max_diff)

    @ttl_cache(ttl=60 * 60)
    def get_idle_autokick_time(self):
        return int(super().get_idle_autokick_time())

    def set_idle_autokick_time(self, minutes):
        with invalidates(Rcon.get_idle_autokick_time):
            return super().set_idle_autokick_time(minutes)

    @ttl_cache(ttl=60 * 60)
    def get_max_ping_autokick(self):
        return int(super().get_max_ping_autokick())

    def set_max_ping_autokick(self, max_ms):
        with invalidates(Rcon.get_max_ping_autokick):
            return super().set_max_ping_autokick(max_ms)

    @ttl_cache(ttl=60 * 60)
    def get_queue_length(self):
        return int(super().get_queue_length())

    def set_queue_length(self, num):
        with invalidates(Rcon.get_queue_length):
            return super().set_queue_length(num)

    @ttl_cache(ttl=60 * 60)
    def get_vip_slots_num(self):
        return super().get_vip_slots_num()

    def set_vip_slots_num(self, num):
        with invalidates(Rcon.get_vip_slots_num):
            return super().set_vip_slots_num(num)

    def get_welcome_message(self):
        red = get_redis_client()
        msg = red.get("WELCOME_MESSAGE")
        if msg:
            return msg.decode()
        return msg

    def set_welcome_message(self, msg, save=True):
        from rcon.broadcast import format_message

        prev = None

        try:
            red = get_redis_client()
            if save:
                prev = red.getset("WELCOME_MESSAGE", msg)
            else:
                prev = red.get("WELCOME_MESSAGE")
            red.expire("WELCOME_MESSAGE", 60 * 60 * 24 * 7)
        except Exception:
            logger.exception("Can't save message in redis: %s", msg)

        try:
            formatted = format_message(self, msg)
        except Exception:
            logger.exception("Unable to format message")
            formatted = msg

        super().set_welcome_message(formatted)
        return prev.decode() if prev else ""

    def get_broadcast_message(self):
        red = get_redis_client()
        msg = red.get("BROADCAST_MESSAGE")
        if isinstance(msg, (str, bytes)):
            return msg.decode()
        return msg

    def set_broadcast(self, msg, save=True):
        from rcon.broadcast import format_message

        prev = None

        try:
            red = get_redis_client()
            if save:
                prev = red.getset("BROADCAST_MESSAGE", msg)
            else:
                prev = red.get("BROADCAST_MESSAGE")
            red.expire("BROADCAST_MESSAGE", 60 * 30)
        except Exception:
            logger.exception("Can't save message in redis: %s", msg)

        try:
            formatted = format_message(self, msg)
        except Exception:
            logger.exception("Unable to format message")
            formatted = msg

        super().set_broadcast(formatted)
        return prev.decode() if prev else ""

    @mod_users_allowed
    @ttl_cache(ttl=5)
    def get_slots(self):
        res = super().get_slots()
        if not self.slots_regexp.match(res):
            raise CommandFailedError("Server returned crap")
        return res

    @mod_users_allowed
    @ttl_cache(ttl=5, cache_falsy=False)
    def get_status(self):
        slots = self.get_slots()
        return {
            "name": self.get_name(),
            "map": self.get_map(),
            "nb_players": slots,
            "short_name": os.getenv("SERVER_SHORT_NAME", None) or "HLL Rcon",
            "player_count": slots.split("/")[0],
        }

    @ttl_cache(ttl=60 * 60 * 24)
    def get_maps(self):
        return super().get_maps()

    def get_server_settings(self):
        settings = {}
        for name, type_ in self.settings:
            try:
                settings[name] = type_(getattr(self, f"get_{name}")())
            except:
                logger.exception("Failed to retrieve settings %s", name)
                raise
        return settings

    def do_save_setting(self, name, value):
        if not name in dict(self.settings):
            raise ValueError(f"'{name}' can't be save with this method")

        return getattr(self, f"set_{name}")(value)

    def _convert_relative_time(self, from_, time_str):
        time, unit = time_str.split(" ")
        if unit == "ms":
            return from_ - timedelta(milliseconds=int(time))
        if unit == "sec":
            return from_ - timedelta(seconds=float(time))
        if unit == "min":
            minutes, seconds = time.split(":")
            return from_ - timedelta(minutes=float(minutes), seconds=float(seconds))
        if unit == "hours":
            hours, minutes, seconds = time.split(":")
            return from_ - timedelta(
                hours=int(hours), minutes=int(minutes), seconds=int(seconds)
            )

    @staticmethod
    def _extract_time(raw_timestamp: str) -> datetime:
        """Parse a unix timestamp to a UTC Python datetime"""
        try:
            return datetime.utcfromtimestamp(int(raw_timestamp))
        except (ValueError, TypeError) as e:
            raise ValueError(f"Time {raw_timestamp} is not a valid integer") from e

    @mod_users_allowed
    @ttl_cache(ttl=2)
    def get_structured_logs(
        self, since_min_ago, filter_action=None, filter_player=None
    ) -> ParsedLogsType:
        raw = super().get_logs(since_min_ago)
        return self.parse_logs(raw, filter_action, filter_player)

    @ttl_cache(ttl=60 * 60)
    def get_profanities(self):
        return super().get_profanities()

    @ttl_cache(ttl=60 * 60)
    def get_autobalance_enabled(self):
        return super().get_autobalance_enabled() == "on"

    @ttl_cache(ttl=60 * 60)
    def get_votekick_enabled(self):
        return super().get_votekick_enabled() == "on"

    @ttl_cache(ttl=60 * 60)
    def get_votekick_threshold(self):
        res = super().get_votekick_threshold()
        if isinstance(res, str):
            return res.strip()
        return res

    def set_autobalance_enabled(self, bool_):
        with invalidates(self.get_autobalance_enabled):
            return super().set_autobalance_enabled("on" if bool_ else "off")

    def set_votekick_enabled(self, bool_):
        with invalidates(self.get_votekick_enabled):
            return super().set_votekick_enabled("on" if bool_ else "off")

    def set_votekick_threshold(self, threshold_pairs):
        # Todo use proper data structure
        with invalidates(self.get_votekick_threshold):
            res = super().set_votekick_threshold(threshold_pairs)
            print(f"!!!!!!!!!!!!!!!!!!!!!!!!!!!!!!!!!!!!!!!!!!!!! {res}")
            logger.error("Threshold res %s", res)
            if res.lower().startswith("error"):
                logger.error("Unable to set votekick threshold: %s", res)
                raise CommandFailedError(res)

    def do_reset_votekick_threshold(self):
        with invalidates(self.get_votekick_threshold):
            return super().do_reset_votekick_threshold()

    def set_profanities(self, profanities):
        current = self.get_profanities()
        with invalidates(self.get_profanities):
            removed = set(current) - set(profanities)
            added = set(profanities) - set(current)
            if removed:
                self.do_unban_profanities(list(removed))
            if added:
                self.do_ban_profanities(list(added))

        return profanities

    def do_unban_profanities(self, profanities):
        if not isinstance(profanities, list):
            profanities = [profanities]
        with invalidates(self.get_profanities):
            return super().do_unban_profanities(",".join(profanities))

    def do_ban_profanities(self, profanities):
        if not isinstance(profanities, list):
            profanities = [profanities]
        with invalidates(self.get_profanities):
            return super().do_ban_profanities(",".join(profanities))

    @mod_users_allowed
    def do_punish(self, player, reason):
        return super().do_punish(player, reason)

    @mod_users_allowed
    def do_switch_player_now(self, player):
        return super().do_switch_player_now(player)

    @mod_users_allowed
    def do_switch_player_on_death(self, player):
        return super().do_switch_player_on_death(player)

    @mod_users_allowed
    def do_kick(self, player, reason):
        with invalidates(Rcon.get_players):
            return super().do_kick(player, reason)

    @mod_users_allowed
    def do_temp_ban(
        self, player=None, steam_id_64=None, duration_hours=2, reason="", admin_name=""
    ):
        with invalidates(Rcon.get_players, Rcon.get_temp_bans):
            if player and re.match(r"\d+", player):
                info = self.get_player_info(player)
                steam_id_64 = info.get(STEAMID, None)
                return super().do_temp_ban(
                    None, steam_id_64, duration_hours, reason, admin_name
                )

            return super().do_temp_ban(
                player, steam_id_64, duration_hours, reason, admin_name
            )

    @mod_users_allowed
    def do_remove_temp_ban(self, ban_log):
        with invalidates(Rcon.get_temp_bans):
            return super().do_remove_temp_ban(ban_log)

    @mod_users_allowed
    def do_remove_perma_ban(self, ban_log):
        with invalidates(Rcon.get_perma_bans):
            return super().do_remove_perma_ban(ban_log)

    @mod_users_allowed
    def do_perma_ban(self, player=None, steam_id_64=None, reason="", admin_name=""):
        with invalidates(Rcon.get_players, Rcon.get_perma_bans):
            if player and re.match(r"\d+", player):
                info = self.get_player_info(player)
                steam_id_64 = info.get(STEAMID, None)
                return super().do_perma_ban(None, steam_id_64, reason, admin_name)

            return super().do_perma_ban(player, steam_id_64, reason, admin_name)

    @ttl_cache(60 * 5)
    def get_map_rotation(self):
        l = super().get_map_rotation()

        for map_ in l:
            if not self.map_regexp.match(map_):
                raise CommandFailedError("Server return wrong data")
        return l

    def do_add_map_to_rotation(
        self, map_name, after_map_name: str = None, after_map_name_number: str = None
    ):
        with invalidates(Rcon.get_map_rotation):
            super().do_add_map_to_rotation(
                map_name, after_map_name, after_map_name_number
            )

    def do_remove_map_from_rotation(self, map_name, map_number: str = None):
        with invalidates(Rcon.get_map_rotation):
            super().do_remove_map_from_rotation(map_name, map_number)

    def do_remove_maps_from_rotation(self, maps):
        with invalidates(Rcon.get_map_rotation):
            for map_name in maps:
                super().do_remove_map_from_rotation(map_name)
            return "SUCCESS"

    def do_add_maps_to_rotation(self, maps):
        with invalidates(Rcon.get_map_rotation):
            for map_name in maps:
                super().do_add_map_to_rotation(map_name)
            return "SUCCESS"

    def set_maprotation(self, rotation):
        if not rotation:
            raise CommandFailedError("Empty rotation")

        rotation = list(rotation)
        logger.info("Apply map rotation %s", rotation)

        current = self.get_map_rotation()
        logger.info("Current rotation: %s", current)
        if rotation == current:
            logger.debug("Map rotation is the same, nothing to do")
            return current
        with invalidates(Rcon.get_map_rotation):
            # we remove all but the first
            for map_ in current[1:]:
                map_without_number = map_.rsplit(" ")[0]
                logger.info("Removing from rotation: '%s'", map_without_number)
                super().do_remove_map_from_rotation(map_without_number)

            for map_ in rotation:
                logger.info("Adding to rotation: '%s'", map_)
                super().do_add_map_to_rotation(map_)

            # Now we can remove the first from the previous rotation
            super().do_remove_map_from_rotation(current[0])

        return self.get_map_rotation()

    @mod_users_allowed
    @ttl_cache(ttl=60 * 2)
    def get_scoreboard(self, minutes=180, sort="ratio"):
        logs = self.get_structured_logs(minutes, "KILL")
        scoreboard = []
        for player in logs["players"]:
            if not player:
                continue
            kills = 0
            death = 0
            for log in logs["logs"]:
                if log["player"] == player:
                    kills += 1
                elif log["player2"] == player:
                    death += 1
            if kills == 0 and death == 0:
                continue
            scoreboard.append(
                {
                    "player": player,
                    "(real) kills": kills,
                    "(real) death": death,
                    "ratio": kills / max(death, 1),
                }
            )

        scoreboard = sorted(scoreboard, key=lambda o: o[sort], reverse=True)
        for o in scoreboard:
            o["ratio"] = "%.2f" % o["ratio"]

        return scoreboard

    @mod_users_allowed
    @ttl_cache(ttl=60 * 2)
    def get_teamkills_boards(self, sort="TK Minutes"):
        logs = self.get_structured_logs(180)
        scoreboard = []
        for player in logs["players"]:
            if not player:
                continue
            first_timestamp = float("inf")
            last_timestamp = 0
            tk = 0
            death_by_tk = 0
            for log in logs["logs"]:
                if log["player"] == player or log["player2"] == player:
                    first_timestamp = min(log["timestamp_ms"], first_timestamp)
                    last_timestamp = max(log["timestamp_ms"], last_timestamp)
                if log["action"] == "TEAM KILL":
                    if log["player"] == player:
                        tk += 1
                    elif log["player2"] == player:
                        death_by_tk += 1
            if tk == 0 and death_by_tk == 0:
                continue
            scoreboard.append(
                {
                    "player": player,
                    "Teamkills": tk,
                    "Death by TK": death_by_tk,
                    "Estimated play time (minutes)": (last_timestamp - first_timestamp)
                    // 1000
                    // 60,
                    "TK Minutes": tk
                    / max((last_timestamp - first_timestamp) // 1000 // 60, 1),
                }
            )

        scoreboard = sorted(scoreboard, key=lambda o: o[sort], reverse=True)
        for o in scoreboard:
            o["TK Minutes"] = "%.2f" % o["TK Minutes"]

        return scoreboard

    @staticmethod
    def parse_log_line(raw_line: str) -> StructuredLogLineType:
        """Parse a single raw RCON log event or raise a ValueError"""

        player: str | None = None
        player2: str | None = None
        steam_id_64_1: str | None = None
        steam_id_64_2: str | None = None
        weapon: str | None = None
        action: str | None = None
        content: str = raw_line
        sub_content: str | None = None

        if raw_line.startswith("KILL") or raw_line.startswith("TEAM KILL"):
            # KILL: Muctar(Axis/71234567891234567) -> Chris(Allies/71234567891234576) with GEWEHR 43
            # TEAM KILL: SonofJack(Allies/71234567891234567) -> Joseph Cannon(Allies/71234567891234576) with M1 GARAND
            action, content = raw_line.split(": ", 1)
            if match := re.match(Rcon.kill_teamkill_pattern, content):
                player, steam_id_64_1, player2, steam_id_64_2, weapon = match.groups()
            else:
                raise ValueError(f"Unable to parse line: {raw_line}")
        elif raw_line.startswith("DISCONNECTED") or raw_line.startswith("CONNECTED"):
            action, name_and_steam_id = raw_line.split(" ", 1)
            if match := re.match(Rcon.connect_disconnect_pattern, name_and_steam_id):
                player, steam_id_64_1 = match.groups()
                content = name_and_steam_id
            else:
                raise ValueError(f"Unable to parse line: {raw_line}")
        elif raw_line.startswith("CHAT"):
            # CHAT[Team][Azure(Allies/71234567891234567)]: supply truck bot hq for nodes
            # CHAT[Unit][dominguez1987(Axis/71234567891234567)]: back
            if match := Rcon.chat_regexp.match(raw_line):
                scope, player, side, steam_id_64_1, sub_content = match.groups()
                action = f"CHAT[{side}][{scope}]"
                content = f"{player}: {sub_content} ({steam_id_64_1})"
        elif raw_line.upper().startswith("TEAMSWITCH"):
            # TEAMSWITCH Plebs_23 (Axis > None)
            # TEAMSWITCH SupremeOneechan (None > Allies)
            action = "TEAMSWITCH"
            if match := re.match(Rcon.teamswitch_pattern, raw_line):
                player, sub_content = match.groups()
            else:
                raise ValueError(f"Unable to parse line: {raw_line}")
        elif raw_line.startswith("KICK") or raw_line.startswith("BAN"):

            if "FOR TEAM KILLING" in raw_line:
                action = "TK AUTO"

            if match := re.match(Rcon.kick_ban_pattern, raw_line):
                _action, player, sub_content, type_ = match.groups()
            else:
                raise ValueError(f"Unable to parse line: {raw_line}")

            if type_ == "PERMANENTLY":
                type_ = "PERMA BANNED"
            elif type_ == "YOU":
                type_ = "IDLE"
            elif type_ == "Host":
                type_ = ""
            elif type_ == "Anti-Cheat":
                type_ = "ANTI-CHEAT"

            action = f"ADMIN {type_}".strip()

            # Reconstruct the log line without the newlines and tack on the trailing ] we lose
            content = f"{_action}: [{player}] {sub_content}"
            if content[-1] != "]":
                content += "]"
                sub_content += "]"
        elif raw_line.startswith("VOTE"):
            action = "VOTE"

            _, sub_content = raw_line.split("VOTESYS: ", 1)
            content = sub_content

            # VOTESYS: Player [Dingbat252] voted [PV_Favour] for VoteID[2]
            if match := re.match(Rcon.vote_pattern, raw_line):
                player = match.groups()[0]
            # VOTESYS: Player [NoodleArms] Started a vote of type (PVR_Kick_Abuse) against [buscÃ´O-sensei]. VoteID: [2]
            elif match := re.match(
                Rcon.vote_started_pattern,
                raw_line,
            ):
                action = "VOTE STARTED"
                player, player2 = match.groups()
            # VOTESYS: Vote [2] completed. Result: PVR_Passed
            elif match := re.match(Rcon.vote_complete_pattern, raw_line):
                action = "VOTE COMPLETED"
            # VOTESYS: Vote [1] expired before completion.
            elif match := re.match(Rcon.vote_expired_pattern, raw_line):
                action = "VOTE EXPIRED"

            # Not currently parsing this
            # VOTESYS: Vote Kick {buscÃ´O-sensei} successfully passed. [For: 2/1 - Against: 0]
        elif raw_line.upper().startswith("PLAYER"):
            # Player [Fachi (71234567891234567)] Entered Admin Camera
            action = "CAMERA"
            _, content = raw_line.split(" ", 1)

            if match := re.match(Rcon.camera_pattern, content):
                player, steam_id_64_1, sub_content = match.groups()
            else:
                raise ValueError(f"Unable to parse line: {raw_line}")

        elif raw_line.upper().startswith("MATCH START"):
            # MATCH START UTAH BEACH WARFARE
            action = "MATCH START"
            _, sub_content = raw_line.split("MATCH START ")
            content = raw_line
        elif raw_line.upper().startswith("MATCH ENDED"):
            # MATCH ENDED `Kharkov WARFARE` ALLIED (0 - 5) AXIS
            action = "MATCH ENDED"
            _, sub_content = raw_line.split("MATCH ENDED ")
        elif raw_line.upper().startswith("MESSAGE"):
            action = "MESSAGE"
            raw_line = raw_line.replace("\n", " ")
            content = raw_line
            if match := re.match(Rcon.message_pattern, raw_line):
                player, steam_id_64_1, message_content = match.groups()
                content = f"{player}({steam_id_64_1}): {message_content}"
                sub_content = message_content
            else:
                raise ValueError(f"Unable to parse line: {raw_line}")

        if action is None:
            raise ValueError(f"Unknown type line: '{raw_line}'")

        return {
            "action": action,
            "player": player,
            "steam_id_64_1": steam_id_64_1,
            "player2": player2,
            "steam_id_64_2": steam_id_64_2,
            "weapon": weapon,
            "message": content,
            "sub_content": sub_content,
        }

    @staticmethod
    def split_raw_log_lines(raw_logs: str) -> Iterable[tuple[str, str, str]]:
        """Split raw game server logs into the relative time, timestamp and content"""
        if raw_logs != "":
            logs = raw_logs.strip("\n")
            logs = re.split(r"^(\[.+? \((\d+)\)\])", logs, flags=re.M)
            logs = zip(logs[1::3], logs[2::3], logs[3::3])
            for raw_relative_time, raw_timestamp, raw_log_line in logs:
                yield raw_relative_time, raw_timestamp, raw_log_line.strip()

    @staticmethod
    def parse_logs(
        raw_logs: str, filter_action=None, filter_player=None
    ) -> ParsedLogsType:
        """Parse a chunk of raw gameserver RCON logs"""
        synthetic_actions = LOG_ACTIONS
        now = datetime.now()
        parsed_log_lines: List[StructuredLogLineWithMetaData] = []
        actions: set[str] = set()
        players: set[str] = set()

        for raw_relative_time, raw_timestamp, raw_log_line in Rcon.split_raw_log_lines(
            raw_logs
        ):
            time = Rcon._extract_time(raw_timestamp)
            try:
<<<<<<< HEAD
                log_line = Rcon.parse_log_line(raw_log_line)
                parsed_log_lines.append(
                    {
                        "version": 1,
                        "timestamp_ms": int(time.timestamp() * 1000),
                        "relative_time_ms": (time - now).total_seconds() * 1000,
                        "raw": raw_relative_time + " " + raw_log_line,
                        "line_without_time": raw_log_line,
                        "action": log_line["action"],
                        "player": log_line["player"],
                        "steam_id_64_1": log_line["steam_id_64_1"],
                        "player2": log_line["player2"],
                        "steam_id_64_2": log_line["steam_id_64_2"],
                        "weapon": log_line["weapon"],
                        "message": log_line["message"],
                        "sub_content": log_line["sub_content"],
                    }
                )
            except ValueError:
                logger.error(
                    f"Unable to parse line: '{raw_relative_time} {raw_timestamp} {raw_log_line}'"
                )
=======
                time, rest = line.split("] ", 1)
                # time = self._convert_relative_time(now, time[1:])
                time = Rcon._extract_time(time[1:])
                sub_content = (
                    action
                ) = player = player2 = weapon = steam_id_64_1 = steam_id_64_2 = None
                content = rest
                if rest.startswith("DISCONNECTED") or rest.startswith("CONNECTED"):
                    action, content = rest.split(" ", 1)
                elif rest.startswith("KILL") or rest.startswith("TEAM KILL"):
                    action, content = rest.split(": ", 1)
                elif rest.startswith("CHAT"):
                    match = Rcon.chat_regexp.match(rest)
                    groups = match.groups()
                    scope = groups[0]
                    side = groups[4]
                    player = groups[3]
                    steam_id_64_1 = groups[-2]
                    action = f"CHAT[{side}][{scope}]"
                    sub_content = groups[-1]
                    # import ipdb; ipdb.set_trace()
                    content = f"{player}: {sub_content} ({steam_id_64_1})"
                elif rest.startswith("VOTESYS"):
                    # [15:49 min (1606998428)] VOTE Player [[fr]ELsass_blitz] Started a vote of type (PVR_Kick_Abuse) against [拢儿]. VoteID: [1]
                    action = "VOTE"
                    if (
                        rest.startswith("VOTESYS Player")
                        and " against " in rest.lower()
                    ):
                        action = "VOTE STARTED"
                        groups = re.match(
                            r"VOTESYS Player \[(.*)\].* against \[(.*)\]\. VoteID: \[\d+\]",
                            rest,
                        )
                        player = groups[1]
                        player2 = groups[2]
                    elif rest.startswith("VOTESYS Player") and "voted" in rest.lower():
                        groups = re.match(r"VOTESYS Player \[(.*)\] voted.*", rest)
                        player = groups[1]
                    elif "completed" in rest.lower():
                        action = "VOTE COMPLETED"
                    elif "kick" in rest.lower():
                        action = "VOTE COMPLETED"
                        groups = re.match(r"VOTESYS Vote Kick \{(.*)\}.*", rest)
                        player = groups[1]
                    else:
                        player = ""
                        player2 = None
                    sub_content = rest.split("VOTE")[-1]
                    content = rest.split("VOTE")[-1]
                elif rest.upper().startswith("PLAYER"):
                    action = "CAMERA"
                    _, content = rest.split(" ", 1)
                    matches = re.match(r"\[(.*)\s{1}\((\d+)\)\]", content)
                    if matches and len(matches.groups()) == 2:
                        player, steam_id_64_1 = matches.groups()
                        _, sub_content = content.rsplit("]", 1)
                    else:
                        logger.error("Unable to parse line: %s", line)
                elif rest.upper().startswith("TEAMSWITCH"):
                    action = "TEAMSWITCH"
                    matches = re.match(r"TEAMSWITCH\s(.*)\s\(((.*)\s>\s(.*))\)", rest)
                    if matches and len(matches.groups()) == 4:
                        player, sub_content, *_ = matches.groups()
                    else:
                        logger.error("Unable to parse line: %s", line)
                elif rest.startswith("KICK") or rest.startswith("BAN"):
                    if "FOR TEAM KILLING" in rest:
                        action = "TK AUTO"
                    else:
                        action = "ADMIN"
                    matches = re.match(
                        r"(.*):\s\[(.*)\]\s(.*\[(KICKED|BANNED|PERMANENTLY|YOU)\s.*)",
                        rest,
                    )
                    if matches and len(matches.groups()) == 4:
                        _, player, sub_content, type_ = matches.groups()
                        if type_ == "PERMANENTLY":
                            type_ = "PERMA BANNED"
                        if type_ == "YOU":
                            type_ = "IDLE"
                        action = f"{action} {type_}"
                    else:
                        logger.error("Unable to parse line: %s", line)
                elif rest.upper().startswith("MATCH START"):
                    action = "MATCH START"
                    _, sub_content = rest.split("MATCH START ")
                elif rest.upper().startswith("MATCH ENDED"):
                    action = "MATCH ENDED"
                    _, sub_content = rest.split("MATCH ENDED ")
                elif rest.upper().startswith("MESSAGE"):
                    action = "MESSAGE"
                    groups = re.match(
                        r"MESSAGE: player \[(.+)\((\d+)\)\], content \[(.+)\]", rest
                    ).groups()
                    player, steam_id_64_1, content = groups
                    content = f"{player}({steam_id_64_1}): {content}"

                else:
                    logger.error("Unkown type line: '%s'", line)
                    continue
                if action in {"CONNECTED", "DISCONNECTED"}:
                    # player = content
                    try:
                        groups = re.match(r"(.+) \((\d+)\)", content).groups()
                        player, steam_id_64 = groups
                        steam_id_64_1 = steam_id_64
                    except AttributeError:
                        # Handle U12 format for the U13 release
                        # TODO: remove release after U13 is out
                        player = content

                if action in {"KILL", "TEAM KILL"}:
                    parts = re.split(Rcon.player_info_pattern + r" -> ", content, 1)
                    player = parts[1]
                    steam_id_64_1 = parts[-2]
                    player2 = parts[-1]
                    player2, weapon = player2.rsplit(" with ", 1)
                    player2, *_, steam_id_64_2 = Rcon.player_info_regexp.match(
                        player2
                    ).groups()

                players.add(player)
                players.add(player2)
                actions.add(action)
            except:
                # logger.exception("Invalid line: '%s'", line)
>>>>>>> 917971b7
                continue

            if filter_action and not log_line["action"].startswith(filter_action):
                continue

            if filter_player and filter_player not in raw_log_line:
                continue

            if player := log_line["player"]:
                players.add(player)

            if player2 := log_line["player2"]:
                players.add(player2)

            actions.add(log_line["action"])

        parsed_log_lines.reverse()

        return {
            "actions": list(actions | set(synthetic_actions)),
            "players": list(players),
            "logs": parsed_log_lines,
        }<|MERGE_RESOLUTION|>--- conflicted
+++ resolved
@@ -1252,7 +1252,6 @@
         ):
             time = Rcon._extract_time(raw_timestamp)
             try:
-<<<<<<< HEAD
                 log_line = Rcon.parse_log_line(raw_log_line)
                 parsed_log_lines.append(
                     {
@@ -1275,135 +1274,6 @@
                 logger.error(
                     f"Unable to parse line: '{raw_relative_time} {raw_timestamp} {raw_log_line}'"
                 )
-=======
-                time, rest = line.split("] ", 1)
-                # time = self._convert_relative_time(now, time[1:])
-                time = Rcon._extract_time(time[1:])
-                sub_content = (
-                    action
-                ) = player = player2 = weapon = steam_id_64_1 = steam_id_64_2 = None
-                content = rest
-                if rest.startswith("DISCONNECTED") or rest.startswith("CONNECTED"):
-                    action, content = rest.split(" ", 1)
-                elif rest.startswith("KILL") or rest.startswith("TEAM KILL"):
-                    action, content = rest.split(": ", 1)
-                elif rest.startswith("CHAT"):
-                    match = Rcon.chat_regexp.match(rest)
-                    groups = match.groups()
-                    scope = groups[0]
-                    side = groups[4]
-                    player = groups[3]
-                    steam_id_64_1 = groups[-2]
-                    action = f"CHAT[{side}][{scope}]"
-                    sub_content = groups[-1]
-                    # import ipdb; ipdb.set_trace()
-                    content = f"{player}: {sub_content} ({steam_id_64_1})"
-                elif rest.startswith("VOTESYS"):
-                    # [15:49 min (1606998428)] VOTE Player [[fr]ELsass_blitz] Started a vote of type (PVR_Kick_Abuse) against [拢儿]. VoteID: [1]
-                    action = "VOTE"
-                    if (
-                        rest.startswith("VOTESYS Player")
-                        and " against " in rest.lower()
-                    ):
-                        action = "VOTE STARTED"
-                        groups = re.match(
-                            r"VOTESYS Player \[(.*)\].* against \[(.*)\]\. VoteID: \[\d+\]",
-                            rest,
-                        )
-                        player = groups[1]
-                        player2 = groups[2]
-                    elif rest.startswith("VOTESYS Player") and "voted" in rest.lower():
-                        groups = re.match(r"VOTESYS Player \[(.*)\] voted.*", rest)
-                        player = groups[1]
-                    elif "completed" in rest.lower():
-                        action = "VOTE COMPLETED"
-                    elif "kick" in rest.lower():
-                        action = "VOTE COMPLETED"
-                        groups = re.match(r"VOTESYS Vote Kick \{(.*)\}.*", rest)
-                        player = groups[1]
-                    else:
-                        player = ""
-                        player2 = None
-                    sub_content = rest.split("VOTE")[-1]
-                    content = rest.split("VOTE")[-1]
-                elif rest.upper().startswith("PLAYER"):
-                    action = "CAMERA"
-                    _, content = rest.split(" ", 1)
-                    matches = re.match(r"\[(.*)\s{1}\((\d+)\)\]", content)
-                    if matches and len(matches.groups()) == 2:
-                        player, steam_id_64_1 = matches.groups()
-                        _, sub_content = content.rsplit("]", 1)
-                    else:
-                        logger.error("Unable to parse line: %s", line)
-                elif rest.upper().startswith("TEAMSWITCH"):
-                    action = "TEAMSWITCH"
-                    matches = re.match(r"TEAMSWITCH\s(.*)\s\(((.*)\s>\s(.*))\)", rest)
-                    if matches and len(matches.groups()) == 4:
-                        player, sub_content, *_ = matches.groups()
-                    else:
-                        logger.error("Unable to parse line: %s", line)
-                elif rest.startswith("KICK") or rest.startswith("BAN"):
-                    if "FOR TEAM KILLING" in rest:
-                        action = "TK AUTO"
-                    else:
-                        action = "ADMIN"
-                    matches = re.match(
-                        r"(.*):\s\[(.*)\]\s(.*\[(KICKED|BANNED|PERMANENTLY|YOU)\s.*)",
-                        rest,
-                    )
-                    if matches and len(matches.groups()) == 4:
-                        _, player, sub_content, type_ = matches.groups()
-                        if type_ == "PERMANENTLY":
-                            type_ = "PERMA BANNED"
-                        if type_ == "YOU":
-                            type_ = "IDLE"
-                        action = f"{action} {type_}"
-                    else:
-                        logger.error("Unable to parse line: %s", line)
-                elif rest.upper().startswith("MATCH START"):
-                    action = "MATCH START"
-                    _, sub_content = rest.split("MATCH START ")
-                elif rest.upper().startswith("MATCH ENDED"):
-                    action = "MATCH ENDED"
-                    _, sub_content = rest.split("MATCH ENDED ")
-                elif rest.upper().startswith("MESSAGE"):
-                    action = "MESSAGE"
-                    groups = re.match(
-                        r"MESSAGE: player \[(.+)\((\d+)\)\], content \[(.+)\]", rest
-                    ).groups()
-                    player, steam_id_64_1, content = groups
-                    content = f"{player}({steam_id_64_1}): {content}"
-
-                else:
-                    logger.error("Unkown type line: '%s'", line)
-                    continue
-                if action in {"CONNECTED", "DISCONNECTED"}:
-                    # player = content
-                    try:
-                        groups = re.match(r"(.+) \((\d+)\)", content).groups()
-                        player, steam_id_64 = groups
-                        steam_id_64_1 = steam_id_64
-                    except AttributeError:
-                        # Handle U12 format for the U13 release
-                        # TODO: remove release after U13 is out
-                        player = content
-
-                if action in {"KILL", "TEAM KILL"}:
-                    parts = re.split(Rcon.player_info_pattern + r" -> ", content, 1)
-                    player = parts[1]
-                    steam_id_64_1 = parts[-2]
-                    player2 = parts[-1]
-                    player2, weapon = player2.rsplit(" with ", 1)
-                    player2, *_, steam_id_64_2 = Rcon.player_info_regexp.match(
-                        player2
-                    ).groups()
-
-                players.add(player)
-                players.add(player2)
-                actions.add(action)
-            except:
-                # logger.exception("Invalid line: '%s'", line)
->>>>>>> 917971b7
                 continue
 
             if filter_action and not log_line["action"].startswith(filter_action):
