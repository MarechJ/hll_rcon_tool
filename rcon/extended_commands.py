import logging
import os
import re
import socket
from concurrent.futures import as_completed
from datetime import datetime, timedelta
from functools import update_wrapper
from time import sleep
from typing import Dict, List, Optional, Tuple, TypedDict, Union

from rcon.cache_utils import get_redis_client, invalidates, ttl_cache
from rcon.commands import CommandFailedError, HLLServerError, ServerCtl
from rcon.models import PlayerVIP, enter_session
from rcon.player_history import get_profiles
from rcon.steam_utils import (
    get_player_country_code,
    get_player_has_bans,
    get_players_country_code,
    get_players_have_bans,
)
from rcon.utils import get_server_number

STEAMID = "steam_id_64"
NAME = "name"
ROLE = "role"
# ["CHAT[Allies]", "CHAT[Axis]", "CHAT", "VOTE STARTED", "VOTE COMPLETED"]
LOG_ACTIONS = [
    "DISCONNECTED",
    "CHAT[Allies]",
    "CHAT[Axis]",
    "CHAT[Allies][Unit]",
    "KILL",
    "CONNECTED",
    "CHAT[Allies][Team]",
    "CHAT[Axis][Team]",
    "CHAT[Axis][Unit]",
    "CHAT",
    "VOTE COMPLETED",
    "VOTE STARTED",
    "VOTE",
    "TEAMSWITCH",
    "TK AUTO",
    "TK AUTO KICKED",
    "TK AUTO BANNED",
    "ADMIN KICKED",
    "ADMIN BANNED",
    "MATCH",
    "MATCH START",
    "MATCH ENDED",
    "MESSAGE",
]
logger = logging.getLogger(__name__)


class StructuredLogLine(TypedDict):
    version: int
    timestamp_ms: int
    relative_time_ms: int
    raw: str
    line_without_time: str
    action: str
    player: str
    steam_id_64_1: str
    player2: str
    steam_id_64_2: str
    weapon: str
    message: str
    sub_content: str


class GameState(TypedDict):
    """TypedDict for Rcon.get_gamestate"""

    num_allied_players: int
    num_axis_players: int
    allied_score: int
    axis_score: int
    time_remaining: timedelta
    current_map: str
    next_map: str


MOD_ALLOWED_CMDS = set()


def mod_users_allowed(func):
    """Wrapper to flag a method as something that moderator
    accounts are allowed to use.

    Moderator accounts should be able to manage online players,
    for instance banning them. Viewing or changing server settings
    like map rotation or VIPs should not be allowed.
    """
    MOD_ALLOWED_CMDS.add(func.__name__)
    update_wrapper(wrapper=mod_users_allowed, wrapped=func)
    return func


class Rcon(ServerCtl):
    settings = (
        ("team_switch_cooldown", int),
        ("autobalance_threshold", int),
        ("idle_autokick_time", int),
        ("max_ping_autokick", int),
        ("queue_length", int),
        ("vip_slots_num", int),
        ("autobalance_enabled", bool),
        ("votekick_enabled", bool),
        ("votekick_threshold", str),
    )
    slots_regexp = re.compile(r"^\d{1,3}/\d{2,3}$")
    map_regexp = re.compile(r"^(\w+_?)+$")
    chat_regexp = re.compile(
        r"CHAT\[((Team)|(Unit))\]\[(.*)\(((Allies)|(Axis))/(\d+)\)\]: (.*)"
    )
    player_info_pattern = r"(.*)\(((Allies)|(Axis))/(\d+)\)"
    player_info_regexp = re.compile(r"(.*)\(((Allies)|(Axis))/(\d+)\)")
    MAX_SERV_NAME_LEN = 1024  # I totally made up that number. Unable to test
    log_time_regexp = re.compile(r".*\((\d+)\).*")

<<<<<<< HEAD
    def __init__(self, *args, **kwargs):
=======
    def __init__(self, *args, pool_size=10, **kwargs):
>>>>>>> c82f70cf
        super().__init__(*args, **kwargs)

    @mod_users_allowed
    def get_playerids(self, as_dict=False):
        raw_list = super().get_playerids()

        player_list = []
        player_dict = {}
        for playerinfo in raw_list:
            name, steamid = playerinfo.rsplit(":", 1)
            name = name[:-1]
            steamid = steamid[1:]
            player_dict[name] = steamid
            player_list.append((name, steamid))

        return player_dict if as_dict else player_list

    @mod_users_allowed
    def get_vips_count(self):
        players = self.get_playerids()

        vips = {v["steam_id_64"] for v in self.get_vip_ids()}
        vip_count = 0
        for _, steamid in players:
            if steamid in vips:
                vip_count += 1

        return vip_count

    def _guess_squad_type(self, squad):
        for player in squad.get("players", []):
            if player.get("role") in ["tankcommander", "crewman"]:
                return "armor"
            if player.get("role") in ["spotter", "sniper"]:
                return "recon"
            if player.get("role") in ["armycommander"]:
                return "commander"

        return "infantry"

    def _has_leader(self, squad):
        for players in squad.get("players", []):
            if players.get("role") in ["tankcommander", "officer", "spotter"]:
                return True
        return False

    @mod_users_allowed
    @ttl_cache(ttl=60, cache_falsy=False)
    def get_team_view(self):
        teams = {}
        players_by_id = {}
        for player in super().get_players():
            try:
                info = self.get_detailed_player_info(player)
                print(info)
            except (HLLServerError, CommandFailedError):
                logger.exception("Unable to get %s info", player)
                try:
                    steam_id_64 = self.get_playerids(as_dict=True).get(player)
                    info = self._get_default_info_dict(player)
                    info[STEAMID] = steam_id_64
                except Exception:
                    logger.exception(
                        "Unable to get %s info with playerids either", player
                    )
                    continue

            players_by_id[info.get(STEAMID)] = info

        logger.debug("Getting DB profiles")
        steam_profiles = {
            profile[STEAMID]: profile
            for profile in get_profiles(list(players_by_id.keys()))
        }
        logger.debug("Getting VIP list")
        try:
            vips = set(v[STEAMID] for v in self.get_vip_ids())
        except Exception:
            logger.exception("Failed to get VIPs")
            vips = set()

        for player in players_by_id.values():
            steam_id_64 = player[STEAMID]
            profile = steam_profiles.get(player.get("steam_id_64"), {}) or {}
            player["profile"] = profile
            player["is_vip"] = steam_id_64 in vips
            steaminfo = profile.get("steaminfo", {}) or {}
            player["country"] = steaminfo.get("country", "private")
            # TODO refresh ban info and store into DB to avoid IOs here
            player["steam_bans"] = get_player_has_bans(steam_id_64)
            teams.setdefault(player.get("team"), {}).setdefault(
                player.get("unit_name"), {}
            ).setdefault("players", []).append(player)

        for team, squads in teams.items():
            if team is None:
                continue
            for squad_name, squad in squads.items():
                squad["type"] = self._guess_squad_type(squad)
                squad["has_leader"] = self._has_leader(squad)

                try:
                    squad["combat"] = sum(p["combat"] for p in squad["players"])
                    squad["offense"] = sum(p["offense"] for p in squad["players"])
                    squad["defense"] = sum(p["defense"] for p in squad["players"])
                    squad["support"] = sum(p["support"] for p in squad["players"])
                    squad["kills"] = sum(p["kills"] for p in squad["players"])
                    squad["deaths"] = sum(p["deaths"] for p in squad["players"])
                except Exception as e:
                    logger.exception()

        game = {}
        for team, squads in teams.items():
            if team is None:
                continue
            commander = [
                squad for _, squad in squads.items() if squad["type"] == "commander"
            ]
            if not commander:
                commander = None
            else:
                commander = (
                    commander[0]["players"][0] if commander[0].get("players") else None
                )

            game[team] = {
                "squads": {
                    squad_name: squad
                    for squad_name, squad in squads.items()
                    if squad["type"] != "commander"
                },
                "commander": commander,
                "combat": sum(s["combat"] for s in squads.values()),
                "offense": sum(s["offense"] for s in squads.values()),
                "defense": sum(s["defense"] for s in squads.values()),
                "support": sum(s["support"] for s in squads.values()),
                "kills": sum(s["kills"] for s in squads.values()),
                "deaths": sum(s["deaths"] for s in squads.values()),
                "count": sum(len(s["players"]) for s in squads.values()),
            }

        return game

    @mod_users_allowed
    @ttl_cache(ttl=2, cache_falsy=False)
    def get_team_view_fast(self):
        teams = {}
        players_by_id = {}
        players = self.get_players_fast()
        fail_count = 0

        futures = {
            self.run_in_pool(idx, "get_detailed_player_info", player[NAME]): player
            for idx, player in enumerate(players)
        }
        for future in as_completed(futures):
            try:
                player_data = future.result()
            except Exception:
                logger.exception("Failed to get info for %s", futures[future])
                fail_count += 1
                player_data = self._get_default_info_dict(futures[future][NAME])
            player = futures[future]
            player.update(player_data)
            players_by_id[player[STEAMID]] = player

        logger.debug("Getting DB profiles")
        steam_profiles = {
            profile[STEAMID]: profile
            for profile in get_profiles(list(players_by_id.keys()))
        }
        logger.debug("Getting VIP list")
        try:
            vips = set(v[STEAMID] for v in self.get_vip_ids())
        except Exception:
            logger.exception("Failed to get VIPs")
            vips = set()

        for player in players_by_id.values():
            steam_id_64 = player[STEAMID]
            profile = steam_profiles.get(player.get("steam_id_64"), {}) or {}
            player["profile"] = profile
            player["is_vip"] = steam_id_64 in vips

            teams.setdefault(player.get("team"), {}).setdefault(
                player.get("unit_name"), {}
            ).setdefault("players", []).append(player)

        for team, squads in teams.items():
            if team is None:
                continue
            for squad_name, squad in squads.items():
                squad["type"] = self._guess_squad_type(squad)
                squad["has_leader"] = self._has_leader(squad)

                try:
                    squad["combat"] = sum(p["combat"] for p in squad["players"])
                    squad["offense"] = sum(p["offense"] for p in squad["players"])
                    squad["defense"] = sum(p["defense"] for p in squad["players"])
                    squad["support"] = sum(p["support"] for p in squad["players"])
                    squad["kills"] = sum(p["kills"] for p in squad["players"])
                    squad["deaths"] = sum(p["deaths"] for p in squad["players"])
                except Exception as e:
                    logger.exception()

        game = {}
        for team, squads in teams.items():
            if team is None:
                continue
            commander = [
                squad for _, squad in squads.items() if squad["type"] == "commander"
            ]
            if not commander:
                commander = None
            else:
                commander = (
                    commander[0]["players"][0] if commander[0].get("players") else None
                )

            game[team] = {
                "squads": {
                    squad_name: squad
                    for squad_name, squad in squads.items()
                    if squad["type"] != "commander"
                },
                "commander": commander,
                "combat": sum(s["combat"] for s in squads.values()),
                "offense": sum(s["offense"] for s in squads.values()),
                "defense": sum(s["defense"] for s in squads.values()),
                "support": sum(s["support"] for s in squads.values()),
                "kills": sum(s["kills"] for s in squads.values()),
                "deaths": sum(s["deaths"] for s in squads.values()),
                "count": sum(len(s["players"]) for s in squads.values()),
            }

        return dict(fail_count=fail_count, **game)

    @mod_users_allowed
    @ttl_cache(ttl=60 * 60 * 24, cache_falsy=False)
    def get_player_info(self, player, can_fail=False):
        try:
            try:
                raw = super().get_player_info(player, can_fail=can_fail)
                name, steam_id_64, *rest = raw.split("\n")
            except (CommandFailedError, Exception):
                sleep(2)
                name = player
                steam_id_64 = self.get_playerids(as_dict=True).get(name)
            if not steam_id_64:
                return {}

            country = get_player_country_code(steam_id_64)
            steam_bans = get_player_has_bans(steam_id_64)

        except (CommandFailedError, ValueError):
            # Making that debug instead of exception as it's way to spammy
            logger.exception("Can't get player info for %s", player)
            # logger.exception("Can't get player info for %s", player)
            return {}
        name = name.split(": ", 1)[-1]
        steam_id = steam_id_64.split(": ", 1)[-1]
        if name != player:
            logger.error(
                "get_player_info('%s') returned for a different name: %s %s",
                player,
                name,
                steam_id,
            )
            return {}
        return {
            NAME: name,
            STEAMID: steam_id,
            "country": country,
            "steam_bans": steam_bans,
        }

    def _get_default_info_dict(self, player):
        return dict(
            name=player,
            unit_id=None,
            unit_name=None,
            loadout=None,
            team=None,
            role=None,
            kills=0,
            deaths=0,
            combat=0,
            offense=0,
            defense=0,
            support=0,
            level=0,
        )

    @mod_users_allowed
    @ttl_cache(ttl=2, cache_falsy=False)
    def get_detailed_player_info(self, player):
        raw = super().get_player_info(player)
        if not raw:
            raise CommandFailedError("Got bad data")

        """
        Name: T17 Scott
        steamID64: 01234567890123456
        Team: Allies            # "None" when not in team
        Role: Officer           
        Unit: 0 - Able          # Absent when not in unit
        Loadout: NCO            # Absent when not in team
        Kills: 0 - Deaths: 0
        Score: C 50, O 0, D 40, S 10
        Level: 34

        """

        data = self._get_default_info_dict(player)
        raw_data = {}

        for line in raw.split("\n"):
            if not line:
                continue
            if ": " not in line:
                logger.warning("Invalid info line: %s", line)
                continue

            key, val = line.split(": ", 1)
            raw_data[key.lower()] = val

        logger.debug(raw_data)
        # Remap keys and parse values
        data[STEAMID] = raw_data.get("steamid64")
        data["team"] = raw_data.get("team", "None")
        data["unit_id"], data["unit_name"] = (
            raw_data.get("unit").split(" - ")
            if raw_data.get("unit")
            else ("None", None)
        )
        data["kills"], data["deaths"] = (
            raw_data.get("kills").split(" - Deaths: ")
            if raw_data.get("kills")
            else ("0", "0")
        )
        for k in ["role", "loadout", "level"]:
            data[k] = raw_data.get(k)

        scores = dict(
            [
                score.split(" ", 1)
                for score in raw_data.get("score", "C 0, O 0, D 0, S 0").split(", ")
            ]
        )
        map_score = {"C": "combat", "O": "offense", "D": "defense", "S": "support"}
        for key, val in map_score.items():
            data[map_score[key]] = scores.get(key, "0")

        # Typecast values
        # cast strings to lower
        for key in ["team", "unit_name", "role", "loadout"]:
            data[key] = data[key].lower() if data.get(key) else None

        # cast string numbers to ints
        for key in [
            "kills",
            "deaths",
            "level",
            "combat",
            "offense",
            "defense",
            "support",
            "unit_id",
        ]:
            try:
                data[key] = int(data[key])
            except (ValueError, TypeError):
                data[key] = 0

        return data

    @mod_users_allowed
    @ttl_cache(ttl=60 * 60 * 24)
    def get_admin_ids(self):
        res = super().get_admin_ids()
        admins = []
        for item in res:
            steam_id_64, role, name = item.split(" ", 2)
            admins.append({STEAMID: steam_id_64, NAME: name[1:-1], ROLE: role})
        return admins

    @mod_users_allowed
    def get_online_console_admins(self):
        admins = self.get_admin_ids()
        players = self.get_players()
        online = []
        admins_ids = set(a["steam_id_64"] for a in admins)

        for player in players:
            if player["steam_id_64"] in admins_ids:
                online.append(player["name"])

        return online

    def do_add_admin(self, steam_id_64, role, name):
        with invalidates(Rcon.get_admin_ids):
            return super().do_add_admin(steam_id_64, role, name)

    def do_remove_admin(self, steam_id_64):
        with invalidates(Rcon.get_admin_ids):
            return super().do_remove_admin(steam_id_64)

    @mod_users_allowed
    @ttl_cache(ttl=2)
    def get_players_fast(self):
        players = {}
        ids = []

        for name, steam_id_64 in self.get_playerids():
            players[steam_id_64] = {NAME: name, STEAMID: steam_id_64}
            ids.append(steam_id_64)

        countries = self.thread_pool.submit(get_players_country_code, ids)
        bans = self.thread_pool.submit(get_players_have_bans, ids)

        for future in as_completed([countries, bans]):
            d = future.result()
            for steamid, data in d.items():
                players.get(steamid, {}).update(data)

        return list(players.values())

    @mod_users_allowed
    @ttl_cache(ttl=5)
    def get_players(self):
        return self.get_players_fast()

        # Below is legacy
        names = super().get_players()
        players = []
        for n in names:
            player = {NAME: n}
            player.update(self.get_player_info(n))
            players.append(player)

        return players

    @mod_users_allowed
    @ttl_cache(ttl=60)
    def get_perma_bans(self):
        return super().get_perma_bans()

    @mod_users_allowed
    @ttl_cache(ttl=60)
    def get_temp_bans(self):
        res = super().get_temp_bans()
        logger.debug(res)
        return res

    def _struct_ban(self, ban, type_):

        # Avoid errors on empty temp bans
        if ban == "":
            return {
                "type": type_,
                "name": None,
                "steam_id_64": None,
                "timestamp": None,
                "ban_time": None,
                "reason": None,
                "by": None,
                "raw": ban,
            }

        # name, time = ban.split(', banned on ')
        # '76561197984877751 : nickname "Dr.WeeD" banned for 2 hours on 2020.12.03-12.40.08 for "None" by admin "test"'
        steamd_id_64, rest = ban.split(" :", 1)
        name = None
        reason = None
        by = None
        date = None

        if "nickname" in rest:
            name = rest.split('" banned', 1)[0]
            name = name.split(' nickname "', 1)[-1]

        groups = re.match(r".*(\d{4}\.\d{2}\.\d{2}-\d{2}\.\d{2}.\d{2}) (.*)", ban)
        if groups and groups.groups():
            date = groups.group(1)
            try:
                reason = groups.group(2)
            except:
                logger.error("Unable to extract reason from ban")
        by = ban.split(" by admin ", -1)[-1]

        return {
            "type": type_,
            "name": name,
            "steam_id_64": steamd_id_64,
            # TODO FIX
            "timestamp": None,
            "ban_time": date,
            "reason": reason,
            "by": by.replace('"', ""),
            "raw": ban,
        }

    @mod_users_allowed
    def get_bans(self):
        temp_bans = [self._struct_ban(b, "temp") for b in self.get_temp_bans()]
        bans = [self._struct_ban(b, "perma") for b in self.get_perma_bans()]
        # Most recent first
        bans.reverse()
        return temp_bans + bans

    @mod_users_allowed
    def do_unban(self, steam_id_64) -> List[str]:
        """Remove all temporary and permanent bans from the steam_id_64"""
        bans = self.get_bans()
        type_to_func = {
            "temp": self.do_remove_temp_ban,
            "perma": self.do_remove_perma_ban,
        }
        failed_ban_removals: List[str] = []
        for b in bans:
            if b.get("steam_id_64") == steam_id_64:
                # The game server will sometimes continue to report expired temporary bans
                # (verified as of 10 Aug 2022 U12 Hotfix)
                # which will prevent removing permanent bans if we don't catch the failed removal

                # We swallow exceptions here and test for failed unbans in views.py
                try:
                    type_to_func[b["type"]](b["raw"])
                except CommandFailedError:
                    message = f"Unable to remove {b['type']} ban from {steam_id_64}"
                    logger.exception(message)
                    failed_ban_removals.append(message)

        return failed_ban_removals

    @mod_users_allowed
    def get_ban(self, steam_id_64):
        """
        get all bans from steam_id_64
        @param steam_id_64: steam_id_64 of a user
        @return: a array of bans
        """
        bans = self.get_bans()
        return list(filter(lambda x: x.get("steam_id_64") == steam_id_64, bans))

    @mod_users_allowed
    @ttl_cache(ttl=60 * 60)
    def get_vip_ids(self) -> List[Dict[str, Union[str, Optional[datetime]]]]:
        res = super().get_vip_ids()
        player_dicts = []

        vip_expirations: Dict[str, datetime]
        with enter_session() as session:
            # players = session.query(PlayerSteamID).join(PlayerVIP).all()

            server_number = get_server_number()

            players = (
                session.query(PlayerVIP)
                .filter(PlayerVIP.server_number == server_number)
                .all()
            )
            # print(f"query={session.query(PlayerSteamID).join(PlayerVIP)}")
            # server_number = int(os.getenv("SERVER_NUMBER"))
            # players = session.query(PlayerVIP).filter().all()
            vip_expirations = {
                player.steamid.steam_id_64: player.expiration for player in players
            }

        for item in res:
            try:
                steam_id_64, name = item.split(" ", 1)
                name = name.replace('"', "")
                name = name.replace("\n", "")
                name = name.strip()
            except ValueError:
                self._reconnect()
                raise
            player = dict(zip((STEAMID, NAME), (steam_id_64, name)))
            player["vip_expiration"] = vip_expirations.get(steam_id_64, None)
            player_dicts.append(player)

        return sorted(player_dicts, key=lambda d: d[NAME])

    def do_remove_vip(self, steam_id_64):
        with invalidates(Rcon.get_vip_ids):
            return super().do_remove_vip(steam_id_64)

    def do_add_vip(self, name, steam_id_64):
        with invalidates(Rcon.get_vip_ids):
            return super().do_add_vip(steam_id_64, name)

    def do_remove_all_vips(self):
        vips = self.get_vip_ids()
        for vip in vips:
            try:
                self.do_remove_vip(vip["steam_id_64"])
            except (CommandFailedError, ValueError):
                self._reconnect()
                raise

        return "SUCCESS"

    @mod_users_allowed
    def get_gamestate(self) -> GameState:
        """
        Returns player counts, team scores, remaining match time and current/next map

        Players: Allied: 0 - Axis: 1
        Score: Allied: 2 - Axis: 2
        Remaining Time: 0:11:51
        Map: foy_warfare
        Next Map: stmariedumont_warfare"""
        with invalidates(
            Rcon.team_sizes, Rcon.team_objective_scores, Rcon.round_time_remaining
        ):
            (
                raw_team_size,
                raw_score,
                raw_time_remaining,
                raw_current_map,
                raw_next_map,
            ) = super().get_gamestate()

        num_allied_players, num_axis_players = re.match(
            r"Players: Allied: (\d+) - Axis: (\d+)", raw_team_size
        ).groups()
        allied_score, axis_score = re.match(
            r"Score: Allied: (\d+) - Axis: (\d+)", raw_score
        ).groups()
        hours, mins, secs = re.match(
            r"Remaining Time: (\d):(\d{2}):(\d{2})", raw_time_remaining
        ).groups()

        raw_time_remaining = raw_time_remaining.split("Remaining Time: ")[1]
        current_map = raw_current_map.split(": ")[1]
        next_map = raw_next_map.split(": ")[1]

        return {
            "num_allied_players": int(num_allied_players),
            "num_axis_players": int(num_axis_players),
            "allied_score": int(allied_score),
            "axis_score": int(axis_score),
            "time_remaining": timedelta(
                hours=float(hours), minutes=float(mins), seconds=float(secs)
            ),
            "raw_time_remaining": raw_time_remaining,
            "current_map": current_map,
            "next_map": next_map,
        }

    @ttl_cache(ttl=2, cache_falsy=False)
    def team_sizes(self) -> Tuple[int, int]:
        """Returns the number of allied/axis players respectively"""
        result = self.get_gamestate()

        return result["num_allied_players"], result["num_axis_players"]

    @ttl_cache(ttl=2, cache_falsy=False)
    def team_objective_scores(self) -> Tuple[int, int]:
        """Returns the number of objectives held by the allied/axis team respectively"""
        result = self.get_gamestate()

        return result["allied_score"], result["axis_score"]

    @ttl_cache(ttl=2, cache_falsy=False)
    def round_time_remaining(self) -> timedelta:
        """Returns the amount of time left in the round as a timedelta"""
        result = self.get_gamestate()

        return result["time_remaining"]

    @mod_users_allowed
    @ttl_cache(ttl=60)
    def get_next_map(self):
        # TODO: think about whether or not the new gamestate command can simplify this
        current = self.get_map()
        current = current.replace("_RESTART", "")
        rotation = self.get_map_rotation()
        try:
            next_id = rotation.index(current)
            next_id += 1
            if next_id == len(rotation):
                next_id = 0
            return rotation[next_id]
        except ValueError:
            logger.error(
                "Can't find %s in rotation, assuming next map as first map of rotation",
                current,
            )
            return rotation[0]

    def set_map(self, map_name):
        with invalidates(Rcon.get_map):
            try:
                res = super().set_map(map_name)
                if res != "SUCCESS":
                    raise CommandFailedError(res)
            except CommandFailedError:
                self.do_add_map_to_rotation(map_name)
                if super().set_map(map_name) != "SUCCESS":
                    raise CommandFailedError(res)

    @mod_users_allowed
    @ttl_cache(ttl=10)
    def get_map(self):
        # TODO: think about whether or not the new gamestate command can simplify this
        current_map = super().get_map()
        if not self.map_regexp.match(current_map):
            raise CommandFailedError("Server returned wrong data")

        return current_map

    @mod_users_allowed
    @ttl_cache(ttl=60 * 60)
    def get_name(self):
        name = super().get_name()
        if len(name) > self.MAX_SERV_NAME_LEN:
            raise CommandFailedError("Server returned wrong data")
        return name

    @ttl_cache(ttl=60 * 60)
    def get_team_switch_cooldown(self):
        return int(super().get_team_switch_cooldown())

    def set_team_switch_cooldown(self, minutes):
        with invalidates(Rcon.get_team_switch_cooldown):
            return super().set_team_switch_cooldown(minutes)

    @ttl_cache(ttl=60 * 60)
    def get_autobalance_threshold(self):
        return int(super().get_autobalance_threshold())

    def set_autobalance_threshold(self, max_diff):
        with invalidates(Rcon.get_autobalance_threshold):
            return super().set_autobalance_threshold(max_diff)

    @ttl_cache(ttl=60 * 60)
    def get_idle_autokick_time(self):
        return int(super().get_idle_autokick_time())

    def set_idle_autokick_time(self, minutes):
        with invalidates(Rcon.get_idle_autokick_time):
            return super().set_idle_autokick_time(minutes)

    @ttl_cache(ttl=60 * 60)
    def get_max_ping_autokick(self):
        return int(super().get_max_ping_autokick())

    def set_max_ping_autokick(self, max_ms):
        with invalidates(Rcon.get_max_ping_autokick):
            return super().set_max_ping_autokick(max_ms)

    @ttl_cache(ttl=60 * 60)
    def get_queue_length(self):
        return int(super().get_queue_length())

    def set_queue_length(self, num):
        with invalidates(Rcon.get_queue_length):
            return super().set_queue_length(num)

    @ttl_cache(ttl=60 * 60)
    def get_vip_slots_num(self):
        return super().get_vip_slots_num()

    def set_vip_slots_num(self, num):
        with invalidates(Rcon.get_vip_slots_num):
            return super().set_vip_slots_num(num)

    def get_welcome_message(self):
        red = get_redis_client()
        msg = red.get("WELCOME_MESSAGE")
        if msg:
            return msg.decode()
        return msg

    def set_welcome_message(self, msg, save=True):
        from rcon.broadcast import format_message

        prev = None

        try:
            red = get_redis_client()
            if save:
                prev = red.getset("WELCOME_MESSAGE", msg)
            else:
                prev = red.get("WELCOME_MESSAGE")
            red.expire("WELCOME_MESSAGE", 60 * 60 * 24 * 7)
        except Exception:
            logger.exception("Can't save message in redis: %s", msg)

        try:
            formatted = format_message(self, msg)
        except Exception:
            logger.exception("Unable to format message")
            formatted = msg

        super().set_welcome_message(formatted)
        return prev.decode() if prev else ""

    def get_broadcast_message(self):
        red = get_redis_client()
        msg = red.get("BROADCAST_MESSAGE")
        if isinstance(msg, (str, bytes)):
            return msg.decode()
        return msg

    def set_broadcast(self, msg, save=True):
        from rcon.broadcast import format_message

        prev = None

        try:
            red = get_redis_client()
            if save:
                prev = red.getset("BROADCAST_MESSAGE", msg)
            else:
                prev = red.get("BROADCAST_MESSAGE")
            red.expire("BROADCAST_MESSAGE", 60 * 30)
        except Exception:
            logger.exception("Can't save message in redis: %s", msg)

        try:
            formatted = format_message(self, msg)
        except Exception:
            logger.exception("Unable to format message")
            formatted = msg

        super().set_broadcast(formatted)
        return prev.decode() if prev else ""

    @mod_users_allowed
    @ttl_cache(ttl=5)
    def get_slots(self):
        res = super().get_slots()
        if not self.slots_regexp.match(res):
            raise CommandFailedError("Server returned crap")
        return res

    @mod_users_allowed
    @ttl_cache(ttl=5, cache_falsy=False)
    def get_status(self):
        slots = self.get_slots()
        return {
            "name": self.get_name(),
            "map": self.get_map(),
            "nb_players": slots,
            "short_name": os.getenv("SERVER_SHORT_NAME", None) or "HLL Rcon",
            "player_count": slots.split("/")[0],
        }

    @ttl_cache(ttl=60 * 60 * 24)
    def get_maps(self):
        return super().get_maps()

    def get_server_settings(self):
        settings = {}
        for name, type_ in self.settings:
            try:
                settings[name] = type_(getattr(self, f"get_{name}")())
            except:
                logger.exception("Failed to retrieve settings %s", name)
                raise
        return settings

    def do_save_setting(self, name, value):
        if not name in dict(self.settings):
            raise ValueError(f"'{name}' can't be save with this method")

        return getattr(self, f"set_{name}")(value)

    def _convert_relative_time(self, from_, time_str):
        time, unit = time_str.split(" ")
        if unit == "ms":
            return from_ - timedelta(milliseconds=int(time))
        if unit == "sec":
            return from_ - timedelta(seconds=float(time))
        if unit == "min":
            minutes, seconds = time.split(":")
            return from_ - timedelta(minutes=float(minutes), seconds=float(seconds))
        if unit == "hours":
            hours, minutes, seconds = time.split(":")
            return from_ - timedelta(
                hours=int(hours), minutes=int(minutes), seconds=int(seconds)
            )

    @staticmethod
    def _extract_time(time_str):
        groups = Rcon.log_time_regexp.match(time_str)
        if not groups:
            raise ValueError("Unable to extract time from '%s'", time_str)
        try:
            return datetime.fromtimestamp(int(groups.group(1)))
        except (ValueError, TypeError) as e:
            raise ValueError("Time '%s' is not a valid integer", time_str) from e

    @mod_users_allowed
    @ttl_cache(ttl=2)
    def get_structured_logs(
        self, since_min_ago, filter_action=None, filter_player=None
    ):
        try:
            raw = super().get_logs(since_min_ago)
        except socket.timeout:
            # The hll server just hangs when there are no logs for the requested time
            raw = ""

        return self.parse_logs(raw, filter_action, filter_player)

    @ttl_cache(ttl=60 * 60)
    def get_profanities(self):
        return super().get_profanities()

    @ttl_cache(ttl=60 * 60)
    def get_autobalance_enabled(self):
        return super().get_autobalance_enabled() == "on"

    @ttl_cache(ttl=60 * 60)
    def get_votekick_enabled(self):
        return super().get_votekick_enabled() == "on"

    @ttl_cache(ttl=60 * 60)
    def get_votekick_threshold(self):
        res = super().get_votekick_threshold()
        if isinstance(res, str):
            return res.strip()
        return res

    def set_autobalance_enabled(self, bool_):
        with invalidates(self.get_autobalance_enabled):
            return super().set_autobalance_enabled("on" if bool_ else "off")

    def set_votekick_enabled(self, bool_):
        with invalidates(self.get_votekick_enabled):
            return super().set_votekick_enabled("on" if bool_ else "off")

    def set_votekick_threshold(self, threshold_pairs):
        # Todo use proper data structure
        with invalidates(self.get_votekick_threshold):
            res = super().set_votekick_threshold(threshold_pairs)
            print(f"!!!!!!!!!!!!!!!!!!!!!!!!!!!!!!!!!!!!!!!!!!!!! {res}")
            logger.error("Threshold res %s", res)
            if res.lower().startswith("error"):
                logger.error("Unable to set votekick threshold: %s", res)
                raise CommandFailedError(res)

    def do_reset_votekick_threshold(self):
        with invalidates(self.get_votekick_threshold):
            return super().do_reset_votekick_threshold()

    def set_profanities(self, profanities):
        current = self.get_profanities()
        with invalidates(self.get_profanities):
            removed = set(current) - set(profanities)
            added = set(profanities) - set(current)
            if removed:
                self.do_unban_profanities(list(removed))
            if added:
                self.do_ban_profanities(list(added))

        return profanities

    def do_unban_profanities(self, profanities):
        if not isinstance(profanities, list):
            profanities = [profanities]
        with invalidates(self.get_profanities):
            return super().do_unban_profanities(",".join(profanities))

    def do_ban_profanities(self, profanities):
        if not isinstance(profanities, list):
            profanities = [profanities]
        with invalidates(self.get_profanities):
            return super().do_ban_profanities(",".join(profanities))

    @mod_users_allowed
    def do_punish(self, player, reason):
        return super().do_punish(player, reason)

    @mod_users_allowed
    def do_switch_player_now(self, player):
        return super().do_switch_player_now(player)

    @mod_users_allowed
    def do_switch_player_on_death(self, player):
        return super().do_switch_player_on_death(player)

    @mod_users_allowed
    def do_kick(self, player, reason):
        with invalidates(Rcon.get_players):
            return super().do_kick(player, reason)

    @mod_users_allowed
    def do_temp_ban(
        self, player=None, steam_id_64=None, duration_hours=2, reason="", admin_name=""
    ):
        with invalidates(Rcon.get_players, Rcon.get_temp_bans):
            if player and re.match(r"\d+", player):
                info = self.get_player_info(player)
                steam_id_64 = info.get(STEAMID, None)
                return super().do_temp_ban(
                    None, steam_id_64, duration_hours, reason, admin_name
                )

            return super().do_temp_ban(
                player, steam_id_64, duration_hours, reason, admin_name
            )

    @mod_users_allowed
    def do_remove_temp_ban(self, ban_log):
        with invalidates(Rcon.get_temp_bans):
            return super().do_remove_temp_ban(ban_log)

    @mod_users_allowed
    def do_remove_perma_ban(self, ban_log):
        with invalidates(Rcon.get_perma_bans):
            return super().do_remove_perma_ban(ban_log)

    @mod_users_allowed
    def do_perma_ban(self, player=None, steam_id_64=None, reason="", admin_name=""):
        with invalidates(Rcon.get_players, Rcon.get_perma_bans):
            if player and re.match(r"\d+", player):
                info = self.get_player_info(player)
                steam_id_64 = info.get(STEAMID, None)
                return super().do_perma_ban(None, steam_id_64, reason, admin_name)

            return super().do_perma_ban(player, steam_id_64, reason, admin_name)

    @ttl_cache(60 * 5)
    def get_map_rotation(self):
        l = super().get_map_rotation()

        for map_ in l:
            if not self.map_regexp.match(map_):
                raise CommandFailedError("Server return wrong data")
        return l

    def do_add_map_to_rotation(
        self, map_name, after_map_name: str = None, after_map_name_number: str = None
    ):
        with invalidates(Rcon.get_map_rotation):
            super().do_add_map_to_rotation(
                map_name, after_map_name, after_map_name_number
            )

    def do_remove_map_from_rotation(self, map_name, map_number: str = None):
        with invalidates(Rcon.get_map_rotation):
            super().do_remove_map_from_rotation(map_name, map_number)

    def do_remove_maps_from_rotation(self, maps):
        with invalidates(Rcon.get_map_rotation):
            for map_name in maps:
                super().do_remove_map_from_rotation(map_name)
            return "SUCCESS"

    def do_add_maps_to_rotation(self, maps):
        with invalidates(Rcon.get_map_rotation):
            for map_name in maps:
                super().do_add_map_to_rotation(map_name)
            return "SUCCESS"

    def set_maprotation(self, rotation):
        if not rotation:
            raise CommandFailedError("Empty rotation")

        rotation = list(rotation)
        logger.info("Apply map rotation %s", rotation)

        current = self.get_map_rotation()
        logger.info("Current rotation: %s", current)
        if rotation == current:
            logger.debug("Map rotation is the same, nothing to do")
            return current
        with invalidates(Rcon.get_map_rotation):
            # we remove all but the first
            for map_ in current[1:]:
                map_without_number = map_.rsplit(" ")[0]
                logger.info("Removing from rotation: '%s'", map_without_number)
                super().do_remove_map_from_rotation(map_without_number)

            for map_ in rotation:
                logger.info("Adding to rotation: '%s'", map_)
                super().do_add_map_to_rotation(map_)

            # Now we can remove the first from the previous rotation
            super().do_remove_map_from_rotation(current[0])

        return self.get_map_rotation()

    @mod_users_allowed
    @ttl_cache(ttl=60 * 2)
    def get_scoreboard(self, minutes=180, sort="ratio"):
        logs = self.get_structured_logs(minutes, "KILL")
        scoreboard = []
        for player in logs["players"]:
            if not player:
                continue
            kills = 0
            death = 0
            for log in logs["logs"]:
                if log["player"] == player:
                    kills += 1
                elif log["player2"] == player:
                    death += 1
            if kills == 0 and death == 0:
                continue
            scoreboard.append(
                {
                    "player": player,
                    "(real) kills": kills,
                    "(real) death": death,
                    "ratio": kills / max(death, 1),
                }
            )

        scoreboard = sorted(scoreboard, key=lambda o: o[sort], reverse=True)
        for o in scoreboard:
            o["ratio"] = "%.2f" % o["ratio"]

        return scoreboard

    @mod_users_allowed
    @ttl_cache(ttl=60 * 2)
    def get_teamkills_boards(self, sort="TK Minutes"):
        logs = self.get_structured_logs(180)
        scoreboard = []
        for player in logs["players"]:
            if not player:
                continue
            first_timestamp = float("inf")
            last_timestamp = 0
            tk = 0
            death_by_tk = 0
            for log in logs["logs"]:
                if log["player"] == player or log["player2"] == player:
                    first_timestamp = min(log["timestamp_ms"], first_timestamp)
                    last_timestamp = max(log["timestamp_ms"], last_timestamp)
                if log["action"] == "TEAM KILL":
                    if log["player"] == player:
                        tk += 1
                    elif log["player2"] == player:
                        death_by_tk += 1
            if tk == 0 and death_by_tk == 0:
                continue
            scoreboard.append(
                {
                    "player": player,
                    "Teamkills": tk,
                    "Death by TK": death_by_tk,
                    "Estimated play time (minutes)": (last_timestamp - first_timestamp)
                    // 1000
                    // 60,
                    "TK Minutes": tk
                    / max((last_timestamp - first_timestamp) // 1000 // 60, 1),
                }
            )

        scoreboard = sorted(scoreboard, key=lambda o: o[sort], reverse=True)
        for o in scoreboard:
            o["TK Minutes"] = "%.2f" % o["TK Minutes"]

        return scoreboard

    @staticmethod
    def parse_logs(raw, filter_action=None, filter_player=None):
        synthetic_actions = LOG_ACTIONS
        now = datetime.now()
        res: List[StructuredLogLine] = []
        actions = set()
        players = set()

        for line in raw.split("\n"):
            if not line:
                continue
            try:
                time, rest = line.split("] ", 1)
                # time = self._convert_relative_time(now, time[1:])
                time = Rcon._extract_time(time[1:])
                sub_content = (
                    action
                ) = player = player2 = weapon = steam_id_64_1 = steam_id_64_2 = None
                content = rest
                if rest.startswith("DISCONNECTED") or rest.startswith("CONNECTED"):
                    action, content = rest.split(" ", 1)
                elif rest.startswith("KILL") or rest.startswith("TEAM KILL"):
                    action, content = rest.split(": ", 1)
                elif rest.startswith("CHAT"):
                    match = Rcon.chat_regexp.match(rest)
                    groups = match.groups()
                    scope = groups[0]
                    side = groups[4]
                    player = groups[3]
                    steam_id_64_1 = groups[-2]
                    action = f"CHAT[{side}][{scope}]"
                    sub_content = groups[-1]
                    # import ipdb; ipdb.set_trace()
                    content = f"{player}: {sub_content} ({steam_id_64_1})"
                elif rest.startswith("VOTESYS"):
                    # [15:49 min (1606998428)] VOTE Player [[fr]ELsass_blitz] Started a vote of type (PVR_Kick_Abuse) against [拢儿]. VoteID: [1]
                    action = "VOTE"
                    if (
                        rest.startswith("VOTESYS Player")
                        and " against " in rest.lower()
                    ):
                        action = "VOTE STARTED"
                        groups = re.match(
                            r"VOTESYS Player \[(.*)\].* against \[(.*)\]\. VoteID: \[\d+\]",
                            rest,
                        )
                        player = groups[1]
                        player2 = groups[2]
                    elif rest.startswith("VOTESYS Player") and "voted" in rest.lower():
                        groups = re.match(r"VOTESYS Player \[(.*)\] voted.*", rest)
                        player = groups[1]
                    elif "completed" in rest.lower():
                        action = "VOTE COMPLETED"
                    elif "kick" in rest.lower():
                        action = "VOTE COMPLETED"
                        groups = re.match(r"VOTESYS Vote Kick \{(.*)\}.*", rest)
                        player = groups[1]
                    else:
                        player = ""
                        player2 = None
                    sub_content = rest.split("VOTE")[-1]
                    content = rest.split("VOTE")[-1]
                elif rest.upper().startswith("PLAYER"):
                    action = "CAMERA"
                    _, content = rest.split(" ", 1)
                    matches = re.match(r"\[(.*)\s{1}\((\d+)\)\]", content)
                    if matches and len(matches.groups()) == 2:
                        player, steam_id_64_1 = matches.groups()
                        _, sub_content = content.rsplit("]", 1)
                    else:
                        logger.error("Unable to parse line: %s", line)
                elif rest.upper().startswith("TEAMSWITCH"):
                    action = "TEAMSWITCH"
                    matches = re.match(r"TEAMSWITCH\s(.*)\s\(((.*)\s>\s(.*))\)", rest)
                    if matches and len(matches.groups()) == 4:
                        player, sub_content, *_ = matches.groups()
                    else:
                        logger.error("Unable to parse line: %s", line)
                elif rest.startswith("KICK") or rest.startswith("BAN"):
                    if "FOR TEAM KILLING" in rest:
                        action = "TK AUTO"
                    else:
                        action = "ADMIN"
                    matches = re.match(
                        r"(.*):\s\[(.*)\]\s(.*\[(KICKED|BANNED|PERMANENTLY|YOU)\s.*)",
                        rest,
                    )
                    if matches and len(matches.groups()) == 4:
                        _, player, sub_content, type_ = matches.groups()
                        if type_ == "PERMANENTLY":
                            type_ = "PERMA BANNED"
                        if type_ == "YOU":
                            type_ = "IDLE"
                        action = f"{action} {type_}"
                    else:
                        logger.error("Unable to parse line: %s", line)
                elif rest.upper().startswith("MATCH START"):
                    action = "MATCH START"
                    _, sub_content = rest.split("MATCH START ")
                elif rest.upper().startswith("MATCH ENDED"):
                    action = "MATCH ENDED"
                    _, sub_content = rest.split("MATCH ENDED ")
                elif rest.upper().startswith("MESSAGE"):

                    action = "MESSAGE"
                    groups = re.match(
                        r"MESSAGE: player \[(.+)\((\d+)\)\], content \[(.+)\]", rest
                    ).groups()
                    player, steam_id_64_1, content = groups
                    content = f"{player}({steam_id_64_1}): {content}"

                else:
                    logger.error("Unkown type line: '%s'", line)
                    continue
                if action in {"CONNECTED", "DISCONNECTED"}:
                    # player = content
                    try:
                        groups = re.match(r"(.+) \((\d+)\)", content).groups()
                        player, steam_id_64 = groups
                        steam_id_64_1 = steam_id_64
                    except AttributeError:
                        # Handle U12 format for the U13 release
                        # TODO: remove release after U13 is out
                        player = content

                if action in {"KILL", "TEAM KILL"}:
                    parts = re.split(Rcon.player_info_pattern + r" -> ", content, 1)
                    player = parts[1]
                    steam_id_64_1 = parts[-2]
                    player2 = parts[-1]
                    player2, weapon = player2.rsplit(" with ", 1)
                    player2, *_, steam_id_64_2 = Rcon.player_info_regexp.match(
                        player2
                    ).groups()

                players.add(player)
                players.add(player2)
                actions.add(action)
            except:
                # logger.exception("Invalid line: '%s'", line)
                continue
            if filter_action and not action.startswith(filter_action):
                continue
            if filter_player and filter_player not in line:
                continue

            res.append(
                {
                    "version": 1,
                    "timestamp_ms": int(time.timestamp() * 1000),
                    "relative_time_ms": (time - now).total_seconds() * 1000,
                    "raw": line,
                    "line_without_time": rest,
                    "action": action,
                    "player": player,
                    "steam_id_64_1": steam_id_64_1,
                    "player2": player2,
                    "steam_id_64_2": steam_id_64_2,
                    "weapon": weapon,
                    "message": content,
                    "sub_content": sub_content,
                }
            )

        res.reverse()
        return {
            "actions": list(actions) + synthetic_actions,
            "players": list(players),
            "logs": res,
        }<|MERGE_RESOLUTION|>--- conflicted
+++ resolved
@@ -118,11 +118,7 @@
     MAX_SERV_NAME_LEN = 1024  # I totally made up that number. Unable to test
     log_time_regexp = re.compile(r".*\((\d+)\).*")
 
-<<<<<<< HEAD
     def __init__(self, *args, **kwargs):
-=======
-    def __init__(self, *args, pool_size=10, **kwargs):
->>>>>>> c82f70cf
         super().__init__(*args, **kwargs)
 
     @mod_users_allowed
