import logging
import os
import re
from concurrent.futures import as_completed
from datetime import datetime, timedelta
from functools import update_wrapper
from time import sleep
from typing import Dict, List, Optional, Tuple, TypedDict, Union

from rcon.cache_utils import get_redis_client, invalidates, ttl_cache
from rcon.commands import CommandFailedError, HLLServerError, ServerCtl
from rcon.models import PlayerVIP, enter_session
from rcon.player_history import get_profiles
from rcon.steam_utils import (
    get_player_country_code,
    get_player_has_bans,
    get_players_country_code,
    get_players_have_bans,
)
from rcon.types import GetPlayersType
from rcon.utils import get_server_number

STEAMID = "steam_id_64"
NAME = "name"
ROLE = "role"
# ["CHAT[Allies]", "CHAT[Axis]", "CHAT", "VOTE STARTED", "VOTE COMPLETED"]
LOG_ACTIONS = [
    "DISCONNECTED",
    "CHAT[Allies]",
    "CHAT[Axis]",
    "CHAT[Allies][Unit]",
    "KILL",
    "CONNECTED",
    "CHAT[Allies][Team]",
    "CHAT[Axis][Team]",
    "CHAT[Axis][Unit]",
    "CHAT",
    "VOTE COMPLETED",
    "VOTE STARTED",
    "VOTE",
    "TEAMSWITCH",
    "TK AUTO",
    "TK AUTO KICKED",
    "TK AUTO BANNED",
    "ADMIN KICKED",
    "ADMIN BANNED",
    "MATCH",
    "MATCH START",
    "MATCH ENDED",
    "MESSAGE",
]
logger = logging.getLogger(__name__)


class StructuredLogLine(TypedDict):
    version: int
    timestamp_ms: int
    relative_time_ms: int
    raw: str
    line_without_time: str
    action: str
    player: str
    steam_id_64_1: str
    player2: str
    steam_id_64_2: str
    weapon: str
    message: str
    sub_content: str


class GameState(TypedDict):
    """TypedDict for Rcon.get_gamestate"""

    num_allied_players: int
    num_axis_players: int
    allied_score: int
    axis_score: int
    time_remaining: timedelta
    current_map: str
    next_map: str


MOD_ALLOWED_CMDS = set()


def mod_users_allowed(func):
    """Wrapper to flag a method as something that moderator
    accounts are allowed to use.

    Moderator accounts should be able to manage online players,
    for instance banning them. Viewing or changing server settings
    like map rotation or VIPs should not be allowed.
    """
    MOD_ALLOWED_CMDS.add(func.__name__)
    update_wrapper(wrapper=mod_users_allowed, wrapped=func)
    return func


class Rcon(ServerCtl):
    settings = (
        ("team_switch_cooldown", int),
        ("autobalance_threshold", int),
        ("idle_autokick_time", int),
        ("max_ping_autokick", int),
        ("queue_length", int),
        ("vip_slots_num", int),
        ("autobalance_enabled", bool),
        ("votekick_enabled", bool),
        ("votekick_threshold", str),
    )
    slots_regexp = re.compile(r"^\d{1,3}/\d{2,3}$")
    map_regexp = re.compile(r"^(\w+_?)+$")
    chat_regexp = re.compile(
        r"CHAT\[((Team)|(Unit))\]\[(.*)\(((Allies)|(Axis))/(\d+)\)\]: (.*)"
    )
    player_info_pattern = r"(.*)\(((Allies)|(Axis))/(\d+)\)"
    player_info_regexp = re.compile(r"(.*)\(((Allies)|(Axis))/(\d+)\)")
    MAX_SERV_NAME_LEN = 1024  # I totally made up that number. Unable to test
    log_time_regexp = re.compile(r".*\((\d+)\).*")

<<<<<<< HEAD
    def __init__(self, *args, pool_size=None, **kwargs):
        super().__init__(*args, **kwargs)
        if pool_size:
            self.pool_size = pool_size
        else:
            self.pool_size = self.advanced_settings.thread_pool_size

    @cached_property
    def thread_pool(self):
        return ThreadPoolExecutor(self.pool_size)

    @cached_property
    def connection_pool(self):
        logger.info("Initializing Rcon connection pool of size %s", self.pool_size)
        pool = [Rcon(self.config) for _ in range(self.pool_size)]
        for idx, rcon in enumerate(pool):
            logger.debug("Connecting rcon %s/%s", idx+1, self.pool_size)
            rcon._connect()
        logger.info("Done initialzing Rcon connection pool")
        return pool

    def run_in_pool(self, process_number: int, function_name: str, *args, **kwargs):
        return self.thread_pool.submit(
            getattr(
                self.connection_pool[process_number % self.pool_size], function_name
            ),
            *args,
            **kwargs,
        )
=======
    def __init__(self, *args, **kwargs):
        super().__init__(*args, **kwargs)
>>>>>>> 977301eb

    @mod_users_allowed
    def get_playerids(self, as_dict=False):
        raw_list = super().get_playerids()

        player_list = []
        player_dict = {}
        for playerinfo in raw_list:
            name, steamid = playerinfo.rsplit(":", 1)
            name = name[:-1]
            steamid = steamid[1:]
            player_dict[name] = steamid
            player_list.append((name, steamid))

        return player_dict if as_dict else player_list

    @mod_users_allowed
    def get_vips_count(self):
        players = self.get_playerids()

        vips = {v["steam_id_64"] for v in self.get_vip_ids()}
        vip_count = 0
        for _, steamid in players:
            if steamid in vips:
                vip_count += 1

        return vip_count

    def _guess_squad_type(self, squad):
        for player in squad.get("players", []):
            if player.get("role") in ["tankcommander", "crewman"]:
                return "armor"
            if player.get("role") in ["spotter", "sniper"]:
                return "recon"
            if player.get("role") in ["armycommander"]:
                return "commander"

        return "infantry"

    def _has_leader(self, squad):
        for players in squad.get("players", []):
            if players.get("role") in ["tankcommander", "officer", "spotter"]:
                return True
        return False

    @mod_users_allowed
    @ttl_cache(ttl=60, cache_falsy=False)
    def get_team_view(self):
        teams = {}
        players_by_id = {}
        for player in super().get_players():
            try:
                info = self.get_detailed_player_info(player)
                print(info)
            except (HLLServerError, CommandFailedError):
                logger.exception("Unable to get %s info", player)
                try:
                    steam_id_64 = self.get_playerids(as_dict=True).get(player)
                    info = self._get_default_info_dict(player)
                    info[STEAMID] = steam_id_64
                except Exception:
                    logger.exception(
                        "Unable to get %s info with playerids either", player
                    )
                    continue

            players_by_id[info.get(STEAMID)] = info

        logger.debug("Getting DB profiles")
        steam_profiles = {
            profile[STEAMID]: profile
            for profile in get_profiles(list(players_by_id.keys()))
        }
        logger.debug("Getting VIP list")
        try:
            vips = set(v[STEAMID] for v in self.get_vip_ids())
        except Exception:
            logger.exception("Failed to get VIPs")
            vips = set()

        for player in players_by_id.values():
            steam_id_64 = player[STEAMID]
            profile = steam_profiles.get(player.get("steam_id_64"), {}) or {}
            player["profile"] = profile
            player["is_vip"] = steam_id_64 in vips
            steaminfo = profile.get("steaminfo", {}) or {}
            player["country"] = steaminfo.get("country", "private")
            # TODO refresh ban info and store into DB to avoid IOs here
            player["steam_bans"] = get_player_has_bans(steam_id_64)
            teams.setdefault(player.get("team"), {}).setdefault(
                player.get("unit_name"), {}
            ).setdefault("players", []).append(player)

        for team, squads in teams.items():
            if team is None:
                continue
            for squad_name, squad in squads.items():
                squad["type"] = self._guess_squad_type(squad)
                squad["has_leader"] = self._has_leader(squad)

                try:
                    squad["combat"] = sum(p["combat"] for p in squad["players"])
                    squad["offense"] = sum(p["offense"] for p in squad["players"])
                    squad["defense"] = sum(p["defense"] for p in squad["players"])
                    squad["support"] = sum(p["support"] for p in squad["players"])
                    squad["kills"] = sum(p["kills"] for p in squad["players"])
                    squad["deaths"] = sum(p["deaths"] for p in squad["players"])
                except Exception as e:
                    logger.exception()

        game = {}
        for team, squads in teams.items():
            if team is None:
                continue
            commander = [
                squad for _, squad in squads.items() if squad["type"] == "commander"
            ]
            if not commander:
                commander = None
            else:
                commander = (
                    commander[0]["players"][0] if commander[0].get("players") else None
                )

            game[team] = {
                "squads": {
                    squad_name: squad
                    for squad_name, squad in squads.items()
                    if squad["type"] != "commander"
                },
                "commander": commander,
                "combat": sum(s["combat"] for s in squads.values()),
                "offense": sum(s["offense"] for s in squads.values()),
                "defense": sum(s["defense"] for s in squads.values()),
                "support": sum(s["support"] for s in squads.values()),
                "kills": sum(s["kills"] for s in squads.values()),
                "deaths": sum(s["deaths"] for s in squads.values()),
                "count": sum(len(s["players"]) for s in squads.values()),
            }

        return game

    @mod_users_allowed
    @ttl_cache(ttl=2, cache_falsy=False)
    def get_team_view_fast(self):
        teams = {}
        players_by_id = {}
        players = self.get_players_fast()
        fail_count = 0

        futures = {
            self.run_in_pool(idx, "get_detailed_player_info", player[NAME]): player
            for idx, player in enumerate(players)
        }
        for future in as_completed(futures):
            try:
                player_data = future.result()
            except Exception:
                logger.exception("Failed to get info for %s", futures[future])
                fail_count += 1
                player_data = self._get_default_info_dict(futures[future][NAME])
            player = futures[future]
            player.update(player_data)
            players_by_id[player[STEAMID]] = player

        logger.debug("Getting DB profiles")
        steam_profiles = {
            profile[STEAMID]: profile
            for profile in get_profiles(list(players_by_id.keys()))
        }
        logger.debug("Getting VIP list")
        try:
            vips = set(v[STEAMID] for v in self.get_vip_ids())
        except Exception:
            logger.exception("Failed to get VIPs")
            vips = set()

        for player in players_by_id.values():
            steam_id_64 = player[STEAMID]
            profile = steam_profiles.get(player.get("steam_id_64"), {}) or {}
            player["profile"] = profile
            player["is_vip"] = steam_id_64 in vips

            teams.setdefault(player.get("team"), {}).setdefault(
                player.get("unit_name"), {}
            ).setdefault("players", []).append(player)

        for team, squads in teams.items():
            if team is None:
                continue
            for squad_name, squad in squads.items():
                squad["type"] = self._guess_squad_type(squad)
                squad["has_leader"] = self._has_leader(squad)

                try:
                    squad["combat"] = sum(p["combat"] for p in squad["players"])
                    squad["offense"] = sum(p["offense"] for p in squad["players"])
                    squad["defense"] = sum(p["defense"] for p in squad["players"])
                    squad["support"] = sum(p["support"] for p in squad["players"])
                    squad["kills"] = sum(p["kills"] for p in squad["players"])
                    squad["deaths"] = sum(p["deaths"] for p in squad["players"])
                except Exception as e:
                    logger.exception()

        game = {}
        for team, squads in teams.items():
            if team is None:
                continue
            commander = [
                squad for _, squad in squads.items() if squad["type"] == "commander"
            ]
            if not commander:
                commander = None
            else:
                commander = (
                    commander[0]["players"][0] if commander[0].get("players") else None
                )

            game[team] = {
                "squads": {
                    squad_name: squad
                    for squad_name, squad in squads.items()
                    if squad["type"] != "commander"
                },
                "commander": commander,
                "combat": sum(s["combat"] for s in squads.values()),
                "offense": sum(s["offense"] for s in squads.values()),
                "defense": sum(s["defense"] for s in squads.values()),
                "support": sum(s["support"] for s in squads.values()),
                "kills": sum(s["kills"] for s in squads.values()),
                "deaths": sum(s["deaths"] for s in squads.values()),
                "count": sum(len(s["players"]) for s in squads.values()),
            }

        return dict(fail_count=fail_count, **game)

    @mod_users_allowed
    @ttl_cache(ttl=60 * 60 * 24, cache_falsy=False)
    def get_player_info(self, player, can_fail=False):
        try:
            try:
                raw = super().get_player_info(player, can_fail=can_fail)
                name, steam_id_64, *rest = raw.split("\n")
            except (CommandFailedError, Exception):
                sleep(2)
                name = player
                steam_id_64 = self.get_playerids(as_dict=True).get(name)
            if not steam_id_64:
                return {}

            country = get_player_country_code(steam_id_64)
            steam_bans = get_player_has_bans(steam_id_64)

        except (CommandFailedError, ValueError):
            # Making that debug instead of exception as it's way to spammy
            logger.exception("Can't get player info for %s", player)
            # logger.exception("Can't get player info for %s", player)
            return {}
        name = name.split(": ", 1)[-1]
        steam_id = steam_id_64.split(": ", 1)[-1]
        if name != player:
            logger.error(
                "get_player_info('%s') returned for a different name: %s %s",
                player,
                name,
                steam_id,
            )
            return {}
        return {
            NAME: name,
            STEAMID: steam_id,
            "country": country,
            "steam_bans": steam_bans,
        }

    def _get_default_info_dict(self, player):
        return dict(
            name=player,
            unit_id=None,
            unit_name=None,
            loadout=None,
            team=None,
            role=None,
            kills=0,
            deaths=0,
            combat=0,
            offense=0,
            defense=0,
            support=0,
            level=0,
        )

    @mod_users_allowed
    @ttl_cache(ttl=2, cache_falsy=False)
    def get_detailed_player_info(self, player):
        raw = super().get_player_info(player)
        if not raw:
            raise CommandFailedError("Got bad data")

        """
        Name: T17 Scott
        steamID64: 01234567890123456
        Team: Allies            # "None" when not in team
        Role: Officer           
        Unit: 0 - Able          # Absent when not in unit
        Loadout: NCO            # Absent when not in team
        Kills: 0 - Deaths: 0
        Score: C 50, O 0, D 40, S 10
        Level: 34

        """

        data = self._get_default_info_dict(player)
        raw_data = {}

        for line in raw.split("\n"):
            if not line:
                continue
            if ": " not in line:
                logger.warning("Invalid info line: %s", line)
                continue

            key, val = line.split(": ", 1)
            raw_data[key.lower()] = val

        logger.debug(raw_data)
        # Remap keys and parse values
        data[STEAMID] = raw_data.get("steamid64")
        data["team"] = raw_data.get("team", "None")
        if raw_data["role"].lower() == "armycommander":
            data["unit_id"], data["unit_name"] = (-1, "Commmand")
        else:
            data["unit_id"], data["unit_name"] = (
                raw_data.get("unit").split(" - ")
                if raw_data.get("unit")
                else ("None", None)
            )
        data["kills"], data["deaths"] = (
            raw_data.get("kills").split(" - Deaths: ")
            if raw_data.get("kills")
            else ("0", "0")
        )
        for k in ["role", "loadout", "level"]:
            data[k] = raw_data.get(k)

        scores = dict(
            [
                score.split(" ", 1)
                for score in raw_data.get("score", "C 0, O 0, D 0, S 0").split(", ")
            ]
        )
        map_score = {"C": "combat", "O": "offense", "D": "defense", "S": "support"}
        for key, val in map_score.items():
            data[map_score[key]] = scores.get(key, "0")

        # Typecast values
        # cast strings to lower
        for key in ["team", "unit_name", "role", "loadout"]:
            data[key] = data[key].lower() if data.get(key) else None

        # cast string numbers to ints
        for key in [
            "kills",
            "deaths",
            "level",
            "combat",
            "offense",
            "defense",
            "support",
            "unit_id",
        ]:
            try:
                data[key] = int(data[key])
            except (ValueError, TypeError):
                data[key] = 0

        return data

    @mod_users_allowed
    @ttl_cache(ttl=60 * 60 * 24)
    def get_admin_ids(self):
        res = super().get_admin_ids()
        admins = []
        for item in res:
            steam_id_64, role, name = item.split(" ", 2)
            admins.append({STEAMID: steam_id_64, NAME: name[1:-1], ROLE: role})
        return admins

    @mod_users_allowed
    def get_online_console_admins(self):
        admins = self.get_admin_ids()
        players = self.get_players()
        online = []
        admins_ids = set(a["steam_id_64"] for a in admins)

        for player in players:
            if player["steam_id_64"] in admins_ids:
                online.append(player["name"])

        return online

    def do_add_admin(self, steam_id_64, role, name):
        with invalidates(Rcon.get_admin_ids):
            return super().do_add_admin(steam_id_64, role, name)

    def do_remove_admin(self, steam_id_64):
        with invalidates(Rcon.get_admin_ids):
            return super().do_remove_admin(steam_id_64)

    @mod_users_allowed
    @ttl_cache(ttl=2)
    def get_players_fast(self) -> List[GetPlayersType]:
        players = {}
        ids = []

        for name, steam_id_64 in self.get_playerids():
            players[steam_id_64] = {NAME: name, STEAMID: steam_id_64}
            ids.append(steam_id_64)

        countries = self.thread_pool.submit(get_players_country_code, ids)
        bans = self.thread_pool.submit(get_players_have_bans, ids)

        for future in as_completed([countries, bans]):
            d = future.result()
            for steamid, data in d.items():
                players.get(steamid, {}).update(data)

        return list(players.values())

    @mod_users_allowed
    @ttl_cache(ttl=5)
    def get_players(self):
        return self.get_players_fast()

        # Below is legacy
        names = super().get_players()
        players = []
        for n in names:
            player = {NAME: n}
            player.update(self.get_player_info(n))
            players.append(player)

        return players

    @mod_users_allowed
    @ttl_cache(ttl=60)
    def get_perma_bans(self):
        return super().get_perma_bans()

    @mod_users_allowed
    @ttl_cache(ttl=60)
    def get_temp_bans(self):
        res = super().get_temp_bans()
        logger.debug(res)
        return res

    def _struct_ban(self, ban, type_):

        # Avoid errors on empty temp bans
        if ban == "":
            return {
                "type": type_,
                "name": None,
                "steam_id_64": None,
                "timestamp": None,
                "ban_time": None,
                "reason": None,
                "by": None,
                "raw": ban,
            }

        # name, time = ban.split(', banned on ')
        # '76561197984877751 : nickname "Dr.WeeD" banned for 2 hours on 2020.12.03-12.40.08 for "None" by admin "test"'
        steamd_id_64, rest = ban.split(" :", 1)
        name = None
        reason = None
        by = None
        date = None

        if "nickname" in rest:
            name = rest.split('" banned', 1)[0]
            name = name.split(' nickname "', 1)[-1]

        groups = re.match(r".*(\d{4}\.\d{2}\.\d{2}-\d{2}\.\d{2}.\d{2}) (.*)", ban)
        if groups and groups.groups():
            date = groups.group(1)
            try:
                reason = groups.group(2)
            except:
                logger.error("Unable to extract reason from ban")
        by = ban.split(" by admin ", -1)[-1]

        return {
            "type": type_,
            "name": name,
            "steam_id_64": steamd_id_64,
            # TODO FIX
            "timestamp": None,
            "ban_time": date,
            "reason": reason,
            "by": by.replace('"', ""),
            "raw": ban,
        }

    @mod_users_allowed
    def get_bans(self):
        try:
            temp_bans = []
            for b in self.get_temp_bans():
                try:
                    temp_bans.append(self._struct_ban(b, "temp"))
                except ValueError:
                    logger.exception("Invalid temp ban line: %s", b)
            bans = [] 
            for b in self.get_perma_bans():
                try:
                    bans.append(self._struct_ban(b, "perma"))
                except ValueError:
                    logger.exception("Invalid perm ban line: %s", b)
        except Exception:
            self.get_temp_bans.cache_clear()
            self.get_perma_bans.cache_clear()
            raise
        # Most recent first
        bans.reverse()
        return temp_bans + bans

    @mod_users_allowed
    def do_unban(self, steam_id_64) -> List[str]:
        """Remove all temporary and permanent bans from the steam_id_64"""
        bans = self.get_bans()
        type_to_func = {
            "temp": self.do_remove_temp_ban,
            "perma": self.do_remove_perma_ban,
        }
        failed_ban_removals: List[str] = []
        for b in bans:
            if b.get("steam_id_64") == steam_id_64:
                # The game server will sometimes continue to report expired temporary bans
                # (verified as of 10 Aug 2022 U12 Hotfix)
                # which will prevent removing permanent bans if we don't catch the failed removal

                # We swallow exceptions here and test for failed unbans in views.py
                try:
                    type_to_func[b["type"]](b["raw"])
                except CommandFailedError:
                    message = f"Unable to remove {b['type']} ban from {steam_id_64}"
                    logger.exception(message)
                    failed_ban_removals.append(message)

        return failed_ban_removals

    @mod_users_allowed
    def get_ban(self, steam_id_64):
        """
        get all bans from steam_id_64
        @param steam_id_64: steam_id_64 of a user
        @return: a array of bans
        """
        bans = self.get_bans()
        return list(filter(lambda x: x.get("steam_id_64") == steam_id_64, bans))

    @mod_users_allowed
    @ttl_cache(ttl=60 * 60)
    def get_vip_ids(self) -> List[Dict[str, Union[str, Optional[datetime]]]]:
        res = super().get_vip_ids()
        player_dicts = []

        vip_expirations: Dict[str, datetime]
        with enter_session() as session:
            # players = session.query(PlayerSteamID).join(PlayerVIP).all()

            server_number = get_server_number()

            players = (
                session.query(PlayerVIP)
                .filter(PlayerVIP.server_number == server_number)
                .all()
            )
            # print(f"query={session.query(PlayerSteamID).join(PlayerVIP)}")
            # server_number = int(os.getenv("SERVER_NUMBER"))
            # players = session.query(PlayerVIP).filter().all()
            vip_expirations = {
                player.steamid.steam_id_64: player.expiration for player in players
            }

        for item in res:
            try:
                steam_id_64, name = item.split(" ", 1)
                name = name.replace('"', "")
                name = name.replace("\n", "")
                name = name.strip()
            except ValueError:
                self._reconnect()
                raise
            player = dict(zip((STEAMID, NAME), (steam_id_64, name)))
            player["vip_expiration"] = vip_expirations.get(steam_id_64, None)
            player_dicts.append(player)

        return sorted(player_dicts, key=lambda d: d[NAME])

    def do_remove_vip(self, steam_id_64):
        with invalidates(Rcon.get_vip_ids):
            return super().do_remove_vip(steam_id_64)

    def do_add_vip(self, name, steam_id_64):
        with invalidates(Rcon.get_vip_ids):
            return super().do_add_vip(steam_id_64, name)

    def do_remove_all_vips(self):
        vips = self.get_vip_ids()
        for vip in vips:
            try:
                self.do_remove_vip(vip["steam_id_64"])
            except (CommandFailedError, ValueError):
                self._reconnect()
                raise

        return "SUCCESS"

    @mod_users_allowed
    def get_gamestate(self) -> GameState:
        """
        Returns player counts, team scores, remaining match time and current/next map

        Players: Allied: 0 - Axis: 1
        Score: Allied: 2 - Axis: 2
        Remaining Time: 0:11:51
        Map: foy_warfare
        Next Map: stmariedumont_warfare"""
        with invalidates(
                Rcon.team_sizes, Rcon.team_objective_scores, Rcon.round_time_remaining
        ):
            (
                raw_team_size,
                raw_score,
                raw_time_remaining,
                raw_current_map,
                raw_next_map,
            ) = super().get_gamestate()

        num_allied_players, num_axis_players = re.match(
            r"Players: Allied: (\d+) - Axis: (\d+)", raw_team_size
        ).groups()
        allied_score, axis_score = re.match(
            r"Score: Allied: (\d+) - Axis: (\d+)", raw_score
        ).groups()
        hours, mins, secs = re.match(
            r"Remaining Time: (\d):(\d{2}):(\d{2})", raw_time_remaining
        ).groups()

        raw_time_remaining = raw_time_remaining.split("Remaining Time: ")[1]
        current_map = raw_current_map.split(": ")[1]
        next_map = raw_next_map.split(": ")[1]

        return {
            "num_allied_players": int(num_allied_players),
            "num_axis_players": int(num_axis_players),
            "allied_score": int(allied_score),
            "axis_score": int(axis_score),
            "time_remaining": timedelta(
                hours=float(hours), minutes=float(mins), seconds=float(secs)
            ),
            "raw_time_remaining": raw_time_remaining,
            "current_map": current_map,
            "next_map": next_map,
        }

    @ttl_cache(ttl=2, cache_falsy=False)
    def team_sizes(self) -> Tuple[int, int]:
        """Returns the number of allied/axis players respectively"""
        result = self.get_gamestate()

        return result["num_allied_players"], result["num_axis_players"]

    @ttl_cache(ttl=2, cache_falsy=False)
    def team_objective_scores(self) -> Tuple[int, int]:
        """Returns the number of objectives held by the allied/axis team respectively"""
        result = self.get_gamestate()

        return result["allied_score"], result["axis_score"]

    @ttl_cache(ttl=2, cache_falsy=False)
    def round_time_remaining(self) -> timedelta:
        """Returns the amount of time left in the round as a timedelta"""
        result = self.get_gamestate()

        return result["time_remaining"]

    @mod_users_allowed
    @ttl_cache(ttl=60)
    def get_next_map(self):
        # TODO: think about whether or not the new gamestate command can simplify this
        current = self.get_map()
        current = current.replace("_RESTART", "")
        rotation = self.get_map_rotation()
        try:
            next_id = rotation.index(current)
            next_id += 1
            if next_id == len(rotation):
                next_id = 0
            return rotation[next_id]
        except ValueError:
            logger.error(
                "Can't find %s in rotation, assuming next map as first map of rotation",
                current,
            )
            return rotation[0]

    def set_map(self, map_name):
        with invalidates(Rcon.get_map):
            try:
                res = super().set_map(map_name)
                if res != "SUCCESS":
                    raise CommandFailedError(res)
            except CommandFailedError:
                self.do_add_map_to_rotation(map_name)
                if super().set_map(map_name) != "SUCCESS":
                    raise CommandFailedError(res)

    @mod_users_allowed
    @ttl_cache(ttl=10)
    def get_map(self):
        # TODO: think about whether or not the new gamestate command can simplify this
        current_map = super().get_map()
        if not self.map_regexp.match(current_map):
            raise CommandFailedError("Server returned wrong data")

        return current_map

    @mod_users_allowed
    @ttl_cache(ttl=60 * 60)
    def get_name(self):
        name = super().get_name()
        if len(name) > self.MAX_SERV_NAME_LEN:
            raise CommandFailedError("Server returned wrong data")
        return name

    @ttl_cache(ttl=60 * 60)
    def get_team_switch_cooldown(self):
        return int(super().get_team_switch_cooldown())

    def set_team_switch_cooldown(self, minutes):
        with invalidates(Rcon.get_team_switch_cooldown):
            return super().set_team_switch_cooldown(minutes)

    @ttl_cache(ttl=60 * 60)
    def get_autobalance_threshold(self):
        return int(super().get_autobalance_threshold())

    def set_autobalance_threshold(self, max_diff):
        with invalidates(Rcon.get_autobalance_threshold):
            return super().set_autobalance_threshold(max_diff)

    @ttl_cache(ttl=60 * 60)
    def get_idle_autokick_time(self):
        return int(super().get_idle_autokick_time())

    def set_idle_autokick_time(self, minutes):
        with invalidates(Rcon.get_idle_autokick_time):
            return super().set_idle_autokick_time(minutes)

    @ttl_cache(ttl=60 * 60)
    def get_max_ping_autokick(self):
        return int(super().get_max_ping_autokick())

    def set_max_ping_autokick(self, max_ms):
        with invalidates(Rcon.get_max_ping_autokick):
            return super().set_max_ping_autokick(max_ms)

    @ttl_cache(ttl=60 * 60)
    def get_queue_length(self):
        return int(super().get_queue_length())

    def set_queue_length(self, num):
        with invalidates(Rcon.get_queue_length):
            return super().set_queue_length(num)

    @ttl_cache(ttl=60 * 60)
    def get_vip_slots_num(self):
        return super().get_vip_slots_num()

    def set_vip_slots_num(self, num):
        with invalidates(Rcon.get_vip_slots_num):
            return super().set_vip_slots_num(num)

    def get_welcome_message(self):
        red = get_redis_client()
        msg = red.get("WELCOME_MESSAGE")
        if msg:
            return msg.decode()
        return msg

    def set_welcome_message(self, msg, save=True):
        from rcon.broadcast import format_message

        prev = None

        try:
            red = get_redis_client()
            if save:
                prev = red.getset("WELCOME_MESSAGE", msg)
            else:
                prev = red.get("WELCOME_MESSAGE")
            red.expire("WELCOME_MESSAGE", 60 * 60 * 24 * 7)
        except Exception:
            logger.exception("Can't save message in redis: %s", msg)

        try:
            formatted = format_message(self, msg)
        except Exception:
            logger.exception("Unable to format message")
            formatted = msg

        super().set_welcome_message(formatted)
        return prev.decode() if prev else ""

    def get_broadcast_message(self):
        red = get_redis_client()
        msg = red.get("BROADCAST_MESSAGE")
        if isinstance(msg, (str, bytes)):
            return msg.decode()
        return msg

    def set_broadcast(self, msg, save=True):
        from rcon.broadcast import format_message

        prev = None

        try:
            red = get_redis_client()
            if save:
                prev = red.getset("BROADCAST_MESSAGE", msg)
            else:
                prev = red.get("BROADCAST_MESSAGE")
            red.expire("BROADCAST_MESSAGE", 60 * 30)
        except Exception:
            logger.exception("Can't save message in redis: %s", msg)

        try:
            formatted = format_message(self, msg)
        except Exception:
            logger.exception("Unable to format message")
            formatted = msg

        super().set_broadcast(formatted)
        return prev.decode() if prev else ""

    @mod_users_allowed
    @ttl_cache(ttl=5)
    def get_slots(self):
        res = super().get_slots()
        if not self.slots_regexp.match(res):
            raise CommandFailedError("Server returned crap")
        return res

    @mod_users_allowed
    @ttl_cache(ttl=5, cache_falsy=False)
    def get_status(self):
        slots = self.get_slots()
        return {
            "name": self.get_name(),
            "map": self.get_map(),
            "nb_players": slots,
            "short_name": os.getenv("SERVER_SHORT_NAME", None) or "HLL Rcon",
            "player_count": slots.split("/")[0],
        }

    @ttl_cache(ttl=60 * 60 * 24)
    def get_maps(self):
        return super().get_maps()

    def get_server_settings(self):
        settings = {}
        for name, type_ in self.settings:
            try:
                settings[name] = type_(getattr(self, f"get_{name}")())
            except:
                logger.exception("Failed to retrieve settings %s", name)
                raise
        return settings

    def do_save_setting(self, name, value):
        if not name in dict(self.settings):
            raise ValueError(f"'{name}' can't be save with this method")

        return getattr(self, f"set_{name}")(value)

    def _convert_relative_time(self, from_, time_str):
        time, unit = time_str.split(" ")
        if unit == "ms":
            return from_ - timedelta(milliseconds=int(time))
        if unit == "sec":
            return from_ - timedelta(seconds=float(time))
        if unit == "min":
            minutes, seconds = time.split(":")
            return from_ - timedelta(minutes=float(minutes), seconds=float(seconds))
        if unit == "hours":
            hours, minutes, seconds = time.split(":")
            return from_ - timedelta(
                hours=int(hours), minutes=int(minutes), seconds=int(seconds)
            )

    @staticmethod
    def _extract_time(time_str):
        groups = Rcon.log_time_regexp.match(time_str)
        if not groups:
            raise ValueError("Unable to extract time from '%s'", time_str)
        try:
            return datetime.fromtimestamp(int(groups.group(1)))
        except (ValueError, TypeError) as e:
            raise ValueError("Time '%s' is not a valid integer", time_str) from e

    @mod_users_allowed
    @ttl_cache(ttl=2)
    def get_structured_logs(
            self, since_min_ago, filter_action=None, filter_player=None
    ):
        raw = super().get_logs(since_min_ago)
        return self.parse_logs(raw, filter_action, filter_player)

    @ttl_cache(ttl=60 * 60)
    def get_profanities(self):
        return super().get_profanities()

    @ttl_cache(ttl=60 * 60)
    def get_autobalance_enabled(self):
        return super().get_autobalance_enabled() == "on"

    @ttl_cache(ttl=60 * 60)
    def get_votekick_enabled(self):
        return super().get_votekick_enabled() == "on"

    @ttl_cache(ttl=60 * 60)
    def get_votekick_threshold(self):
        res = super().get_votekick_threshold()
        if isinstance(res, str):
            return res.strip()
        return res

    def set_autobalance_enabled(self, bool_):
        with invalidates(self.get_autobalance_enabled):
            return super().set_autobalance_enabled("on" if bool_ else "off")

    def set_votekick_enabled(self, bool_):
        with invalidates(self.get_votekick_enabled):
            return super().set_votekick_enabled("on" if bool_ else "off")

    def set_votekick_threshold(self, threshold_pairs):
        # Todo use proper data structure
        with invalidates(self.get_votekick_threshold):
            res = super().set_votekick_threshold(threshold_pairs)
            print(f"!!!!!!!!!!!!!!!!!!!!!!!!!!!!!!!!!!!!!!!!!!!!! {res}")
            logger.error("Threshold res %s", res)
            if res.lower().startswith("error"):
                logger.error("Unable to set votekick threshold: %s", res)
                raise CommandFailedError(res)

    def do_reset_votekick_threshold(self):
        with invalidates(self.get_votekick_threshold):
            return super().do_reset_votekick_threshold()

    def set_profanities(self, profanities):
        current = self.get_profanities()
        with invalidates(self.get_profanities):
            removed = set(current) - set(profanities)
            added = set(profanities) - set(current)
            if removed:
                self.do_unban_profanities(list(removed))
            if added:
                self.do_ban_profanities(list(added))

        return profanities

    def do_unban_profanities(self, profanities):
        if not isinstance(profanities, list):
            profanities = [profanities]
        with invalidates(self.get_profanities):
            return super().do_unban_profanities(",".join(profanities))

    def do_ban_profanities(self, profanities):
        if not isinstance(profanities, list):
            profanities = [profanities]
        with invalidates(self.get_profanities):
            return super().do_ban_profanities(",".join(profanities))

    @mod_users_allowed
    def do_punish(self, player, reason):
        return super().do_punish(player, reason)

    @mod_users_allowed
    def do_switch_player_now(self, player):
        return super().do_switch_player_now(player)

    @mod_users_allowed
    def do_switch_player_on_death(self, player):
        return super().do_switch_player_on_death(player)

    @mod_users_allowed
    def do_kick(self, player, reason):
        with invalidates(Rcon.get_players):
            return super().do_kick(player, reason)

    @mod_users_allowed
    def do_temp_ban(
            self, player=None, steam_id_64=None, duration_hours=2, reason="", admin_name=""
    ):
        with invalidates(Rcon.get_players, Rcon.get_temp_bans):
            if player and re.match(r"\d+", player):
                info = self.get_player_info(player)
                steam_id_64 = info.get(STEAMID, None)
                return super().do_temp_ban(
                    None, steam_id_64, duration_hours, reason, admin_name
                )

            return super().do_temp_ban(
                player, steam_id_64, duration_hours, reason, admin_name
            )

    @mod_users_allowed
    def do_remove_temp_ban(self, ban_log):
        with invalidates(Rcon.get_temp_bans):
            return super().do_remove_temp_ban(ban_log)

    @mod_users_allowed
    def do_remove_perma_ban(self, ban_log):
        with invalidates(Rcon.get_perma_bans):
            return super().do_remove_perma_ban(ban_log)

    @mod_users_allowed
    def do_perma_ban(self, player=None, steam_id_64=None, reason="", admin_name=""):
        with invalidates(Rcon.get_players, Rcon.get_perma_bans):
            if player and re.match(r"\d+", player):
                info = self.get_player_info(player)
                steam_id_64 = info.get(STEAMID, None)
                return super().do_perma_ban(None, steam_id_64, reason, admin_name)

            return super().do_perma_ban(player, steam_id_64, reason, admin_name)

    @ttl_cache(60 * 5)
    def get_map_rotation(self):
        l = super().get_map_rotation()

        for map_ in l:
            if not self.map_regexp.match(map_):
                raise CommandFailedError("Server return wrong data")
        return l

    def do_add_map_to_rotation(
            self, map_name, after_map_name: str = None, after_map_name_number: str = None
    ):
        with invalidates(Rcon.get_map_rotation):
            super().do_add_map_to_rotation(
                map_name, after_map_name, after_map_name_number
            )

    def do_remove_map_from_rotation(self, map_name, map_number: str = None):
        with invalidates(Rcon.get_map_rotation):
            super().do_remove_map_from_rotation(map_name, map_number)

    def do_remove_maps_from_rotation(self, maps):
        with invalidates(Rcon.get_map_rotation):
            for map_name in maps:
                super().do_remove_map_from_rotation(map_name)
            return "SUCCESS"

    def do_add_maps_to_rotation(self, maps):
        with invalidates(Rcon.get_map_rotation):
            for map_name in maps:
                super().do_add_map_to_rotation(map_name)
            return "SUCCESS"

    def set_maprotation(self, rotation):
        if not rotation:
            raise CommandFailedError("Empty rotation")

        rotation = list(rotation)
        logger.info("Apply map rotation %s", rotation)

        current = self.get_map_rotation()
        logger.info("Current rotation: %s", current)
        if rotation == current:
            logger.debug("Map rotation is the same, nothing to do")
            return current
        with invalidates(Rcon.get_map_rotation):
            # we remove all but the first
            for map_ in current[1:]:
                map_without_number = map_.rsplit(" ")[0]
                logger.info("Removing from rotation: '%s'", map_without_number)
                super().do_remove_map_from_rotation(map_without_number)

            for map_ in rotation:
                logger.info("Adding to rotation: '%s'", map_)
                super().do_add_map_to_rotation(map_)

            # Now we can remove the first from the previous rotation
            super().do_remove_map_from_rotation(current[0])

        return self.get_map_rotation()

    @mod_users_allowed
    @ttl_cache(ttl=60 * 2)
    def get_scoreboard(self, minutes=180, sort="ratio"):
        logs = self.get_structured_logs(minutes, "KILL")
        scoreboard = []
        for player in logs["players"]:
            if not player:
                continue
            kills = 0
            death = 0
            for log in logs["logs"]:
                if log["player"] == player:
                    kills += 1
                elif log["player2"] == player:
                    death += 1
            if kills == 0 and death == 0:
                continue
            scoreboard.append(
                {
                    "player": player,
                    "(real) kills": kills,
                    "(real) death": death,
                    "ratio": kills / max(death, 1),
                }
            )

        scoreboard = sorted(scoreboard, key=lambda o: o[sort], reverse=True)
        for o in scoreboard:
            o["ratio"] = "%.2f" % o["ratio"]

        return scoreboard

    @mod_users_allowed
    @ttl_cache(ttl=60 * 2)
    def get_teamkills_boards(self, sort="TK Minutes"):
        logs = self.get_structured_logs(180)
        scoreboard = []
        for player in logs["players"]:
            if not player:
                continue
            first_timestamp = float("inf")
            last_timestamp = 0
            tk = 0
            death_by_tk = 0
            for log in logs["logs"]:
                if log["player"] == player or log["player2"] == player:
                    first_timestamp = min(log["timestamp_ms"], first_timestamp)
                    last_timestamp = max(log["timestamp_ms"], last_timestamp)
                if log["action"] == "TEAM KILL":
                    if log["player"] == player:
                        tk += 1
                    elif log["player2"] == player:
                        death_by_tk += 1
            if tk == 0 and death_by_tk == 0:
                continue
            scoreboard.append(
                {
                    "player": player,
                    "Teamkills": tk,
                    "Death by TK": death_by_tk,
                    "Estimated play time (minutes)": (last_timestamp - first_timestamp)
                                                     // 1000
                                                     // 60,
                    "TK Minutes": tk
                                  / max((last_timestamp - first_timestamp) // 1000 // 60, 1),
                }
            )

        scoreboard = sorted(scoreboard, key=lambda o: o[sort], reverse=True)
        for o in scoreboard:
            o["TK Minutes"] = "%.2f" % o["TK Minutes"]

        return scoreboard

    @staticmethod
    def parse_logs(raw, filter_action=None, filter_player=None):
        synthetic_actions = LOG_ACTIONS
        now = datetime.now()
        res: List[StructuredLogLine] = []
        actions = set()
        players = set()

        for line in raw.split("\n"):
            if not line:
                continue
            try:
                time, rest = line.split("] ", 1)
                # time = self._convert_relative_time(now, time[1:])
                time = Rcon._extract_time(time[1:])
                sub_content = (
                    action
                ) = player = player2 = weapon = steam_id_64_1 = steam_id_64_2 = None
                content = rest
                if rest.startswith("DISCONNECTED") or rest.startswith("CONNECTED"):
                    action, content = rest.split(" ", 1)
                elif rest.startswith("KILL") or rest.startswith("TEAM KILL"):
                    action, content = rest.split(": ", 1)
                elif rest.startswith("CHAT"):
                    match = Rcon.chat_regexp.match(rest)
                    groups = match.groups()
                    scope = groups[0]
                    side = groups[4]
                    player = groups[3]
                    steam_id_64_1 = groups[-2]
                    action = f"CHAT[{side}][{scope}]"
                    sub_content = groups[-1]
                    # import ipdb; ipdb.set_trace()
                    content = f"{player}: {sub_content} ({steam_id_64_1})"
                elif rest.startswith("VOTESYS"):
                    # [15:49 min (1606998428)] VOTE Player [[fr]ELsass_blitz] Started a vote of type (PVR_Kick_Abuse) against [拢儿]. VoteID: [1]
                    action = "VOTE"
                    if (
                            rest.startswith("VOTESYS Player")
                            and " against " in rest.lower()
                    ):
                        action = "VOTE STARTED"
                        groups = re.match(
                            r"VOTESYS Player \[(.*)\].* against \[(.*)\]\. VoteID: \[\d+\]",
                            rest,
                        )
                        player = groups[1]
                        player2 = groups[2]
                    elif rest.startswith("VOTESYS Player") and "voted" in rest.lower():
                        groups = re.match(r"VOTESYS Player \[(.*)\] voted.*", rest)
                        player = groups[1]
                    elif "completed" in rest.lower():
                        action = "VOTE COMPLETED"
                    elif "kick" in rest.lower():
                        action = "VOTE COMPLETED"
                        groups = re.match(r"VOTESYS Vote Kick \{(.*)\}.*", rest)
                        player = groups[1]
                    else:
                        player = ""
                        player2 = None
                    sub_content = rest.split("VOTE")[-1]
                    content = rest.split("VOTE")[-1]
                elif rest.upper().startswith("PLAYER"):
                    action = "CAMERA"
                    _, content = rest.split(" ", 1)
                    matches = re.match(r"\[(.*)\s{1}\((\d+)\)\]", content)
                    if matches and len(matches.groups()) == 2:
                        player, steam_id_64_1 = matches.groups()
                        _, sub_content = content.rsplit("]", 1)
                    else:
                        logger.error("Unable to parse line: %s", line)
                elif rest.upper().startswith("TEAMSWITCH"):
                    action = "TEAMSWITCH"
                    matches = re.match(r"TEAMSWITCH\s(.*)\s\(((.*)\s>\s(.*))\)", rest)
                    if matches and len(matches.groups()) == 4:
                        player, sub_content, *_ = matches.groups()
                    else:
                        logger.error("Unable to parse line: %s", line)
                elif rest.startswith("KICK") or rest.startswith("BAN"):
                    if "FOR TEAM KILLING" in rest:
                        action = "TK AUTO"
                    else:
                        action = "ADMIN"
                    matches = re.match(
                        r"(.*):\s\[(.*)\]\s(.*\[(KICKED|BANNED|PERMANENTLY|YOU)\s.*)",
                        rest,
                    )
                    if matches and len(matches.groups()) == 4:
                        _, player, sub_content, type_ = matches.groups()
                        if type_ == "PERMANENTLY":
                            type_ = "PERMA BANNED"
                        if type_ == "YOU":
                            type_ = "IDLE"
                        action = f"{action} {type_}"
                    else:
                        logger.error("Unable to parse line: %s", line)
                elif rest.upper().startswith("MATCH START"):
                    action = "MATCH START"
                    _, sub_content = rest.split("MATCH START ")
                elif rest.upper().startswith("MATCH ENDED"):
                    action = "MATCH ENDED"
                    _, sub_content = rest.split("MATCH ENDED ")
                elif rest.upper().startswith("MESSAGE"):

                    action = "MESSAGE"
                    groups = re.match(
                        r"MESSAGE: player \[(.+)\((\d+)\)\], content \[(.+)\]", rest
                    ).groups()
                    player, steam_id_64_1, content = groups
                    content = f"{player}({steam_id_64_1}): {content}"

                else:
                    logger.error("Unkown type line: '%s'", line)
                    continue
                if action in {"CONNECTED", "DISCONNECTED"}:
                    # player = content
                    try:
                        groups = re.match(r"(.+) \((\d+)\)", content).groups()
                        player, steam_id_64 = groups
                        steam_id_64_1 = steam_id_64
                    except AttributeError:
                        # Handle U12 format for the U13 release
                        # TODO: remove release after U13 is out
                        player = content

                if action in {"KILL", "TEAM KILL"}:
                    parts = re.split(Rcon.player_info_pattern + r" -> ", content, 1)
                    player = parts[1]
                    steam_id_64_1 = parts[-2]
                    player2 = parts[-1]
                    player2, weapon = player2.rsplit(" with ", 1)
                    player2, *_, steam_id_64_2 = Rcon.player_info_regexp.match(
                        player2
                    ).groups()

                players.add(player)
                players.add(player2)
                actions.add(action)
            except:
                # logger.exception("Invalid line: '%s'", line)
                continue
            if filter_action and not action.startswith(filter_action):
                continue
            if filter_player and filter_player not in line:
                continue

            res.append(
                {
                    "version": 1,
                    "timestamp_ms": int(time.timestamp() * 1000),
                    "relative_time_ms": (time - now).total_seconds() * 1000,
                    "raw": line,
                    "line_without_time": rest,
                    "action": action,
                    "player": player,
                    "steam_id_64_1": steam_id_64_1,
                    "player2": player2,
                    "steam_id_64_2": steam_id_64_2,
                    "weapon": weapon,
                    "message": content,
                    "sub_content": sub_content,
                }
            )

        res.reverse()
        return {
            "actions": list(actions) + synthetic_actions,
            "players": list(players),
            "logs": res,
        }<|MERGE_RESOLUTION|>--- conflicted
+++ resolved
@@ -118,7 +118,6 @@
     MAX_SERV_NAME_LEN = 1024  # I totally made up that number. Unable to test
     log_time_regexp = re.compile(r".*\((\d+)\).*")
 
-<<<<<<< HEAD
     def __init__(self, *args, pool_size=None, **kwargs):
         super().__init__(*args, **kwargs)
         if pool_size:
@@ -148,10 +147,6 @@
             *args,
             **kwargs,
         )
-=======
-    def __init__(self, *args, **kwargs):
-        super().__init__(*args, **kwargs)
->>>>>>> 977301eb
 
     @mod_users_allowed
     def get_playerids(self, as_dict=False):
