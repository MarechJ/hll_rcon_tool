import logging
import os
import re
from concurrent.futures import as_completed
from datetime import datetime, timedelta
from functools import update_wrapper
from time import sleep
from typing import Dict, Iterable, List, Optional, Tuple, Union

from rcon.cache_utils import get_redis_client, invalidates, ttl_cache
from rcon.commands import CommandFailedError, ServerCtl, VipId
from rcon.models import PlayerVIP, enter_session
from rcon.steam_utils import (
    get_player_country_code,
    get_player_has_bans,
    get_players_country_code,
    get_players_have_bans,
)
from rcon.types import (
    GameState,
    GetPlayersType,
<<<<<<< HEAD
    StructuredLogLine,
    DetailedPlayerInfoType,
=======
    ParsedLogsType,
    StructuredLogLineType,
    StructuredLogLineWithMetaData,
>>>>>>> 18e1bc99
)
from rcon.utils import get_server_number

STEAMID = "steam_id_64"
NAME = "name"
ROLE = "role"
# The base level of actions that will always show up in the Live view
# actions filter from the call to `get_recent_logs`
LOG_ACTIONS = [
    "DISCONNECTED",
    "CHAT[Allies]",
    "CHAT[Axis]",
    "CHAT[Allies][Unit]",
    "KILL",
    "CONNECTED",
    "CHAT[Allies][Team]",
    "CHAT[Axis][Team]",
    "CHAT[Axis][Unit]",
    "CHAT",
    "VOTE COMPLETED",
    "VOTE STARTED",
    "VOTE",
    "TEAMSWITCH",
    "TK AUTO",
    "TK AUTO KICKED",
    "TK AUTO BANNED",
    "ADMIN",
    "ADMIN KICKED",
    "ADMIN BANNED",
    "MATCH",
    "MATCH START",
    "MATCH ENDED",
    "MESSAGE",
]
logger = logging.getLogger(__name__)


MOD_ALLOWED_CMDS = set()


def mod_users_allowed(func):
    """Wrapper to flag a method as something that moderator
    accounts are allowed to use.

    Moderator accounts should be able to manage online players,
    for instance banning them. Viewing or changing server settings
    like map rotation or VIPs should not be allowed.
    """
    MOD_ALLOWED_CMDS.add(func.__name__)
    update_wrapper(wrapper=mod_users_allowed, wrapped=func)
    return func


class Rcon(ServerCtl):
    settings = (
        ("team_switch_cooldown", int),
        ("autobalance_threshold", int),
        ("idle_autokick_time", int),
        ("max_ping_autokick", int),
        ("queue_length", int),
        ("vip_slots_num", int),
        ("autobalance_enabled", bool),
        ("votekick_enabled", bool),
        ("votekick_threshold", str),
    )
    MAX_SERV_NAME_LEN = 1024  # I totally made up that number. Unable to test
    slots_regexp = re.compile(r"^\d{1,3}/\d{2,3}$")
    map_regexp = re.compile(r"^(\w+_?)+$")
    chat_regexp = re.compile(
        r"CHAT\[(Team|Unit)\]\[(.*)\((Allies|Axis)/(\d+)\)\]: (.*)"
    )
    player_info_pattern = r"(.*)\(((Allies)|(Axis))/(\d+)\)"
    player_info_regexp = re.compile(r"(.*)\(((Allies)|(Axis))/(\d+)\)")
    log_time_regexp = re.compile(r".*\((\d+)\).*")
    connect_disconnect_pattern = re.compile(r"(.+) \((\d+)\)")
    # Checking for steam ID length so people can't exploit it with a name like: short(Axis/123) ->
    kill_teamkill_pattern = re.compile(
        r"(.*)\((?:Allies|Axis)\/(\d{17})\) -> (.*)\((?:Allies|Axis)\/(\d{17})\) with (.*)"
    )
    camera_pattern = re.compile(r"\[(.*)\s{1}\((\d+)\)\] (.*)")
    teamswitch_pattern = re.compile(r"TEAMSWITCH\s(.*)\s\((.*\s>\s.*)\)")
    kick_ban_pattern = re.compile(
        r"(KICK|BAN): \[(.*)\] (.*\[(KICKED|BANNED|PERMANENTLY|YOU|Host|Anti-Cheat)[^\]]*)(?:\])*"
    )
    vote_pattern = re.compile(
        r"VOTESYS: Player \[(.*)\] voted \[.*\] for VoteID\[\d+\]"
    )
    vote_started_pattern = re.compile(
        r"VOTESYS: Player \[(.*)\] Started a vote of type \(.*\) against \[(.*)\]. VoteID: \[\d+\]"
    )
    vote_complete_pattern = re.compile(r"VOTESYS: Vote \[\d+\] completed. Result: (.*)")
    vote_expired_pattern = re.compile(r"VOTESYS: Vote \[\d+\] expired")
    vote_passed_pattern = re.compile(r"VOTESYS: (Vote Kick \{(.*)\} .*\[(.*)\])")
    # Need the DOTALL flag to allow `.` to capture newlines in multi line messages
    message_pattern = re.compile(
        r"MESSAGE: player \[(.+)\((\d+)\)\], content \[(.+)\]", re.DOTALL
    )

    def __init__(self, *args, **kwargs):
        super().__init__(*args, **kwargs)

    @mod_users_allowed
    def get_playerids(self, as_dict=False):
        raw_list = super().get_playerids()

        player_list = []
        player_dict = {}
        for playerinfo in raw_list:
            name, steamid = playerinfo.rsplit(":", 1)
            name = name[:-1]
            steamid = steamid[1:]
            player_dict[name] = steamid
            player_list.append((name, steamid))

        return player_dict if as_dict else player_list

    @mod_users_allowed
    def get_vips_count(self):
        players = self.get_playerids()

        vips = {v["steam_id_64"] for v in self.get_vip_ids()}
        vip_count = 0
        for _, steamid in players:
            if steamid in vips:
                vip_count += 1

        return vip_count

    def _guess_squad_type(self, squad):
        for player in squad.get("players", []):
            if player.get("role") in ["tankcommander", "crewman"]:
                return "armor"
            if player.get("role") in ["spotter", "sniper"]:
                return "recon"
            if player.get("role") in ["armycommander"]:
                return "commander"

        return "infantry"

    def _has_leader(self, squad):
        for players in squad.get("players", []):
            if players.get("role") in ["tankcommander", "officer", "spotter"]:
                return True
        return False

    @mod_users_allowed
    @ttl_cache(ttl=60 * 60 * 24, cache_falsy=False)
    def get_player_info(self, player, can_fail=False):
        try:
            try:
                raw = super().get_player_info(player, can_fail=can_fail)
                name, steam_id_64, *rest = raw.split("\n")
            except (CommandFailedError, Exception):
                sleep(2)
                name = player
                steam_id_64 = self.get_playerids(as_dict=True).get(name)
            if not steam_id_64:
                return {}

            country = get_player_country_code(steam_id_64)
            steam_bans = get_player_has_bans(steam_id_64)

        except (CommandFailedError, ValueError):
            # Making that debug instead of exception as it's way to spammy
            logger.exception("Can't get player info for %s", player)
            # logger.exception("Can't get player info for %s", player)
            return {}
        name = name.split(": ", 1)[-1]
        steam_id = steam_id_64.split(": ", 1)[-1]
        if name != player:
            logger.error(
                "get_player_info('%s') returned for a different name: %s %s",
                player,
                name,
                steam_id,
            )
            return {}
        return {
            NAME: name,
            STEAMID: steam_id,
            "country": country,
            "steam_bans": steam_bans,
        }

    def _get_default_info_dict(self, player):
        return dict(
            name=player,
            unit_id=None,
            unit_name=None,
            loadout=None,
            team=None,
            role=None,
            kills=0,
            deaths=0,
            combat=0,
            offense=0,
            defense=0,
            support=0,
            level=0,
        )

    @mod_users_allowed
    @ttl_cache(ttl=2, cache_falsy=False)
    def get_detailed_player_info(self, player) -> DetailedPlayerInfoType:
        raw = super().get_player_info(player)
        if not raw:
            raise CommandFailedError("Got bad data")

        """
        Name: T17 Scott
        steamID64: 01234567890123456
        Team: Allies            # "None" when not in team
        Role: Officer
        Unit: 0 - Able          # Absent when not in unit
        Loadout: NCO            # Absent when not in team
        Kills: 0 - Deaths: 0
        Score: C 50, O 0, D 40, S 10
        Level: 34

        """

        data = self._get_default_info_dict(player)
        raw_data = {}

        for line in raw.split("\n"):
            if not line:
                continue
            if ": " not in line:
                logger.warning("Invalid info line: %s", line)
                continue

            key, val = line.split(": ", 1)
            raw_data[key.lower()] = val

        logger.debug(raw_data)
        # Remap keys and parse values
        data[STEAMID] = raw_data.get("steamid64")
        data["team"] = raw_data.get("team", "None")
        if raw_data["role"].lower() == "armycommander":
            data["unit_id"], data["unit_name"] = (-1, "Commmand")
        else:
            data["unit_id"], data["unit_name"] = (
                raw_data.get("unit").split(" - ")
                if raw_data.get("unit")
                else ("None", None)
            )
        data["kills"], data["deaths"] = (
            raw_data.get("kills").split(" - Deaths: ")
            if raw_data.get("kills")
            else ("0", "0")
        )
        for k in ["role", "loadout", "level"]:
            data[k] = raw_data.get(k)

        scores = dict(
            [
                score.split(" ", 1)
                for score in raw_data.get("score", "C 0, O 0, D 0, S 0").split(", ")
            ]
        )
        map_score = {"C": "combat", "O": "offense", "D": "defense", "S": "support"}
        for key, val in map_score.items():
            data[map_score[key]] = scores.get(key, "0")

        # Typecast values
        # cast strings to lower
        for key in ["team", "unit_name", "role", "loadout"]:
            data[key] = data[key].lower() if data.get(key) else None

        # cast string numbers to ints
        for key in [
            "kills",
            "deaths",
            "level",
            "combat",
            "offense",
            "defense",
            "support",
            "unit_id",
        ]:
            try:
                data[key] = int(data[key])
            except (ValueError, TypeError):
                data[key] = 0

        # Pull these out separately to make pylance happy for the return type
        team: str = data["team"]
        role: str = data["role"]
        level: int = data["level"]
        unit_id: int = data["unit_id"]
        loadout: str = data["loadout"]
        kills: int = data.get("kills", 0)
        deaths: int = data.get("deaths", 0)
        combat: int = data.get("combat", 0)
        offense: int = data.get("offense", 0)
        defense: int = data.get("defense", 0)
        support: int = data.get("support", 0)

        return {
            "name": raw_data["name"],
            "steam_id_64": data["steam_id_64"],
            "team": team,
            "role": role,
            "level": level,
            "unit_id": unit_id,
            "unit_name": data["unit_name"],
            "loadout": loadout,
            "kills": kills,
            "deaths": deaths,
            "combat": combat,
            "offense": offense,
            "defense": defense,
            "support": support,
        }

    @mod_users_allowed
    @ttl_cache(ttl=60 * 60 * 24)
    def get_admin_ids(self):
        res = super().get_admin_ids()
        admins = []
        for item in res:
            steam_id_64, role, name = item.split(" ", 2)
            admins.append({STEAMID: steam_id_64, NAME: name[1:-1], ROLE: role})
        return admins

    @mod_users_allowed
    def get_online_console_admins(self):
        admins = self.get_admin_ids()
        players = self.get_players()
        online = []
        admins_ids = set(a["steam_id_64"] for a in admins)

        for player in players:
            if player["steam_id_64"] in admins_ids:
                online.append(player["name"])

        return online

    def do_add_admin(self, steam_id_64, role, name):
        with invalidates(Rcon.get_admin_ids):
            return super().do_add_admin(steam_id_64, role, name)

    def do_remove_admin(self, steam_id_64):
        with invalidates(Rcon.get_admin_ids):
            return super().do_remove_admin(steam_id_64)

    @mod_users_allowed
    @ttl_cache(ttl=2)
    def get_players_fast(self) -> List[GetPlayersType]:
        players = {}
        ids = []

        for name, steam_id_64 in self.get_playerids():
            players[steam_id_64] = {NAME: name, STEAMID: steam_id_64}
            ids.append(steam_id_64)

        countries = self.thread_pool.submit(get_players_country_code, ids)
        bans = self.thread_pool.submit(get_players_have_bans, ids)

        for future in as_completed([countries, bans]):
            d = future.result()
            for steamid, data in d.items():
                players.get(steamid, {}).update(data)

        return list(players.values())

    @mod_users_allowed
    @ttl_cache(ttl=5)
    def get_players(self):
        return self.get_players_fast()

        # Below is legacy
        names = super().get_players()
        players = []
        for n in names:
            player = {NAME: n}
            player.update(self.get_player_info(n))
            players.append(player)

        return players

    @mod_users_allowed
    @ttl_cache(ttl=60)
    def get_perma_bans(self):
        return super().get_perma_bans()

    @mod_users_allowed
    @ttl_cache(ttl=60)
    def get_temp_bans(self):
        res = super().get_temp_bans()
        logger.debug(res)
        return res

    def _struct_ban(self, ban, type_):
        # Avoid errors on empty temp bans
        if ban == "":
            return {
                "type": type_,
                "name": None,
                "steam_id_64": None,
                "timestamp": None,
                "ban_time": None,
                "reason": None,
                "by": None,
                "raw": ban,
            }

        # name, time = ban.split(', banned on ')
        # '76561197984877751 : nickname "Dr.WeeD" banned for 2 hours on 2020.12.03-12.40.08 for "None" by admin "test"'
        steamd_id_64, rest = ban.split(" :", 1)
        name = None
        reason = None
        by = None
        date = None

        if "nickname" in rest:
            name = rest.split('" banned', 1)[0]
            name = name.split(' nickname "', 1)[-1]

        groups = re.match(r".*(\d{4}\.\d{2}\.\d{2}-\d{2}\.\d{2}.\d{2}) (.*)", ban)
        if groups and groups.groups():
            date = groups.group(1)
            try:
                reason = groups.group(2)
            except:
                logger.error("Unable to extract reason from ban")
        by = ban.split(" by admin ", -1)[-1]

        return {
            "type": type_,
            "name": name,
            "steam_id_64": steamd_id_64,
            # TODO FIX
            "timestamp": None,
            "ban_time": date,
            "reason": reason,
            "by": by.replace('"', ""),
            "raw": ban,
        }

    @mod_users_allowed
    def get_bans(self):
        try:
            temp_bans = []
            for b in self.get_temp_bans():
                try:
                    temp_bans.append(self._struct_ban(b, "temp"))
                except ValueError:
                    logger.exception("Invalid temp ban line: %s", b)
            bans = []
            for b in self.get_perma_bans():
                try:
                    bans.append(self._struct_ban(b, "perma"))
                except ValueError:
                    logger.exception("Invalid perm ban line: %s", b)
        except Exception:
            self.get_temp_bans.cache_clear()
            self.get_perma_bans.cache_clear()
            raise
        # Most recent first
        bans.reverse()
        return temp_bans + bans

    @mod_users_allowed
    def do_unban(self, steam_id_64) -> List[str]:
        """Remove all temporary and permanent bans from the steam_id_64"""
        bans = self.get_bans()
        type_to_func = {
            "temp": self.do_remove_temp_ban,
            "perma": self.do_remove_perma_ban,
        }
        failed_ban_removals: List[str] = []
        for b in bans:
            if b.get("steam_id_64") == steam_id_64:
                # TODO: This is no longer true as of U13
                # The game server will sometimes continue to report expired temporary bans
                # (verified as of 10 Aug 2022 U12 Hotfix)
                # which will prevent removing permanent bans if we don't catch the failed removal

                # We swallow exceptions here and test for failed unbans in views.py
                try:
                    type_to_func[b["type"]](b["raw"])
                except CommandFailedError:
                    message = f"Unable to remove {b['type']} ban from {steam_id_64}"
                    logger.exception(message)
                    failed_ban_removals.append(message)

        return failed_ban_removals

    @mod_users_allowed
    def get_ban(self, steam_id_64):
        """
        get all bans from steam_id_64
        @param steam_id_64: steam_id_64 of a user
        @return: a array of bans
        """
        bans = self.get_bans()
        return list(filter(lambda x: x.get("steam_id_64") == steam_id_64, bans))

    @mod_users_allowed
    @ttl_cache(ttl=60 * 60)
    def get_vip_ids(self) -> List[Dict[str, Union[str, Optional[datetime]]]]:
        res: List[VipId] = super().get_vip_ids()
        player_dicts = []

        vip_expirations: Dict[str, datetime]
        with enter_session() as session:
            server_number = get_server_number()

            players: list[PlayerVIP] = (
                session.query(PlayerVIP)
                .filter(PlayerVIP.server_number == server_number)
                .all()
            )
            vip_expirations = {
                player.steamid.steam_id_64: player.expiration for player in players
            }

        for item in res:
            player = dict(zip((STEAMID, NAME), (item["steam_id_64"], item["name"])))
            player["vip_expiration"] = vip_expirations.get(item["steam_id_64"], None)
            player_dicts.append(player)

        return sorted(player_dicts, key=lambda d: d[NAME])

    def do_remove_vip(self, steam_id_64):
        with invalidates(Rcon.get_vip_ids):
            return super().do_remove_vip(steam_id_64)

    def do_add_vip(self, name, steam_id_64):
        with invalidates(Rcon.get_vip_ids):
            return super().do_add_vip(steam_id_64, name)

    def do_remove_all_vips(self):
        vips = self.get_vip_ids()
        for vip in vips:
            try:
                self.do_remove_vip(vip["steam_id_64"])
            except (CommandFailedError, ValueError):
                raise

        return "SUCCESS"

    @mod_users_allowed
    def get_gamestate(self) -> GameState:
        """
        Returns player counts, team scores, remaining match time and current/next map

        Players: Allied: 0 - Axis: 1
        Score: Allied: 2 - Axis: 2
        Remaining Time: 0:11:51
        Map: foy_warfare
        Next Map: stmariedumont_warfare"""
        with invalidates(
            Rcon.team_sizes, Rcon.team_objective_scores, Rcon.round_time_remaining
        ):
            (
                raw_team_size,
                raw_score,
                raw_time_remaining,
                raw_current_map,
                raw_next_map,
            ) = super().get_gamestate()

        num_allied_players, num_axis_players = re.match(
            r"Players: Allied: (\d+) - Axis: (\d+)", raw_team_size
        ).groups()
        allied_score, axis_score = re.match(
            r"Score: Allied: (\d+) - Axis: (\d+)", raw_score
        ).groups()
        hours, mins, secs = re.match(
            r"Remaining Time: (\d):(\d{2}):(\d{2})", raw_time_remaining
        ).groups()

        raw_time_remaining = raw_time_remaining.split("Remaining Time: ")[1]
        current_map = raw_current_map.split(": ")[1]
        next_map = raw_next_map.split(": ")[1]

        return {
            "num_allied_players": int(num_allied_players),
            "num_axis_players": int(num_axis_players),
            "allied_score": int(allied_score),
            "axis_score": int(axis_score),
            "time_remaining": timedelta(
                hours=float(hours), minutes=float(mins), seconds=float(secs)
            ),
            "raw_time_remaining": raw_time_remaining,
            "current_map": current_map,
            "next_map": next_map,
        }

    @ttl_cache(ttl=2, cache_falsy=False)
    def team_sizes(self) -> Tuple[int, int]:
        """Returns the number of allied/axis players respectively"""
        result = self.get_gamestate()

        return result["num_allied_players"], result["num_axis_players"]

    @ttl_cache(ttl=2, cache_falsy=False)
    def team_objective_scores(self) -> Tuple[int, int]:
        """Returns the number of objectives held by the allied/axis team respectively"""
        result = self.get_gamestate()

        return result["allied_score"], result["axis_score"]

    @ttl_cache(ttl=2, cache_falsy=False)
    def round_time_remaining(self) -> timedelta:
        """Returns the amount of time left in the round as a timedelta"""
        result = self.get_gamestate()

        return result["time_remaining"]

    @mod_users_allowed
    @ttl_cache(ttl=60)
    def get_next_map(self):
        # TODO: think about whether or not the new gamestate command can simplify this
        current = self.get_map()
        current = current.replace("_RESTART", "")
        rotation = self.get_map_rotation()
        try:
            next_id = rotation.index(current)
            next_id += 1
            if next_id == len(rotation):
                next_id = 0
            return rotation[next_id]
        except ValueError:
            logger.error(
                "Can't find %s in rotation, assuming next map as first map of rotation",
                current,
            )
            return rotation[0]

    def set_map(self, map_name):
        with invalidates(Rcon.get_map):
            try:
                res = super().set_map(map_name)
                if res != "SUCCESS":
                    raise CommandFailedError(res)
            except CommandFailedError:
                self.do_add_map_to_rotation(map_name)
                if super().set_map(map_name) != "SUCCESS":
                    raise CommandFailedError(res)

    @mod_users_allowed
    @ttl_cache(ttl=10)
    def get_map(self):
        # TODO: think about whether or not the new gamestate command can simplify this
        current_map = super().get_map()
        if not self.map_regexp.match(current_map):
            raise CommandFailedError("Server returned wrong data")

        return current_map

    @mod_users_allowed
    @ttl_cache(ttl=60 * 60)
    def get_name(self):
        name = super().get_name()
        if len(name) > self.MAX_SERV_NAME_LEN:
            raise CommandFailedError("Server returned wrong data")
        return name

    @ttl_cache(ttl=60 * 60)
    def get_team_switch_cooldown(self):
        return int(super().get_team_switch_cooldown())

    def set_team_switch_cooldown(self, minutes):
        with invalidates(Rcon.get_team_switch_cooldown):
            return super().set_team_switch_cooldown(minutes)

    @ttl_cache(ttl=60 * 60)
    def get_autobalance_threshold(self):
        return int(super().get_autobalance_threshold())

    def set_autobalance_threshold(self, max_diff):
        with invalidates(Rcon.get_autobalance_threshold):
            return super().set_autobalance_threshold(max_diff)

    @ttl_cache(ttl=60 * 60)
    def get_idle_autokick_time(self):
        return int(super().get_idle_autokick_time())

    def set_idle_autokick_time(self, minutes):
        with invalidates(Rcon.get_idle_autokick_time):
            return super().set_idle_autokick_time(minutes)

    @ttl_cache(ttl=60 * 60)
    def get_max_ping_autokick(self):
        return int(super().get_max_ping_autokick())

    def set_max_ping_autokick(self, max_ms):
        with invalidates(Rcon.get_max_ping_autokick):
            return super().set_max_ping_autokick(max_ms)

    @ttl_cache(ttl=60 * 60)
    def get_queue_length(self):
        return int(super().get_queue_length())

    def set_queue_length(self, num):
        with invalidates(Rcon.get_queue_length):
            return super().set_queue_length(num)

    @ttl_cache(ttl=60 * 60)
    def get_vip_slots_num(self):
        return super().get_vip_slots_num()

    def set_vip_slots_num(self, num):
        with invalidates(Rcon.get_vip_slots_num):
            return super().set_vip_slots_num(num)

    def get_welcome_message(self):
        red = get_redis_client()
        msg = red.get("WELCOME_MESSAGE")
        if msg:
            return msg.decode()
        return msg

    def set_welcome_message(self, msg, save=True):
        from rcon.broadcast import format_message

        prev = None

        try:
            red = get_redis_client()
            if save:
                prev = red.getset("WELCOME_MESSAGE", msg)
            else:
                prev = red.get("WELCOME_MESSAGE")
            red.expire("WELCOME_MESSAGE", 60 * 60 * 24 * 7)
        except Exception:
            logger.exception("Can't save message in redis: %s", msg)

        try:
            formatted = format_message(self, msg)
        except Exception:
            logger.exception("Unable to format message")
            formatted = msg

        super().set_welcome_message(formatted)
        return prev.decode() if prev else ""

    def get_broadcast_message(self):
        red = get_redis_client()
        msg = red.get("BROADCAST_MESSAGE")
        if isinstance(msg, (str, bytes)):
            return msg.decode()
        return msg

    def set_broadcast(self, msg, save=True):
        from rcon.broadcast import format_message

        prev = None

        try:
            red = get_redis_client()
            if save:
                prev = red.getset("BROADCAST_MESSAGE", msg)
            else:
                prev = red.get("BROADCAST_MESSAGE")
            red.expire("BROADCAST_MESSAGE", 60 * 30)
        except Exception:
            logger.exception("Can't save message in redis: %s", msg)

        try:
            formatted = format_message(self, msg)
        except Exception:
            logger.exception("Unable to format message")
            formatted = msg

        super().set_broadcast(formatted)
        return prev.decode() if prev else ""

    @mod_users_allowed
    @ttl_cache(ttl=5)
    def get_slots(self):
        res = super().get_slots()
        if not self.slots_regexp.match(res):
            raise CommandFailedError("Server returned crap")
        return res

    @mod_users_allowed
    @ttl_cache(ttl=5, cache_falsy=False)
    def get_status(self):
        slots = self.get_slots()
        return {
            "name": self.get_name(),
            "map": self.get_map(),
            "nb_players": slots,
            "short_name": os.getenv("SERVER_SHORT_NAME", None) or "HLL Rcon",
            "player_count": slots.split("/")[0],
        }

    @ttl_cache(ttl=60 * 60 * 24)
    def get_maps(self):
        return super().get_maps()

    def get_server_settings(self):
        settings = {}
        for name, type_ in self.settings:
            try:
                settings[name] = type_(getattr(self, f"get_{name}")())
            except:
                logger.exception("Failed to retrieve settings %s", name)
                raise
        return settings

    def do_save_setting(self, name, value):
        if not name in dict(self.settings):
            raise ValueError(f"'{name}' can't be save with this method")

        return getattr(self, f"set_{name}")(value)

    def _convert_relative_time(self, from_, time_str):
        time, unit = time_str.split(" ")
        if unit == "ms":
            return from_ - timedelta(milliseconds=int(time))
        if unit == "sec":
            return from_ - timedelta(seconds=float(time))
        if unit == "min":
            minutes, seconds = time.split(":")
            return from_ - timedelta(minutes=float(minutes), seconds=float(seconds))
        if unit == "hours":
            hours, minutes, seconds = time.split(":")
            return from_ - timedelta(
                hours=int(hours), minutes=int(minutes), seconds=int(seconds)
            )

    @staticmethod
    def _extract_time(raw_timestamp: str) -> datetime:
        """Parse a unix timestamp to a UTC Python datetime"""
        try:
            return datetime.utcfromtimestamp(int(raw_timestamp))
        except (ValueError, TypeError) as e:
            raise ValueError(f"Time {raw_timestamp} is not a valid integer") from e

    @mod_users_allowed
    @ttl_cache(ttl=2)
    def get_structured_logs(
        self, since_min_ago, filter_action=None, filter_player=None
    ) -> ParsedLogsType:
        raw = super().get_logs(since_min_ago)
        return self.parse_logs(raw, filter_action, filter_player)

    @ttl_cache(ttl=60 * 60)
    def get_profanities(self):
        return super().get_profanities()

    @ttl_cache(ttl=60 * 60)
    def get_autobalance_enabled(self):
        return super().get_autobalance_enabled() == "on"

    @ttl_cache(ttl=60 * 60)
    def get_votekick_enabled(self):
        return super().get_votekick_enabled() == "on"

    @ttl_cache(ttl=60 * 60)
    def get_votekick_threshold(self):
        res = super().get_votekick_threshold()
        if isinstance(res, str):
            return res.strip()
        return res

    def set_autobalance_enabled(self, bool_):
        with invalidates(self.get_autobalance_enabled):
            return super().set_autobalance_enabled("on" if bool_ else "off")

    def set_votekick_enabled(self, bool_):
        with invalidates(self.get_votekick_enabled):
            return super().set_votekick_enabled("on" if bool_ else "off")

    def set_votekick_threshold(self, threshold_pairs):
        # Todo use proper data structure
        with invalidates(self.get_votekick_threshold):
            res = super().set_votekick_threshold(threshold_pairs)
            print(f"!!!!!!!!!!!!!!!!!!!!!!!!!!!!!!!!!!!!!!!!!!!!! {res}")
            logger.error("Threshold res %s", res)
            if res.lower().startswith("error"):
                logger.error("Unable to set votekick threshold: %s", res)
                raise CommandFailedError(res)

    def do_reset_votekick_threshold(self):
        with invalidates(self.get_votekick_threshold):
            return super().do_reset_votekick_threshold()

    def set_profanities(self, profanities):
        current = self.get_profanities()
        with invalidates(self.get_profanities):
            removed = set(current) - set(profanities)
            added = set(profanities) - set(current)
            if removed:
                self.do_unban_profanities(list(removed))
            if added:
                self.do_ban_profanities(list(added))

        return profanities

    def do_unban_profanities(self, profanities):
        if not isinstance(profanities, list):
            profanities = [profanities]
        with invalidates(self.get_profanities):
            return super().do_unban_profanities(",".join(profanities))

    def do_ban_profanities(self, profanities):
        if not isinstance(profanities, list):
            profanities = [profanities]
        with invalidates(self.get_profanities):
            return super().do_ban_profanities(",".join(profanities))

    @mod_users_allowed
    def do_punish(self, player, reason):
        return super().do_punish(player, reason)

    @mod_users_allowed
    def do_switch_player_now(self, player):
        return super().do_switch_player_now(player)

    @mod_users_allowed
    def do_switch_player_on_death(self, player):
        return super().do_switch_player_on_death(player)

    @mod_users_allowed
    def do_kick(self, player, reason):
        with invalidates(Rcon.get_players):
            return super().do_kick(player, reason)

    @mod_users_allowed
    def do_temp_ban(
        self, player=None, steam_id_64=None, duration_hours=2, reason="", admin_name=""
    ):
        with invalidates(Rcon.get_players, Rcon.get_temp_bans):
            if player and re.match(r"\d+", player):
                info = self.get_player_info(player)
                steam_id_64 = info.get(STEAMID, None)
                return super().do_temp_ban(
                    None, steam_id_64, duration_hours, reason, admin_name
                )

            return super().do_temp_ban(
                player, steam_id_64, duration_hours, reason, admin_name
            )

    @mod_users_allowed
    def do_remove_temp_ban(self, ban_log):
        with invalidates(Rcon.get_temp_bans):
            return super().do_remove_temp_ban(ban_log)

    @mod_users_allowed
    def do_remove_perma_ban(self, ban_log):
        with invalidates(Rcon.get_perma_bans):
            return super().do_remove_perma_ban(ban_log)

    @mod_users_allowed
    def do_perma_ban(self, player=None, steam_id_64=None, reason="", admin_name=""):
        with invalidates(Rcon.get_players, Rcon.get_perma_bans):
            if player and re.match(r"\d+", player):
                info = self.get_player_info(player)
                steam_id_64 = info.get(STEAMID, None)
                return super().do_perma_ban(None, steam_id_64, reason, admin_name)

            return super().do_perma_ban(player, steam_id_64, reason, admin_name)

    @ttl_cache(60 * 5)
    def get_map_rotation(self):
        l = super().get_map_rotation()

        for map_ in l:
            if not self.map_regexp.match(map_):
                raise CommandFailedError("Server return wrong data")
        return l

    def do_add_map_to_rotation(
        self, map_name, after_map_name: str = None, after_map_name_number: str = None
    ):
        with invalidates(Rcon.get_map_rotation):
            super().do_add_map_to_rotation(
                map_name, after_map_name, after_map_name_number
            )

    def do_remove_map_from_rotation(self, map_name, map_number: str = None):
        with invalidates(Rcon.get_map_rotation):
            super().do_remove_map_from_rotation(map_name, map_number)

    def do_remove_maps_from_rotation(self, maps):
        with invalidates(Rcon.get_map_rotation):
            for map_name in maps:
                super().do_remove_map_from_rotation(map_name)
            return "SUCCESS"

    def do_add_maps_to_rotation(self, maps):
        with invalidates(Rcon.get_map_rotation):
            for map_name in maps:
                super().do_add_map_to_rotation(map_name)
            return "SUCCESS"

    def set_maprotation(self, rotation):
        if not rotation:
            raise CommandFailedError("Empty rotation")

        rotation = list(rotation)
        logger.info("Apply map rotation %s", rotation)

        current = self.get_map_rotation()
        logger.info("Current rotation: %s", current)
        if rotation == current:
            logger.debug("Map rotation is the same, nothing to do")
            return current
        with invalidates(Rcon.get_map_rotation):
            # we remove all but the first
            for map_ in current[1:]:
                map_without_number = map_.rsplit(" ")[0]
                logger.info("Removing from rotation: '%s'", map_without_number)
                super().do_remove_map_from_rotation(map_without_number)

            for map_ in rotation:
                logger.info("Adding to rotation: '%s'", map_)
                super().do_add_map_to_rotation(map_)

            # Now we can remove the first from the previous rotation
            super().do_remove_map_from_rotation(current[0])

        return self.get_map_rotation()

    @mod_users_allowed
    @ttl_cache(ttl=60 * 2)
    def get_scoreboard(self, minutes=180, sort="ratio"):
        logs = self.get_structured_logs(minutes, "KILL")
        scoreboard = []
        for player in logs["players"]:
            if not player:
                continue
            kills = 0
            death = 0
            for log in logs["logs"]:
                if log["player"] == player:
                    kills += 1
                elif log["player2"] == player:
                    death += 1
            if kills == 0 and death == 0:
                continue
            scoreboard.append(
                {
                    "player": player,
                    "(real) kills": kills,
                    "(real) death": death,
                    "ratio": kills / max(death, 1),
                }
            )

        scoreboard = sorted(scoreboard, key=lambda o: o[sort], reverse=True)
        for o in scoreboard:
            o["ratio"] = "%.2f" % o["ratio"]

        return scoreboard

    @mod_users_allowed
    @ttl_cache(ttl=60 * 2)
    def get_teamkills_boards(self, sort="TK Minutes"):
        logs = self.get_structured_logs(180)
        scoreboard = []
        for player in logs["players"]:
            if not player:
                continue
            first_timestamp = float("inf")
            last_timestamp = 0
            tk = 0
            death_by_tk = 0
            for log in logs["logs"]:
                if log["player"] == player or log["player2"] == player:
                    first_timestamp = min(log["timestamp_ms"], first_timestamp)
                    last_timestamp = max(log["timestamp_ms"], last_timestamp)
                if log["action"] == "TEAM KILL":
                    if log["player"] == player:
                        tk += 1
                    elif log["player2"] == player:
                        death_by_tk += 1
            if tk == 0 and death_by_tk == 0:
                continue
            scoreboard.append(
                {
                    "player": player,
                    "Teamkills": tk,
                    "Death by TK": death_by_tk,
                    "Estimated play time (minutes)": (last_timestamp - first_timestamp)
                    // 1000
                    // 60,
                    "TK Minutes": tk
                    / max((last_timestamp - first_timestamp) // 1000 // 60, 1),
                }
            )

        scoreboard = sorted(scoreboard, key=lambda o: o[sort], reverse=True)
        for o in scoreboard:
            o["TK Minutes"] = "%.2f" % o["TK Minutes"]

        return scoreboard

    @staticmethod
    def parse_log_line(raw_line: str) -> StructuredLogLineType:
        """Parse a single raw RCON log event or raise a ValueError"""

        player: str | None = None
        player2: str | None = None
        steam_id_64_1: str | None = None
        steam_id_64_2: str | None = None
        weapon: str | None = None
        action: str | None = None
        content: str = raw_line
        sub_content: str | None = None

        if raw_line.startswith("KILL") or raw_line.startswith("TEAM KILL"):
            # KILL: Muctar(Axis/71234567891234567) -> Chris(Allies/71234567891234576) with GEWEHR 43
            # TEAM KILL: SonofJack(Allies/71234567891234567) -> Joseph Cannon(Allies/71234567891234576) with M1 GARAND
            action, content = raw_line.split(": ", 1)
            if match := re.match(Rcon.kill_teamkill_pattern, content):
                player, steam_id_64_1, player2, steam_id_64_2, weapon = match.groups()
            else:
                raise ValueError(f"Unable to parse line: {raw_line}")
        elif raw_line.startswith("DISCONNECTED") or raw_line.startswith("CONNECTED"):
            action, name_and_steam_id = raw_line.split(" ", 1)
            if match := re.match(Rcon.connect_disconnect_pattern, name_and_steam_id):
                player, steam_id_64_1 = match.groups()
                content = name_and_steam_id
            else:
                raise ValueError(f"Unable to parse line: {raw_line}")
        elif raw_line.startswith("CHAT"):
            # CHAT[Team][Azure(Allies/71234567891234567)]: supply truck bot hq for nodes
            # CHAT[Unit][dominguez1987(Axis/71234567891234567)]: back
            if match := Rcon.chat_regexp.match(raw_line):
                scope, player, side, steam_id_64_1, sub_content = match.groups()
                action = f"CHAT[{side}][{scope}]"
                content = f"{player}: {sub_content} ({steam_id_64_1})"
        elif raw_line.upper().startswith("TEAMSWITCH"):
            # TEAMSWITCH Plebs_23 (Axis > None)
            # TEAMSWITCH SupremeOneechan (None > Allies)
            action = "TEAMSWITCH"
            if match := re.match(Rcon.teamswitch_pattern, raw_line):
                player, sub_content = match.groups()
            else:
                raise ValueError(f"Unable to parse line: {raw_line}")
        elif raw_line.startswith("KICK") or raw_line.startswith("BAN"):

            if "FOR TEAM KILLING" in raw_line:
                action = "TK AUTO"

            if match := re.match(Rcon.kick_ban_pattern, raw_line):
                _action, player, sub_content, type_ = match.groups()
            else:
                raise ValueError(f"Unable to parse line: {raw_line}")

            if type_ == "PERMANENTLY":
                type_ = "PERMA BANNED"
            elif type_ == "YOU":
                type_ = "IDLE"
            elif type_ == "Host":
                type_ = ""
            elif type_ == "Anti-Cheat":
                type_ = "ANTI-CHEAT"

            action = f"ADMIN {type_}".strip()

            # Reconstruct the log line without the newlines and tack on the trailing ] we lose
            content = f"{_action}: [{player}] {sub_content}"
            if content[-1] != "]":
                content += "]"
                sub_content += "]"
        elif raw_line.startswith("VOTE"):
            action = "VOTE"

            _, sub_content = raw_line.split("VOTESYS: ", 1)
            content = sub_content

            # VOTESYS: Player [Dingbat252] voted [PV_Favour] for VoteID[2]
            if match := re.match(Rcon.vote_pattern, raw_line):
                player = match.groups()[0]
            # VOTESYS: Player [NoodleArms] Started a vote of type (PVR_Kick_Abuse) against [buscÃ´O-sensei]. VoteID: [2]
            elif match := re.match(
                Rcon.vote_started_pattern,
                raw_line,
            ):
                action = "VOTE STARTED"
                player, player2 = match.groups()
            # VOTESYS: Vote [2] completed. Result: PVR_Passed
            elif match := re.match(Rcon.vote_complete_pattern, raw_line):
                action = "VOTE COMPLETED"
            # VOTESYS: Vote [1] expired before completion.
            elif match := re.match(Rcon.vote_expired_pattern, raw_line):
                action = "VOTE EXPIRED"
            # VOTESYS: Vote Kick {buscÃ´O-sensei} successfully passed. [For: 2/1 - Against: 0]
            elif match := re.match(Rcon.vote_passed_pattern, raw_line):
                action = "VOTE PASSED"
                content, player, sub_content = match.groups()
            else:
                raise ValueError(f"Unable to parse line: {raw_line}")

        elif raw_line.upper().startswith("PLAYER"):
            # Player [Fachi (71234567891234567)] Entered Admin Camera
            action = "CAMERA"
            _, content = raw_line.split(" ", 1)

            if match := re.match(Rcon.camera_pattern, content):
                player, steam_id_64_1, sub_content = match.groups()
            else:
                raise ValueError(f"Unable to parse line: {raw_line}")

        elif raw_line.upper().startswith("MATCH START"):
            # MATCH START UTAH BEACH WARFARE
            action = "MATCH START"
            _, sub_content = raw_line.split("MATCH START ")
            content = raw_line
        elif raw_line.upper().startswith("MATCH ENDED"):
            # MATCH ENDED `Kharkov WARFARE` ALLIED (0 - 5) AXIS
            action = "MATCH ENDED"
            _, sub_content = raw_line.split("MATCH ENDED ")
        elif raw_line.upper().startswith("MESSAGE"):
            action = "MESSAGE"
            raw_line = raw_line.replace("\n", " ")
            content = raw_line
            if match := re.match(Rcon.message_pattern, raw_line):
                player, steam_id_64_1, message_content = match.groups()
                content = f"{player}({steam_id_64_1}): {message_content}"
                sub_content = message_content
            else:
                raise ValueError(f"Unable to parse line: {raw_line}")

        if action is None:
            raise ValueError(f"Unknown type line: '{raw_line}'")

        return {
            "action": action,
            "player": player,
            "steam_id_64_1": steam_id_64_1,
            "player2": player2,
            "steam_id_64_2": steam_id_64_2,
            "weapon": weapon,
            "message": content,
            "sub_content": sub_content,
        }

    @staticmethod
    def split_raw_log_lines(raw_logs: str) -> Iterable[tuple[str, str, str]]:
        """Split raw game server logs into the relative time, timestamp and content"""
        if raw_logs != "":
            logs = raw_logs.strip("\n")
            logs = re.split(r"^(\[.+? \((\d+)\)\])", logs, flags=re.M)
            logs = zip(logs[1::3], logs[2::3], logs[3::3])
            for raw_relative_time, raw_timestamp, raw_log_line in logs:
                yield raw_relative_time, raw_timestamp, raw_log_line.strip()

    @staticmethod
    def parse_logs(
        raw_logs: str, filter_action=None, filter_player=None
    ) -> ParsedLogsType:
        """Parse a chunk of raw gameserver RCON logs"""
        synthetic_actions = LOG_ACTIONS
        now = datetime.now()
        parsed_log_lines: List[StructuredLogLineWithMetaData] = []
        actions: set[str] = set()
        players: set[str] = set()

        for raw_relative_time, raw_timestamp, raw_log_line in Rcon.split_raw_log_lines(
            raw_logs
        ):
            time = Rcon._extract_time(raw_timestamp)
            try:
                log_line = Rcon.parse_log_line(raw_log_line)
                parsed_log_lines.append(
                    {
                        "version": 1,
                        "timestamp_ms": int(time.timestamp() * 1000),
                        "relative_time_ms": (time - now).total_seconds() * 1000,
                        "raw": raw_relative_time + " " + raw_log_line,
                        "line_without_time": raw_log_line,
                        "action": log_line["action"],
                        "player": log_line["player"],
                        "steam_id_64_1": log_line["steam_id_64_1"],
                        "player2": log_line["player2"],
                        "steam_id_64_2": log_line["steam_id_64_2"],
                        "weapon": log_line["weapon"],
                        "message": log_line["message"],
                        "sub_content": log_line["sub_content"],
                    }
                )
            except ValueError:
                logger.error(
                    f"Unable to parse line: '{raw_relative_time} {raw_timestamp} {raw_log_line}'"
                )
                continue

            if filter_action and not log_line["action"].startswith(filter_action):
                continue

            if filter_player and filter_player not in raw_log_line:
                continue

            if player := log_line["player"]:
                players.add(player)

            if player2 := log_line["player2"]:
                players.add(player2)

            actions.add(log_line["action"])

        parsed_log_lines.reverse()

        return {
            "actions": list(actions | set(synthetic_actions)),
            "players": list(players),
            "logs": parsed_log_lines,
        }<|MERGE_RESOLUTION|>--- conflicted
+++ resolved
@@ -19,14 +19,10 @@
 from rcon.types import (
     GameState,
     GetPlayersType,
-<<<<<<< HEAD
-    StructuredLogLine,
-    DetailedPlayerInfoType,
-=======
     ParsedLogsType,
     StructuredLogLineType,
     StructuredLogLineWithMetaData,
->>>>>>> 18e1bc99
+    DetailedPlayerInfoType,
 )
 from rcon.utils import get_server_number
 
