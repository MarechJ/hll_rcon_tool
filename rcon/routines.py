--- conflicted
+++ resolved
@@ -3,15 +3,8 @@
 
 from rcon.audit import ingame_mods, online_mods
 from rcon.commands import CommandFailedError
-<<<<<<< HEAD
-from rcon.extended_commands import CommandFailedError
-from rcon.recorded_commands import RecordedRcon
+from rcon.rcon import CommandFailedError, Rcon
 from rcon.user_config import AutoVoteKickConfig
-
-from rcon.vote_map import VoteMap
-=======
-from rcon.rcon import CommandFailedError, Rcon
-from rcon.user_config import AutoVoteKickConfig, VoteMapConfig
 from rcon.utils import (
     LONG_HUMAN_MAP_NAMES,
     NO_MOD_LONG_HUMAN_MAP_NAMES,
@@ -21,7 +14,6 @@
     numbered_maps,
 )
 from rcon.vote_map import MapsRecorder, VoteMap
->>>>>>> f416584f
 
 logger = logging.getLogger(__name__)
 
