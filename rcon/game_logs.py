--- conflicted
+++ resolved
@@ -827,25 +827,13 @@
                 logger.info(
                     "Banning player %s for TEAMKILL after connect %s", player_name, log
                 )
-<<<<<<< HEAD
                 blacklist_or_ban(
                     rcon=rcon,
                     blacklist_id=config.blacklist_id,
-                    player_id=player_steam_id,
+                    player_id=player_id,
                     reason=reason,
                     admin_name=author,
                 )
-=======
-                try:
-                    rcon.perma_ban(
-                        player_id=player_id,
-                        reason=reason,
-                        by=author,
-                    )
-                except:
-                    logger.exception("Can't perma, trying blacklist")
-                    add_player_to_blacklist(player_id, reason, by=author)
->>>>>>> 00104cac
                 logger.info(
                     "Banned player %s for TEAMKILL after connect %s", player_name, log
                 )
