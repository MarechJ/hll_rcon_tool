--- conflicted
+++ resolved
@@ -11,12 +11,7 @@
 
 from rcon.cache_utils import get_redis_client
 from rcon.config import get_config
-<<<<<<< HEAD
 from rcon.discord_utils import send_to_discord_audit
-from rcon.extended_commands import LOG_ACTIONS
-=======
-from rcon.discord import send_to_discord_audit
->>>>>>> 5fcd2d39
 from rcon.models import LogLine, PlayerSteamID, enter_session
 from rcon.player_history import (
     add_player_to_blacklist,
@@ -26,17 +21,10 @@
 from rcon.rcon import LOG_ACTIONS, Rcon
 from rcon.settings import SERVER_INFO
 from rcon.types import (
-<<<<<<< HEAD
-    StructuredLogLineWithMetaData,
-    ParsedLogsType,
-    GetDetailedPlayer,
-    PlayerStat,
-=======
     GetDetailedPlayer,
     ParsedLogsType,
     PlayerStat,
     StructuredLogLineWithMetaData,
->>>>>>> 5fcd2d39
 )
 from rcon.utils import FixedLenList, MapsHistory
 
@@ -506,11 +494,7 @@
 
 @on_tk
 def auto_ban_if_tks_right_after_connection(
-<<<<<<< HEAD
-    rcon: RecordedRcon, log: StructuredLogLineWithMetaData
-=======
     rcon: Rcon, log: StructuredLogLineWithMetaData
->>>>>>> 5fcd2d39
 ):
     config = get_config()
     config = config.get("BAN_TK_ON_CONNECT")
