import datetime
import logging
import os
import re
import sys
import time
import unicodedata
from collections import defaultdict
from functools import partial
from typing import Callable, DefaultDict, Dict, Iterable

import discord_webhook
import redis.exceptions
from pydantic import HttpUrl
from sqlalchemy import and_, desc, or_
from sqlalchemy.exc import IntegrityError
from sqlalchemy.orm import Session

from discord.utils import escape_markdown
from rcon.cache_utils import get_redis_client, ttl_cache
from rcon.discord import make_hook, send_to_discord_audit
from rcon.models import LogLine, PlayerID, enter_session
from rcon.player_history import (
    add_player_to_blacklist,
    get_player_profile,
    player_has_flag,
)
from rcon.rcon import LOG_ACTIONS, Rcon, get_rcon
from rcon.types import (
    AllLogTypes,
    GetDetailedPlayer,
    ParsedLogsType,
    PlayerStat,
    StructuredLogLineWithMetaData,
)
from rcon.user_config.ban_tk_on_connect import BanTeamKillOnConnectUserConfig
from rcon.user_config.log_line_webhooks import (
    DiscordMentionWebhook,
    LogLineWebhookUserConfig,
)
from rcon.user_config.log_stream import LogStreamUserConfig
from rcon.user_config.rcon_server_settings import RconServerSettingsUserConfig
from rcon.utils import (
    FixedLenList,
    MapsHistory,
    Stream,
    StreamID,
    StreamNoElements,
    StreamOlderElement,
    get_server_number,
)

logger = logging.getLogger(__name__)

HOOKS: Dict[str, list[Callable]] = {
    AllLogTypes.admin.value: [],
    AllLogTypes.admin_anti_cheat.value: [],
    AllLogTypes.admin_banned.value: [],
    AllLogTypes.admin_idle.value: [],
    AllLogTypes.admin_kicked.value: [],
    AllLogTypes.admin_misc.value: [],
    AllLogTypes.admin_perma_banned.value: [],
    AllLogTypes.allies_chat.value: [],
    AllLogTypes.allies_team_chat.value: [],
    AllLogTypes.allies_unit_chat.value: [],
    AllLogTypes.axis_chat.value: [],
    AllLogTypes.axis_team_chat.value: [],
    AllLogTypes.axis_unit_chat.value: [],
    AllLogTypes.camera.value: [],
    AllLogTypes.chat.value: [],
    AllLogTypes.connected.value: [],
    AllLogTypes.disconnected.value: [],
    AllLogTypes.kill.value: [],
    AllLogTypes.match.value: [],
    AllLogTypes.match_end.value: [],
    AllLogTypes.match_start.value: [],
    AllLogTypes.team_kill.value: [],
    AllLogTypes.team_switch.value: [],
    AllLogTypes.tk.value: [],
    AllLogTypes.tk_auto.value: [],
    AllLogTypes.tk_auto_banned.value: [],
    AllLogTypes.tk_auto_kicked.value: [],
    AllLogTypes.vote.value: [],
    AllLogTypes.vote_completed.value: [],
    AllLogTypes.vote_expired.value: [],
    AllLogTypes.vote_passed.value: [],
    AllLogTypes.vote_started.value: [],
}


def on_kill(func):
    HOOKS[AllLogTypes.kill.value].append(func)
    return func


def on_tk(func):
    HOOKS[AllLogTypes.team_kill.value].append(func)
    return func


def on_chat(func):
    HOOKS[AllLogTypes.chat.value].append(func)
    HOOKS[AllLogTypes.axis_chat.value].append(func)
    HOOKS[AllLogTypes.axis_team_chat.value].append(func)
    HOOKS[AllLogTypes.axis_unit_chat.value].append(func)
    HOOKS[AllLogTypes.allies_chat.value].append(func)
    HOOKS[AllLogTypes.allies_team_chat.value].append(func)
    HOOKS[AllLogTypes.allies_unit_chat.value].append(func)
    return func


def on_camera(func):
    HOOKS[AllLogTypes.camera.value].append(func)
    return func


def on_chat_axis(func):
    HOOKS[AllLogTypes.axis_chat.value].append(func)
    HOOKS[AllLogTypes.axis_team_chat.value].append(func)
    HOOKS[AllLogTypes.axis_unit_chat.value].append(func)
    return func


def on_chat_allies(func):
    HOOKS[AllLogTypes.allies_chat.value].append(func)
    HOOKS[AllLogTypes.allies_team_chat.value].append(func)
    HOOKS[AllLogTypes.allies_unit_chat.value].append(func)
    return func


def on_connected(insert_at: int | None = None):
    """Insert the given hook at `insert_at` position, or the end"""

    def wrapper(func):
        if isinstance(insert_at, int):
            HOOKS[AllLogTypes.connected.value].insert(insert_at, func)
        else:
            HOOKS[AllLogTypes.connected.value].append(func)

        return func

    return wrapper


def on_disconnected(func):
    HOOKS[AllLogTypes.disconnected.value].append(func)
    return func


def on_match_start(func):
    HOOKS[AllLogTypes.match_start.value].append(func)
    return func


def on_match_end(func):
    HOOKS[AllLogTypes.match_end.value].append(func)
    return func


def on_generic(key, func) -> Callable:
    """Dynamically register hooks from config.yml LOG_LINE_WEBHOOKS"""

    # equality comparison for partial functions does not work since each newly created object has a different id
    # we have to directly compare the function and arguments to avoid duplicates
    for f in HOOKS[key]:
        if (
            isinstance(f, partial)
            and f.func == func.func
            and f.args == func.args
            and f.keywords == func.keywords
        ):
            logger.info("Skipping %s %s already added", key, func)
            return func

    HOOKS[key].append(func)
    return func


def make_allowed_mentions(mentions: Iterable[str]) -> defaultdict[str, list[str]]:
    """Convert the provided sequence of users and roles to a discord.AllowedMentions

    Similar to discord_chat.make_allowed_mentions but doesn't strip @everyone/@here
    """
    allowed_mentions: DefaultDict[str, list[str]] = defaultdict(list)

    for role_or_user in mentions:
        if match := re.match(r"<@(\d+)>", role_or_user):
            allowed_mentions["users"].append((match.group(1)))
        elif match := re.match(r"<@&(\d+)>", role_or_user):
            allowed_mentions["roles"].append((match.group(1)))

    return allowed_mentions


def send_log_line_webhook_message(
    webhook: DiscordMentionWebhook,
    _,
    log_line: Dict[str, str | int | float | None],
) -> None:
    """Send a time stammped embed of the log_line and mentions to the provided Discord Webhook"""

    config = RconServerSettingsUserConfig.load_from_db()

    mentions = webhook.user_mentions + webhook.role_mentions

    wh = make_hook(webhook.url)
    if not wh:
        logger.error("Error creating discord webhook for: %s", webhook.url)
        return

    allowed_mentions = make_allowed_mentions(mentions)

    content = " ".join(mentions)
    description: str = escape_markdown(log_line["line_without_time"])
    embed = discord_webhook.DiscordEmbed(
        description=description,
        timestamp=datetime.datetime.utcfromtimestamp(log_line["timestamp_ms"] / 1000),
    )

    embed.set_footer(text=config.short_name)

    wh.content = content
    wh.add_embed(embed)
    wh.allowed_mentions = allowed_mentions
    wh.execute()


# I don't think there is a good way to cache invalidate this without
# circular imports when setting it through LogLineWebhookUserConfig
# but it is invalidated on service startup
@ttl_cache(ttl=60 * 5)
def load_generic_hooks():
    """Load and validate all the subscribed log line webhooks from config.yml"""
    logger.info("Loading generic hooks")
    config = LogLineWebhookUserConfig.load_from_db()
    for hook in config.webhooks:
        # mentions = [h.user_mentions + h.role_mentions for h in conf.webhooks]
        func = partial(send_log_line_webhook_message, hook.webhook)

        # Have to set these attributes as the're used in LogLoop.process_hooks()
        func.__name__ = send_log_line_webhook_message.__name__
        func.__module__ = __name__

        for log_type in hook.log_types:
            logger.info("Adding log type %s, %s", func, log_type.value)
            on_generic(log_type.value, func)


MAX_FAILS = 10


class LogStream:
    # Each CRCON uses its own redis database, no need for keys to be unique across servers
    def __init__(
        self,
        rcon: Rcon | None = None,
        red: redis.StrictRedis | None = None,
        key="log_stream",
        maxlen: int | None = None,
    ) -> None:
        config = LogStreamUserConfig.load_from_db()
        self.rcon = rcon or get_rcon()
        self.red = red or get_redis_client()
        self.log_history_key = key
        self.log_stream = Stream(key=key, maxlen=maxlen or config.stream_size)

    def clear(self):
        logger.info("Clearing stream")
        self.red.delete(self.log_history_key)

    def bucket_by_timestamp(self, logs: list[StructuredLogLineWithMetaData]):
        """Organize logs by their game server timestamp

        Redis streams must be in sequential order, we use custom keys that are the
        unix timestamp of the time the log occurred on the game server, but each
        timestamp can have multiple logs.

        Return each unique timestamp and the logs that occured at that time
        """
        # logs has the newest logs first, oldest last
        buckets: dict[
            datetime.datetime, list[StructuredLogLineWithMetaData]
        ] = defaultdict(list)

        ordered_logs: list[
            tuple[datetime.datetime, list[StructuredLogLineWithMetaData]]
        ] = []

        for log in reversed(logs):
            timestamp = datetime.datetime.fromtimestamp(log["timestamp_ms"] / 1000)
            buckets[timestamp].append(log)

        for timestamp in buckets.keys():
            ordered_logs.append((timestamp, buckets[timestamp]))

        return ordered_logs

    def run(
        self,
        loop_frequency_secs: int | None = None,
        initial_since_min: int | None = None,
        active_since_min: int | None = None,
    ):
        """Poll the game server and add new logs to the stream"""

        config = LogStreamUserConfig.load_from_db()

        since_min = initial_since_min or config.startup_since_mins
        logs = self.rcon.get_structured_logs(since_min_ago=since_min)["logs"]
        since_min = active_since_min or config.refresh_since_mins

        last_seen_id = None
        while True:
            config = LogStreamUserConfig.load_from_db()
            if not config.enabled:
                break
            ordered_logs = self.bucket_by_timestamp(logs)
            new_logs = 0
            for timestamp, log_bucket in ordered_logs:
                for idx, log in enumerate(log_bucket):
                    timestamp_ms = log["timestamp_ms"] // 1000
                    stream_id = f"{timestamp_ms}-{idx}"
                    try:
                        last_seen_id = self.log_stream.add(custom_id=stream_id, obj=log)
                        new_logs += 1
                    except StreamOlderElement:
                        continue

            if new_logs:
                logger.info(f"Added {new_logs} new logs {last_seen_id=}")
            time.sleep(loop_frequency_secs or config.refresh_frequency_sec)
            logs = self.rcon.get_structured_logs(since_min_ago=since_min)["logs"]

    def logs_since(
        self, last_seen: StreamID | None = None, block_ms=500
    ) -> list[tuple[StreamID, StructuredLogLineWithMetaData]]:
        """Return a list of logs more recent than the last_seen ID"""
        try:
            if last_seen is None:
                logs: list[tuple[StreamID, StructuredLogLineWithMetaData]] = []
                tail_log: tuple[StreamID, StructuredLogLineWithMetaData] = self.log_stream.tail()
                if tail_log:
                    logs.append(tail_log)
            else:
                logs: list[
                    tuple[StreamID, StructuredLogLineWithMetaData]
                ] = self.log_stream.read(last_id=last_seen, block_ms=block_ms)
            return logs
        except StreamNoElements:
            response: list[tuple[StreamID, StructuredLogLineWithMetaData]] = []
            return response


class LogLoop:
    log_history_key = "log_history"

    def __init__(self):
        self.rcon = get_rcon()
        self.red = get_redis_client()
        self.duplicate_guard_key = "unique_logs"
        self.log_history = self.get_log_history_list()

        logger.info("Registered hooks: %s", HOOKS)

    @staticmethod
    def get_log_history_list() -> FixedLenList:
        return FixedLenList(key=LogLoop.log_history_key, max_len=100_000)

    def run(self, loop_frequency_secs=2, cleanup_frequency_minutes=10):
        since_min = 180
        self.cleanup()
        last_cleanup_time = datetime.datetime.now()

        while True:
            load_generic_hooks()
            logs: ParsedLogsType = self.rcon.get_structured_logs(
                since_min_ago=since_min
            )
            since_min = 5
            for log in reversed(logs["logs"]):
                line = self.record_line(log)
                if line:
                    self.process_hooks(line)
            if (
                datetime.datetime.now() - last_cleanup_time
            ).total_seconds() >= cleanup_frequency_minutes * 60:
                self.cleanup()
                last_cleanup_time = datetime.datetime.now()

            dp = self.rcon.get_detailed_players()
            if dp["fail_count"] > 0:
                logger.warning(
                    "Could not fetch all player stats. "
                    + str(dp["fail_count"])
                    + " players failed."
                )
            self.record_player_stats(dp["players"])

            time.sleep(loop_frequency_secs)

    def record_player_stats(self, players: dict[str, GetDetailedPlayer]):
        maps = MapsHistory()
        if len(maps) == 0:
            logger.info("No map seems to be running, skipping saving stats")
            return
        m = maps[0]
        # give us and the gameserver some time after map switch to zero out scores.
        # No clue, why this is actually needed, tbh, but without it, it seems that score values
        # from the previous map may leak into the current one
        if m["start"] > datetime.datetime.now().timestamp() - 30:
            return
        for player_id in players:
            player = players.get(player_id)
            map_players = m.setdefault("player_stats", dict())
            p = map_players.get(
                player_id,
                PlayerStat(
                    combat=player["combat"],
                    p_combat=0,
                    offense=player["offense"],
                    p_offense=0,
                    defense=player["defense"],
                    p_defense=0,
                    support=player["support"],
                    p_support=0,
                ),
            )
            for stat in ["combat", "offense", "defense", "support"]:
<<<<<<< HEAD
                if player[stat] > p[stat]:
                    p[stat] = player[stat]
            map_players[player_id] = p
=======
                if player[stat] < p[stat]:
                    p['p_' + stat] = p['p_' + stat] + p[stat]

                p[stat] = player[stat]
            map_players[steam_id] = p
>>>>>>> edac6941
        maps.update(0, m)

    def record_line(self, log: StructuredLogLineWithMetaData):
        id_ = f"{log['timestamp_ms']}|{log['line_without_time']}"
        if not self.red.sadd(self.duplicate_guard_key, id_):
            # logger.debug("Skipping duplicate: %s", id_)
            return None

        logger.info("Caching line: %s", id_)
        try:
            last_line = self.log_history[0]
        except IndexError:
            last_line = None
        if not isinstance(last_line, dict):
            logger.error("Can't check against last_line, invalid_format %s", last_line)
        elif last_line and last_line["timestamp_ms"] > log["timestamp_ms"]:
            logger.warning("Received old log record, ignoring")
            return None

        self.log_history.add(log)
        return log

    def cleanup(self):
        logger.info("Starting cleanup")
        for k in self.red.sscan_iter(self.duplicate_guard_key):
            try:
                ts, _ = k.decode().split("|", 1)
            except ValueError:
                logger.exception("Invalid key %s", k)
                continue
            t = datetime.datetime.fromtimestamp(int(ts) / 1000)
            if (datetime.datetime.now() - t).total_seconds() > 280 * 60:
                logger.debug("Older than 180min, removing: %s", k)
                self.red.srem(self.duplicate_guard_key, k)
        logger.info("Cleanup done")

    def process_hooks(self, log: StructuredLogLineWithMetaData):
        logger.debug("Processing %s", f"{log['action']} | {log['message']}")
        hooks = []
        started_total = time.time()
        for action_hook, funcs in HOOKS.items():
            if log["action"] == action_hook:
                hooks += funcs

        for hook in hooks:
            try:
                logger.info(
                    "Triggered %s.%s on %s", hook.__module__, hook.__name__, log["raw"]
                )
                started = time.time()
                hook(self.rcon, log)
                logger.debug(
                    "Ran in %.4f seconds %s.%s on %s",
                    time.time() - started,
                    hook.__module__,
                    hook.__name__,
                    log["raw"],
                )
            except KeyboardInterrupt:
                sys.exit(0)
            except Exception as e:
                logger.exception(
                    f"Hook '{hook.__module__}.{hook.__name__}' for '{log}' returned an error: {e}"
                )
        logger.debug(
            "Processed %s hooks in %.4f for: %s",
            len(hooks),
            time.time() - started_total,
            f"{log['action']}{log['message']}",
        )


class LogRecorder:
    def __init__(self, dump_frequency_min=5, run_immediately=False):
        self.dump_frequency_min = dump_frequency_min
        self.run_immediately = run_immediately
        self.server_id = get_server_number()
        if not self.server_id:
            raise ValueError("SERVER_NUMBER is not set, can't record logs")

    def _get_new_logs(self, sess):
        to_store: list[StructuredLogLineWithMetaData] = []
        last_log = (
            sess.query(LogLine)
            .filter(LogLine.server == self.server_id)
            .order_by(desc(LogLine.event_time))
            .limit(1)
            .one_or_none()
        )
        logger.info("Getting new logs from %s", last_log.event_time if last_log else 0)
        log: StructuredLogLineWithMetaData
        for log in LogLoop.get_log_history_list():
            if not isinstance(log, dict):
                logger.warning("Log is invalid, not a dict: %s", log)
                continue
            if (
                not last_log
                or int(log["timestamp_ms"]) / 1000 > last_log.event_time.timestamp()
            ):
                to_store.append(log)
            if (
                last_log
                and not int(log["timestamp_ms"]) / 1000
                == last_log.event_time.timestamp()
                and last_log.raw == log["raw"]
            ):
                logger.info("New logs collection at: %s", log)
                return to_store
        return to_store

    def _get_player_id_record(self, sess: Session, player_id: str):
        if not player_id:
            return None
        return (
            sess.query(PlayerID).filter(PlayerID.player_id == player_id).one_or_none()
        )

    def _save_logs(self, sess, to_store: list[StructuredLogLineWithMetaData]):
        for log in to_store:
            player_1 = self._get_player_id_record(sess, log["player_id_1"])
            player_2 = self._get_player_id_record(sess, log["player_id_2"])
            try:
                sess.add(
                    LogLine(
                        version=log["version"],
                        event_time=datetime.datetime.fromtimestamp(
                            log["timestamp_ms"] // 1000
                        ),
                        type=log["action"],
                        player1_name=log["player_name_1"],
                        player2_name=log["player_name_2"],
                        player_1=player_1,
                        player_2=player_2,
                        raw=log["raw"],
                        content=log["message"],
                        server=os.getenv("SERVER_NUMBER"),
                        weapon=log["weapon"],
                    )
                )
                sess.commit()
            except IntegrityError:
                sess.rollback()
                logger.exception("Unable to recorder %s", log)

    def run(self):
        last_run = datetime.datetime.now()
        if self.run_immediately:
            last_run = last_run - datetime.timedelta(minutes=self.dump_frequency_min)

        while True:
            now = datetime.datetime.now()
            if not (now - last_run).total_seconds() > self.dump_frequency_min * 60:
                logger.debug("Not due for recording yet")
                time.sleep(30)
                continue
            with enter_session() as sess:
                to_store = self._get_new_logs(sess)
                logger.info("%s log lines to record", len(to_store))

                self._save_logs(sess, to_store)

                last_run = datetime.datetime.now()


def is_player(search_str, player, exact_match=False):
    if exact_match:
        return search_str == player

    if not player or not search_str:
        return None

    if search_str.lower() in player.lower():
        return True

    normalize_search = (
        unicodedata.normalize("NFD", search_str)
        .encode("ascii", "ignore")
        .decode("utf-8")
    )
    normalize_player = (
        unicodedata.normalize("NFD", player).encode("ascii", "ignore").decode("utf-8")
    )

    if normalize_search in normalize_player:
        return True

    return False


def is_action(action_filter, action, exact_match=False):
    """Test whether the passed in log line `action` is in `action_filter`."""
    if not action_filter or not action:
        return None
    if not isinstance(action_filter, list):
        action_filter = [action_filter]

    for filter_ in action_filter:
        if not exact_match:
            if action.lower().startswith(filter_.lower()):
                return True
        elif filter_ == action:
            return True

    return False


def get_recent_logs(
    start=0,
    end=100000,
    player_search=None,
    action_filter=None,
    min_timestamp=None,
    exact_player_match=False,
    exact_action=False,
    inclusive_filter=True,
) -> ParsedLogsType:
    # The default behavior is to only show log lines with actions in `actions_filter`
    # inclusive_filter=True retains this default behavior
    # inclusive_filter=False will do the opposite, show all lines except what is passed in
    # `actions_filter`
    log_list = LogLoop.get_log_history_list()
    all_logs = log_list

    if not isinstance(start, int):
        start = 0

    if not isinstance(end, int):
        end = 1000

    if start != 0:
        all_logs = log_list[start : min(end, len(log_list))]
    logs: list[StructuredLogLineWithMetaData] = []
    all_players = set()
    actions = set(LOG_ACTIONS)
    if player_search and not isinstance(player_search, list):
        player_search = [player_search]
    # flatten that shit
    line: StructuredLogLineWithMetaData
    for idx, line in enumerate(all_logs):
        if idx >= end - start:
            break
        if not isinstance(line, dict):
            continue
        if min_timestamp and line["timestamp_ms"] / 1000 < min_timestamp:
            logger.debug("Stopping log read due to old timestamp at index %s", idx)
            break
        if player_search:
            for player_name_search in player_search:
                if is_player(
                    player_name_search, line["player_name_1"], exact_player_match
                ) or is_player(
                    player_name_search, line["player_name_2"], exact_player_match
                ):
                    # Filter out anything that isn't in action_filter
                    if (
                        action_filter
                        and inclusive_filter
                        and is_action(action_filter, line["action"], exact_action)
                    ):
                        logs.append(line)
                        break
                    # Filter out any action in action_filter
                    elif (
                        action_filter
                        and not inclusive_filter
                        and not is_action(action_filter, line["action"], exact_action)
                    ):
                        logs.append(line)
                        break
                    # Handle action_filter being empty
                    elif not action_filter:
                        logs.append(line)
                        break
        elif action_filter:
            # Filter out anything that isn't in action_filter
            if inclusive_filter and is_action(
                action_filter, line["action"], exact_action
            ):
                logs.append(line)
            # Filter out any action in action_filter
            elif not inclusive_filter and not is_action(
                action_filter, line["action"], exact_action
            ):
                logs.append(line)
        elif not player_search and not action_filter:
            logs.append(line)

        if p1 := line["player_name_1"]:
            all_players.add(p1)
        if p2 := line["player_name_2"]:
            all_players.add(p2)
        actions.add(line["action"])

    return {
        "actions": sorted(list(actions)),
        "players": list(all_players),
        "logs": logs,
    }


def is_player_death(player, log):
    return log["action"] == "KILL" and player == log["player_name_2"]


def is_player_kill(player, log):
    return log["action"] == "KILL" and player == log["player_name_1"]


@on_tk
def auto_ban_if_tks_right_after_connection(
    rcon: Rcon,
    log: StructuredLogLineWithMetaData,
    config: BanTeamKillOnConnectUserConfig | None = None,
):
    if config is None:
        config = BanTeamKillOnConnectUserConfig.load_from_db()
    if not config or not config.enabled:
        return

    player_name = log["player_name_1"]
    player_id = log["player_id_1"]
    player_profile = None
    vips = {}
    try:
        player_profile = get_player_profile(player_id, 0)
    except:
        logger.exception("Unable to get player profile")
    try:
        vips = set(v["player_id"] for v in rcon.get_vip_ids())
    except:
        logger.exception("Unable to get VIPS")

    last_logs = get_recent_logs(
        end=500, player_search=player_name, exact_player_match=True
    )
    logger.debug("Checking TK from %s", player_name)
    author = config.author_name
    reason = config.message
    discord_msg = config.discord_webhook_message
    webhook = config.discord_webhook_url
    max_time_minute = config.max_time_after_connect_minutes
    excluded_weapons = [w.lower() for w in config.excluded_weapons]
    ignore_after_kill = config.ignore_tk_after_n_kills
    ignore_after_death = config.ignore_tk_after_n_deaths
    whitelist_players = config.whitelist_players
    tk_tolerance_count = config.teamkill_tolerance_count

    if player_profile:
        if whitelist_players.is_vip and player_id in vips:
            logger.debug("Not checking player because he's VIP")
            return

        if (
            whitelist_players.has_at_least_n_sessions != 0
            and player_profile["sessions_count"]
            >= whitelist_players.has_at_least_n_sessions
        ):
            logger.debug(
                "Not checking player because he has %s sessions",
                player_profile["sessions_count"],
            )
            return

        for f in whitelist_players.has_flag:
            if player_has_flag(player_profile, f):
                logger.debug("Not checking player because he has flag %s", f)
                return

    last_action_is_connect = False
    last_connect_time = None
    kill_counter = 0
    death_counter = 0
    tk_counter = 0
    for log in reversed(last_logs["logs"]):
        logger.debug(log)

        if log["action"] == "CONNECTED":
            last_action_is_connect = log
            last_connect_time = log["timestamp_ms"]
            kill_counter = 0
            death_counter = 0
            continue
        if (
            log["action"] == "TEAM KILL"
            and log["player_name_1"] == player_name
            and last_action_is_connect
        ):
            if excluded_weapons and log["weapon"].lower() in excluded_weapons:
                logger.debug("Not counting TK as offense due to weapon exclusion")
                continue
            if log["timestamp_ms"] - last_connect_time > max_time_minute * 60 * 1000:
                logger.debug(
                    "Not counting TK as offense due to elapsed time exclusion, last connection time %s, tk time %s",
                    datetime.datetime.fromtimestamp(last_connect_time / 1000),
                    datetime.datetime.fromtimestamp(log["timestamp_ms"] / 1000),
                )
                continue

            tk_counter += 1
            if tk_counter > tk_tolerance_count:
                logger.info(
                    "Banning player %s for TEAMKILL after connect %s", player_name, log
                )
                try:
                    rcon.perma_ban(
                        player_id=player_id,
                        reason=reason,
                        by=author,
                    )
                except:
                    logger.exception("Can't perma, trying blacklist")
                    add_player_to_blacklist(player_id, reason, by=author)
                logger.info(
                    "Banned player %s for TEAMKILL after connect %s", player_name, log
                )

                webhookurls: list[HttpUrl | None] | None
                if webhook is None:
                    webhookurls = None
                else:
                    webhookurls = [webhook]
                send_to_discord_audit(
                    message=discord_msg.format(player=player_name),
                    command_name="blacklist",
                    by=author,
                    webhookurls=webhookurls,
                )
        elif is_player_death(player_name, log):
            death_counter += 1
            if death_counter >= ignore_after_death:
                last_action_is_connect = False
        elif is_player_kill(player_name, log):
            kill_counter += 1
            if kill_counter >= ignore_after_kill:
                last_action_is_connect = False


def get_historical_logs_records(
    sess,
    player_name=None,
    action=None,
    player_id=None,
    limit=1000,
    from_=None,
    till=None,
    time_sort="desc",
    exact_player_match=False,
    exact_action=True,
    server_filter=None,
):
    names = []
    name_filters = []

    q = sess.query(LogLine)
    if action and not exact_action:
        q = q.filter(LogLine.type.ilike(f"%{action}%"))
    elif action and exact_action:
        q = q.filter(LogLine.type == action)

    time_filter = []
    if from_:
        time_filter.append(LogLine.event_time >= from_)

    if till:
        time_filter.append(LogLine.event_time <= till)

    q = q.filter(and_(*time_filter))

    if player_id:
        # Handle not found
        player = (
            sess.query(PlayerID).filter(PlayerID.player_id == player_id).one_or_none()
        )
        id_ = player.id if player else 0
        q = q.filter(
            or_(LogLine.player1_player_id == id_, LogLine.player2_player_id == id_)
        )

    if player_name and not exact_player_match:
        name_filters.extend(
            [
                LogLine.player1_name.ilike("%{}%".format(player_name)),
                LogLine.player2_name.ilike("%{}%".format(player_name)),
            ]
        )
    elif player_name and exact_player_match:
        name_filters.extend(
            [
                LogLine.player1_name == player_name,
                LogLine.player2_name == player_name,
            ]
        )

    if name_filters:
        q = q.filter(or_(*name_filters))

    if server_filter:
        q = q.filter(LogLine.server == server_filter)

    if time_sort:
        q = q.order_by(
            LogLine.event_time.desc()
            if time_sort == "desc"
            else LogLine.event_time.asc()
        ).limit(limit)

    return q.all()


def get_historical_logs(
    player_name=None,
    action=None,
    player_id=None,
    limit=1000,
    from_=None,
    till=None,
    time_sort="desc",
    exact_player_match=False,
    exact_action=True,
    server_filter=None,
    output=None,
):
    with enter_session() as sess:
        res = get_historical_logs_records(
            sess,
            player_name,
            action,
            player_id,
            limit,
            from_,
            till,
            time_sort,
            exact_player_match,
            exact_action,
            server_filter,
        )
        lines = []
        for r in res:
            r = r.to_dict()
            if output != "CSV" and output != "csv":
                r["event_time"] = r["event_time"].timestamp()
            else:
                del r["id"]
                del r["version"]
                del r["creation_time"]
                del r["raw"]
            lines.append(r)
        return lines<|MERGE_RESOLUTION|>--- conflicted
+++ resolved
@@ -338,7 +338,9 @@
         try:
             if last_seen is None:
                 logs: list[tuple[StreamID, StructuredLogLineWithMetaData]] = []
-                tail_log: tuple[StreamID, StructuredLogLineWithMetaData] = self.log_stream.tail()
+                tail_log: tuple[
+                    StreamID, StructuredLogLineWithMetaData
+                ] = self.log_stream.tail()
                 if tail_log:
                     logs.append(tail_log)
             else:
@@ -426,17 +428,11 @@
                 ),
             )
             for stat in ["combat", "offense", "defense", "support"]:
-<<<<<<< HEAD
-                if player[stat] > p[stat]:
-                    p[stat] = player[stat]
+                if player[stat] < p[stat]:
+                    p["p_" + stat] = p["p_" + stat] + p[stat]
+
+                p[stat] = player[stat]
             map_players[player_id] = p
-=======
-                if player[stat] < p[stat]:
-                    p['p_' + stat] = p['p_' + stat] + p[stat]
-
-                p[stat] = player[stat]
-            map_players[steam_id] = p
->>>>>>> edac6941
         maps.update(0, m)
 
     def record_line(self, log: StructuredLogLineWithMetaData):
