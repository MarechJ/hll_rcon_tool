import datetime
import logging
import os
import re
import sys
import time
import unicodedata
from collections import defaultdict
from functools import partial
from typing import Callable, DefaultDict, Dict, Iterable

import discord_webhook
import redis.exceptions
from dateutil import parser
from pydantic import HttpUrl
from sqlalchemy import and_, desc, or_
from sqlalchemy.exc import IntegrityError
from sqlalchemy.orm import Session

from discord.utils import escape_markdown
from rcon.blacklist import blacklist_or_ban
from rcon.cache_utils import get_redis_client, ttl_cache
from rcon.discord import make_hook, send_to_discord_audit
from rcon.models import LogLine, PlayerID, enter_session
from rcon.player_history import (
    get_player_profile,
    player_has_flag,
)
from rcon.rcon import LOG_ACTIONS, Rcon, get_rcon
from rcon.types import (
    AllLogTypes,
    GetDetailedPlayer,
    ParsedLogsType,
    PlayerStat,
    StructuredLogLineWithMetaData,
)
from rcon.user_config.ban_tk_on_connect import BanTeamKillOnConnectUserConfig
from rcon.user_config.log_line_webhooks import (
    DiscordMentionWebhook,
    LogLineWebhookUserConfig,
)
from rcon.user_config.log_stream import LogStreamUserConfig
from rcon.user_config.rcon_server_settings import RconServerSettingsUserConfig
from rcon.utils import (
    FixedLenList,
    MapsHistory,
    Stream,
    StreamID,
    StreamNoElements,
    StreamOlderElement,
    get_server_number,
    strtobool,
)

logger = logging.getLogger(__name__)

HOOKS: Dict[str, list[Callable]] = {
    AllLogTypes.admin.value: [],
    AllLogTypes.admin_anti_cheat.value: [],
    AllLogTypes.admin_banned.value: [],
    AllLogTypes.admin_idle.value: [],
    AllLogTypes.admin_kicked.value: [],
    AllLogTypes.admin_misc.value: [],
    AllLogTypes.admin_perma_banned.value: [],
    AllLogTypes.allies_chat.value: [],
    AllLogTypes.allies_team_chat.value: [],
    AllLogTypes.allies_unit_chat.value: [],
    AllLogTypes.axis_chat.value: [],
    AllLogTypes.axis_team_chat.value: [],
    AllLogTypes.axis_unit_chat.value: [],
    AllLogTypes.camera.value: [],
    AllLogTypes.chat.value: [],
    AllLogTypes.connected.value: [],
    AllLogTypes.disconnected.value: [],
    AllLogTypes.kill.value: [],
    AllLogTypes.match.value: [],
    AllLogTypes.match_end.value: [],
    AllLogTypes.match_start.value: [],
    AllLogTypes.team_kill.value: [],
    AllLogTypes.team_switch.value: [],
    AllLogTypes.tk.value: [],
    AllLogTypes.tk_auto.value: [],
    AllLogTypes.tk_auto_banned.value: [],
    AllLogTypes.tk_auto_kicked.value: [],
    AllLogTypes.vote.value: [],
    AllLogTypes.vote_completed.value: [],
    AllLogTypes.vote_expired.value: [],
    AllLogTypes.vote_passed.value: [],
    AllLogTypes.vote_started.value: [],
}


def on_kill(func):
    HOOKS[AllLogTypes.kill.value].append(func)
    return func


def on_tk(func):
    HOOKS[AllLogTypes.team_kill.value].append(func)
    return func


def on_chat(func):
    HOOKS[AllLogTypes.chat.value].append(func)
    HOOKS[AllLogTypes.axis_chat.value].append(func)
    HOOKS[AllLogTypes.axis_team_chat.value].append(func)
    HOOKS[AllLogTypes.axis_unit_chat.value].append(func)
    HOOKS[AllLogTypes.allies_chat.value].append(func)
    HOOKS[AllLogTypes.allies_team_chat.value].append(func)
    HOOKS[AllLogTypes.allies_unit_chat.value].append(func)
    return func


def on_camera(func):
    HOOKS[AllLogTypes.camera.value].append(func)
    return func


def on_chat_axis(func):
    HOOKS[AllLogTypes.axis_chat.value].append(func)
    HOOKS[AllLogTypes.axis_team_chat.value].append(func)
    HOOKS[AllLogTypes.axis_unit_chat.value].append(func)
    return func


def on_chat_allies(func):
    HOOKS[AllLogTypes.allies_chat.value].append(func)
    HOOKS[AllLogTypes.allies_team_chat.value].append(func)
    HOOKS[AllLogTypes.allies_unit_chat.value].append(func)
    return func


def on_connected(insert_at: int | None = None):
    """Insert the given hook at `insert_at` position, or the end"""

    def wrapper(func):
        if isinstance(insert_at, int):
            HOOKS[AllLogTypes.connected.value].insert(insert_at, func)
        else:
            HOOKS[AllLogTypes.connected.value].append(func)

        return func

    return wrapper


def on_disconnected(func):
    HOOKS[AllLogTypes.disconnected.value].append(func)
    return func


def on_match_start(func):
    HOOKS[AllLogTypes.match_start.value].append(func)
    return func


def on_match_end(func):
    HOOKS[AllLogTypes.match_end.value].append(func)
    return func


def on_generic(key, func) -> Callable:
    """Dynamically register hooks from config.yml LOG_LINE_WEBHOOKS"""

    # equality comparison for partial functions does not work since each newly created object has a different id
    # we have to directly compare the function and arguments to avoid duplicates
    for f in HOOKS[key]:
        if (
            isinstance(f, partial)
            and f.func == func.func
            and f.args == func.args
            and f.keywords == func.keywords
        ):
            logger.info("Skipping %s %s already added", key, func)
            return func

    HOOKS[key].append(func)
    return func


def make_allowed_mentions(mentions: Iterable[str]) -> defaultdict[str, list[str]]:
    """Convert the provided sequence of users and roles to a discord.AllowedMentions

    Similar to discord_chat.make_allowed_mentions but doesn't strip @everyone/@here
    """
    allowed_mentions: DefaultDict[str, list[str]] = defaultdict(list)

    for role_or_user in mentions:
        if match := re.match(r"<@(\d+)>", role_or_user):
            allowed_mentions["users"].append((match.group(1)))
        elif match := re.match(r"<@&(\d+)>", role_or_user):
            allowed_mentions["roles"].append((match.group(1)))

    return allowed_mentions


def send_log_line_webhook_message(
    webhook: DiscordMentionWebhook,
    _,
    log_line: Dict[str, str | int | float | None],
) -> None:
    """Send a time stammped embed of the log_line and mentions to the provided Discord Webhook"""

    config = RconServerSettingsUserConfig.load_from_db()

    mentions = webhook.user_mentions + webhook.role_mentions

    wh = make_hook(webhook.url)
    if not wh:
        logger.error("Error creating discord webhook for: %s", webhook.url)
        return

    allowed_mentions = make_allowed_mentions(mentions)

    content = " ".join(mentions)
    description: str = escape_markdown(log_line["line_without_time"])
    embed = discord_webhook.DiscordEmbed(
        description=description,
        timestamp=datetime.datetime.utcfromtimestamp(log_line["timestamp_ms"] / 1000),
    )

    embed.set_footer(text=config.short_name)

    wh.content = content
    wh.add_embed(embed)
    wh.allowed_mentions = allowed_mentions
    wh.execute()


# I don't think there is a good way to cache invalidate this without
# circular imports when setting it through LogLineWebhookUserConfig
# but it is invalidated on service startup
@ttl_cache(ttl=60 * 5)
def load_generic_hooks():
    """Load and validate all the subscribed log line webhooks from config.yml"""
    logger.info("Loading generic hooks")
    config = LogLineWebhookUserConfig.load_from_db()
    for hook in config.webhooks:
        # mentions = [h.user_mentions + h.role_mentions for h in conf.webhooks]
        func = partial(send_log_line_webhook_message, hook.webhook)

        # Have to set these attributes as the're used in LogLoop.process_hooks()
        func.__name__ = send_log_line_webhook_message.__name__
        func.__module__ = __name__

        for log_type in hook.log_types:
            logger.info("Adding log type %s, %s", func, log_type.value)
            on_generic(log_type.value, func)


MAX_FAILS = 10


class LogStream:
    # Each CRCON uses its own redis database, no need for keys to be unique across servers
    def __init__(
        self,
        rcon: Rcon | None = None,
        red: redis.StrictRedis | None = None,
        key="log_stream",
        maxlen: int | None = None,
    ) -> None:
        config = LogStreamUserConfig.load_from_db()
        self.rcon = rcon or get_rcon()
        self.red = red or get_redis_client()
        self.log_history_key = key
        self.log_stream = Stream(key=key, maxlen=maxlen or config.stream_size)

    def clear(self):
        logger.info("Clearing stream")
        self.red.delete(self.log_history_key)

    def bucket_by_timestamp(self, logs: list[StructuredLogLineWithMetaData]):
        """Organize logs by their game server timestamp

        Redis streams must be in sequential order, we use custom keys that are the
        unix timestamp of the time the log occurred on the game server, but each
        timestamp can have multiple logs.

        Return each unique timestamp and the logs that occured at that time
        """
        # logs has the newest logs first, oldest last
        buckets: dict[datetime.datetime, list[StructuredLogLineWithMetaData]] = (
            defaultdict(list)
        )

        ordered_logs: list[
            tuple[datetime.datetime, list[StructuredLogLineWithMetaData]]
        ] = []

        for log in reversed(logs):
            timestamp = datetime.datetime.fromtimestamp(log["timestamp_ms"] / 1000)
            buckets[timestamp].append(log)

        for timestamp in buckets.keys():
            ordered_logs.append((timestamp, buckets[timestamp]))

        return ordered_logs

    def run(
        self,
        loop_frequency_secs: int | None = None,
        initial_since_min: int | None = None,
        active_since_min: int | None = None,
    ):
        """Poll the game server and add new logs to the stream"""

        config = LogStreamUserConfig.load_from_db()

        since_min = initial_since_min or config.startup_since_mins
        logs = self.rcon.get_structured_logs(since_min_ago=since_min)["logs"]
        since_min = active_since_min or config.refresh_since_mins

        last_seen_id = None
        while True:
            config = LogStreamUserConfig.load_from_db()
            if not config.enabled:
                break
            ordered_logs = self.bucket_by_timestamp(logs)
            new_logs = 0
            for timestamp, log_bucket in ordered_logs:
                for idx, log in enumerate(log_bucket):
                    timestamp_ms = log["timestamp_ms"] // 1000
                    stream_id = f"{timestamp_ms}-{idx}"
                    try:
                        last_seen_id = self.log_stream.add(custom_id=stream_id, obj=log)
                        new_logs += 1
                    except StreamOlderElement:
                        continue

            if new_logs:
                logger.info(f"Added {new_logs} new logs {last_seen_id=}")
            time.sleep(loop_frequency_secs or config.refresh_frequency_sec)
            logs = self.rcon.get_structured_logs(since_min_ago=since_min)["logs"]

    def logs_since(
        self, last_seen: StreamID | None = None, block_ms=500
    ) -> list[tuple[StreamID, StructuredLogLineWithMetaData]]:
        """Return a list of logs more recent than the last_seen ID"""
        try:
            if last_seen is None:
                logs: list[tuple[StreamID, StructuredLogLineWithMetaData]] = []
<<<<<<< HEAD
                tail_log: tuple[
                    StreamID, StructuredLogLineWithMetaData
                ] = self.log_stream.tail()
=======
                tail_log: tuple[StreamID, StructuredLogLineWithMetaData] = (
                    self.log_stream.tail()
                )
>>>>>>> e7d93cde
                if tail_log:
                    logs.append(tail_log)
            else:
                logs: list[tuple[StreamID, StructuredLogLineWithMetaData]] = (
                    self.log_stream.read(last_id=last_seen, block_ms=block_ms)
                )
            return logs
        except StreamNoElements:
            response: list[tuple[StreamID, StructuredLogLineWithMetaData]] = []
            return response


class LogLoop:
    log_history_key = "log_history"

    def __init__(self):
        self.rcon = get_rcon()
        self.red = get_redis_client()
        self.duplicate_guard_key = "unique_logs"
        self.log_history = self.get_log_history_list()

        logger.info("Registered hooks: %s", HOOKS)

    @staticmethod
    def get_log_history_list() -> FixedLenList:
        return FixedLenList(key=LogLoop.log_history_key, max_len=100_000)

    def run(self, loop_frequency_secs=2, cleanup_frequency_minutes=10):
        since_min = 180
        self.cleanup()
        last_cleanup_time = datetime.datetime.now()

        while True:
            load_generic_hooks()
            logs: ParsedLogsType = self.rcon.get_structured_logs(
                since_min_ago=since_min
            )
            since_min = 5
            for log in reversed(logs["logs"]):
                line = self.record_line(log)
                if line:
                    self.process_hooks(line)
            if (
                datetime.datetime.now() - last_cleanup_time
            ).total_seconds() >= cleanup_frequency_minutes * 60:
                self.cleanup()
                last_cleanup_time = datetime.datetime.now()

            dp = self.rcon.get_detailed_players()
            if dp["fail_count"] > 0:
                logger.warning(
                    "Could not fetch all player stats. "
                    + str(dp["fail_count"])
                    + " players failed."
                )
            self.record_player_stats(dp["players"])

            time.sleep(loop_frequency_secs)

    def record_player_stats(self, players: dict[str, GetDetailedPlayer]):
        maps = MapsHistory()
        if len(maps) == 0:
            logger.info("No map seems to be running, skipping saving stats")
            return
        m = maps[0]
        # give us and the gameserver some time after map switch to zero out scores.
        # No clue, why this is actually needed, tbh, but without it, it seems that score values
        # from the previous map may leak into the current one
        if m["start"] > datetime.datetime.now().timestamp() - 30:
            return
        for player_id in players:
            player = players.get(player_id)
            map_players = m.setdefault("player_stats", dict())
            p = map_players.get(
                player_id,
                PlayerStat(
                    combat=player["combat"],
                    p_combat=0,
                    offense=player["offense"],
                    p_offense=0,
                    defense=player["defense"],
                    p_defense=0,
                    support=player["support"],
                    p_support=0,
                ),
            )
            for stat in ["combat", "offense", "defense", "support"]:
                if player[stat] < p[stat]:
                    p["p_" + stat] = p["p_" + stat] + p[stat]

                p[stat] = player[stat]
            map_players[player_id] = p
        maps.update(0, m)

    def record_line(self, log: StructuredLogLineWithMetaData):
        id_ = f"{log['timestamp_ms']}|{log['line_without_time']}"
        if not self.red.sadd(self.duplicate_guard_key, id_):
            # logger.debug("Skipping duplicate: %s", id_)
            return None

        logger.info("Caching line: %s", id_)
        try:
            last_line = self.log_history[0]
        except IndexError:
            last_line = None
        if not isinstance(last_line, dict):
            logger.error("Can't check against last_line, invalid_format %s", last_line)
        elif last_line and last_line["timestamp_ms"] > log["timestamp_ms"]:
            logger.warning("Received old log record, ignoring")
            return None

        self.log_history.add(log)
        return log

    def cleanup(self):
        logger.info("Starting cleanup")
        for k in self.red.sscan_iter(self.duplicate_guard_key):
            try:
                ts, _ = k.decode().split("|", 1)
            except ValueError:
                logger.exception("Invalid key %s", k)
                continue
            t = datetime.datetime.fromtimestamp(int(ts) / 1000)
            if (datetime.datetime.now() - t).total_seconds() > 280 * 60:
                logger.debug("Older than 180min, removing: %s", k)
                self.red.srem(self.duplicate_guard_key, k)
        logger.info("Cleanup done")

    def process_hooks(self, log: StructuredLogLineWithMetaData):
        logger.debug("Processing %s", f"{log['action']} | {log['message']}")
        hooks = []
        started_total = time.time()
        for action_hook, funcs in HOOKS.items():
            if log["action"] == action_hook:
                hooks += funcs

        for hook in hooks:
            try:
                logger.info(
                    "Triggered %s.%s on %s", hook.__module__, hook.__name__, log["raw"]
                )
                started = time.time()
                hook(self.rcon, log)
                logger.debug(
                    "Ran in %.4f seconds %s.%s on %s",
                    time.time() - started,
                    hook.__module__,
                    hook.__name__,
                    log["raw"],
                )
            except KeyboardInterrupt:
                sys.exit(0)
            except Exception as e:
                logger.exception(
                    f"Hook '{hook.__module__}.{hook.__name__}' for '{log}' returned an error: {e}"
                )
        logger.debug(
            "Processed %s hooks in %.4f for: %s",
            len(hooks),
            time.time() - started_total,
            f"{log['action']}{log['message']}",
        )


class LogRecorder:
    def __init__(self, dump_frequency_min=5, run_immediately=False):
        self.dump_frequency_min = dump_frequency_min
        self.run_immediately = run_immediately
        self.server_id = get_server_number()
        if not self.server_id:
            raise ValueError("SERVER_NUMBER is not set, can't record logs")

    def _get_new_logs(self, sess):
        to_store: list[StructuredLogLineWithMetaData] = []
        last_log = (
            sess.query(LogLine)
            .filter(LogLine.server == self.server_id)
            .order_by(desc(LogLine.event_time))
            .limit(1)
            .one_or_none()
        )
        logger.info("Getting new logs from %s", last_log.event_time if last_log else 0)
        log: StructuredLogLineWithMetaData
        for log in LogLoop.get_log_history_list():
            if not isinstance(log, dict):
                logger.warning("Log is invalid, not a dict: %s", log)
                continue
            if (
                not last_log
                or int(log["timestamp_ms"]) / 1000 > last_log.event_time.timestamp()
            ):
                to_store.append(log)
            if (
                last_log
                and not int(log["timestamp_ms"]) / 1000
                == last_log.event_time.timestamp()
                and last_log.raw == log["raw"]
            ):
                logger.info("New logs collection at: %s", log)
                return to_store
        return to_store

    def _get_player_id_record(self, sess: Session, player_id: str):
        if not player_id:
            return None
        return (
            sess.query(PlayerID).filter(PlayerID.player_id == player_id).one_or_none()
        )

    def _save_logs(self, sess, to_store: list[StructuredLogLineWithMetaData]):
        for log in to_store:
            player_1 = self._get_player_id_record(sess, log["player_id_1"])
            player_2 = self._get_player_id_record(sess, log["player_id_2"])
            try:
                sess.add(
                    LogLine(
                        version=log["version"],
                        event_time=datetime.datetime.fromtimestamp(
                            log["timestamp_ms"] // 1000
                        ),
                        type=log["action"],
                        player1_name=log["player_name_1"],
                        player2_name=log["player_name_2"],
                        player_1=player_1,
                        player_2=player_2,
                        raw=log["raw"],
                        content=log["message"],
                        server=os.getenv("SERVER_NUMBER"),
                        weapon=log["weapon"],
                    )
                )
                sess.commit()
            except IntegrityError:
                sess.rollback()
                logger.exception("Unable to recorder %s", log)

    def run(self):
        last_run = datetime.datetime.now()
        if self.run_immediately:
            last_run = last_run - datetime.timedelta(minutes=self.dump_frequency_min)

        while True:
            now = datetime.datetime.now()
            if not (now - last_run).total_seconds() > self.dump_frequency_min * 60:
                logger.debug("Not due for recording yet")
                time.sleep(30)
                continue
            with enter_session() as sess:
                to_store = self._get_new_logs(sess)
                logger.info("%s log lines to record", len(to_store))

                self._save_logs(sess, to_store)

                last_run = datetime.datetime.now()


def is_player(search_str, player, exact_match=False):
    if exact_match:
        return search_str == player

    if not player or not search_str:
        return None

    if search_str.lower() in player.lower():
        return True

    normalize_search = (
        unicodedata.normalize("NFD", search_str)
        .encode("ascii", "ignore")
        .decode("utf-8")
    )
    normalize_player = (
        unicodedata.normalize("NFD", player).encode("ascii", "ignore").decode("utf-8")
    )

    if normalize_search in normalize_player:
        return True

    return False


def is_action(action_filter, action, exact_match=False):
    """Test whether the passed in log line `action` is in `action_filter`."""
    if not action_filter or not action:
        return None
    if not isinstance(action_filter, list):
        action_filter = [action_filter]

    for filter_ in action_filter:
        if not exact_match:
            if action.lower().startswith(filter_.lower()):
                return True
        elif filter_ == action:
            return True

    return False


def get_recent_logs(
    start: int = 0,
    end: int = 100000,
    player_search: list[str] | str = [],
    action_filter: list[str] = [],
    min_timestamp: float | None = None,
    exact_player_match: bool = False,
    exact_action: bool = False,
    inclusive_filter: bool = True,
) -> ParsedLogsType:
    # The default behavior is to only show log lines with actions in `actions_filter`
    # inclusive_filter=True retains this default behavior
    # inclusive_filter=False will do the opposite, show all lines except what is passed in
    # `actions_filter`
    log_list = LogLoop.get_log_history_list()
    all_logs = log_list

    if not isinstance(start, int):
        start = 0

    if not isinstance(end, int):
        end = 1000

    if not isinstance(min_timestamp, float) and min_timestamp:
        min_timestamp = float(min_timestamp)

    exact_player_match = strtobool(exact_player_match)
    exact_action = strtobool(exact_action)
    inclusive_filter = strtobool(inclusive_filter)

    if start != 0:
        all_logs = log_list[start : min(end, len(log_list))]
    logs: list[StructuredLogLineWithMetaData] = []
    all_players = set()
    actions = set(LOG_ACTIONS)
    if player_search and not isinstance(player_search, list):
        player_search = [player_search]
    # flatten that shit
    line: StructuredLogLineWithMetaData
    for idx, line in enumerate(all_logs):
        if idx >= end - start:
            break
        if not isinstance(line, dict):
            continue
        if min_timestamp and line["timestamp_ms"] / 1000 < min_timestamp:
            logger.debug("Stopping log read due to old timestamp at index %s", idx)
            break
        if player_search:
            for player_name_search in player_search:
                if is_player(
                    player_name_search, line["player_name_1"], exact_player_match
                ) or is_player(
                    player_name_search, line["player_name_2"], exact_player_match
                ):
                    # Filter out anything that isn't in action_filter
                    if (
                        action_filter
                        and inclusive_filter
                        and is_action(action_filter, line["action"], exact_action)
                    ):
                        logs.append(line)
                        break
                    # Filter out any action in action_filter
                    elif (
                        action_filter
                        and not inclusive_filter
                        and not is_action(action_filter, line["action"], exact_action)
                    ):
                        logs.append(line)
                        break
                    # Handle action_filter being empty
                    elif not action_filter:
                        logs.append(line)
                        break
        elif action_filter:
            # Filter out anything that isn't in action_filter
            if inclusive_filter and is_action(
                action_filter, line["action"], exact_action
            ):
                logs.append(line)
            # Filter out any action in action_filter
            elif not inclusive_filter and not is_action(
                action_filter, line["action"], exact_action
            ):
                logs.append(line)
        elif not player_search and not action_filter:
            logs.append(line)

        if p1 := line["player_name_1"]:
            all_players.add(p1)
        if p2 := line["player_name_2"]:
            all_players.add(p2)
        actions.add(line["action"])

    return {
        "actions": sorted(list(actions)),
        "players": list(all_players),
        "logs": logs,
    }


def is_player_death(player, log):
    return log["action"] == "KILL" and player == log["player_name_2"]


def is_player_kill(player, log):
    return log["action"] == "KILL" and player == log["player_name_1"]


@on_tk
def auto_ban_if_tks_right_after_connection(
    rcon: Rcon,
    log: StructuredLogLineWithMetaData,
    config: BanTeamKillOnConnectUserConfig | None = None,
):
    if config is None:
        config = BanTeamKillOnConnectUserConfig.load_from_db()
    if not config or not config.enabled:
        return

    player_name = log["player_name_1"]
    player_id = log["player_id_1"]
    player_profile = None
    vips = {}
    try:
        player_profile = get_player_profile(player_id, 0)
    except:
        logger.exception("Unable to get player profile")
    try:
        vips = set(v["player_id"] for v in rcon.get_vip_ids())
    except:
        logger.exception("Unable to get VIPS")

    last_logs = get_recent_logs(
        end=500, player_search=player_name, exact_player_match=True
    )
    logger.debug("Checking TK from %s", player_name)
    author = config.author_name
    reason = config.message
    discord_msg = config.discord_webhook_message
    webhook = config.discord_webhook_url
    max_time_minute = config.max_time_after_connect_minutes
    excluded_weapons = [w.lower() for w in config.excluded_weapons]
    ignore_after_kill = config.ignore_tk_after_n_kills
    ignore_after_death = config.ignore_tk_after_n_deaths
    whitelist_players = config.whitelist_players
    tk_tolerance_count = config.teamkill_tolerance_count

    if player_profile:
        if whitelist_players.is_vip and player_id in vips:
            logger.debug("Not checking player because he's VIP")
            return

        if (
            whitelist_players.has_at_least_n_sessions != 0
            and player_profile["sessions_count"]
            >= whitelist_players.has_at_least_n_sessions
        ):
            logger.debug(
                "Not checking player because he has %s sessions",
                player_profile["sessions_count"],
            )
            return

        for f in whitelist_players.has_flag:
            if player_has_flag(player_profile, f):
                logger.debug("Not checking player because he has flag %s", f)
                return

    last_action_is_connect = False
    last_connect_time = None
    kill_counter = 0
    death_counter = 0
    tk_counter = 0
    for log in reversed(last_logs["logs"]):
        logger.debug(log)

        if log["action"] == "CONNECTED":
            last_action_is_connect = log
            last_connect_time = log["timestamp_ms"]
            kill_counter = 0
            death_counter = 0
            continue
        if (
            log["action"] == "TEAM KILL"
            and log["player_name_1"] == player_name
            and last_action_is_connect
        ):
            if excluded_weapons and log["weapon"].lower() in excluded_weapons:
                logger.debug("Not counting TK as offense due to weapon exclusion")
                continue
            if log["timestamp_ms"] - last_connect_time > max_time_minute * 60 * 1000:
                logger.debug(
                    "Not counting TK as offense due to elapsed time exclusion, last connection time %s, tk time %s",
                    datetime.datetime.fromtimestamp(last_connect_time / 1000),
                    datetime.datetime.fromtimestamp(log["timestamp_ms"] / 1000),
                )
                continue

            tk_counter += 1
            if tk_counter > tk_tolerance_count:
                logger.info(
                    "Banning player %s for TEAMKILL after connect %s", player_name, log
                )
                blacklist_or_ban(
                    rcon=rcon,
                    blacklist_id=config.blacklist_id,
                    player_id=player_id,
                    reason=reason,
                    admin_name=author,
                )
                logger.info(
                    "Banned player %s for TEAMKILL after connect %s", player_name, log
                )

                webhookurls: list[HttpUrl | None] | None
                if webhook is None:
                    webhookurls = None
                else:
                    webhookurls = [webhook]
                send_to_discord_audit(
                    message=discord_msg.format(player=player_name),
                    command_name="blacklist",
                    by=author,
                    webhookurls=webhookurls,
                )
        elif is_player_death(player_name, log):
            death_counter += 1
            if death_counter >= ignore_after_death:
                last_action_is_connect = False
        elif is_player_kill(player_name, log):
            kill_counter += 1
            if kill_counter >= ignore_after_kill:
                last_action_is_connect = False


def get_historical_logs_records(
    sess: Session,
    player_name: str | None = None,
    action: str | None = None,
    player_id: str | None = None,
    limit: int = 1000,
    from_: datetime.datetime | None = None,
    till: datetime.datetime | None = None,
    time_sort: str = "desc",
    exact_player_match: bool = False,
    exact_action: bool = True,
    server_filter: str | None = None,
):
    limit = int(limit)
    exact_player_match = strtobool(exact_player_match)
    exact_action = strtobool(exact_action)

    if isinstance(from_, str):
        from_ = parser.parse(from_)

    if isinstance(till, str):
        till = parser.parse(till)

    names = []
    name_filters = []

    q = sess.query(LogLine)
    if action and not exact_action:
        q = q.filter(LogLine.type.ilike(f"%{action}%"))
    elif action and exact_action:
        q = q.filter(LogLine.type == action)

    time_filter = []
    if from_:
        time_filter.append(LogLine.event_time >= from_)

    if till:
        time_filter.append(LogLine.event_time <= till)

    q = q.filter(and_(*time_filter))

    if player_id:
        # Handle not found
        player = (
            sess.query(PlayerID).filter(PlayerID.player_id == player_id).one_or_none()
        )
        id_ = player.id if player else 0
        q = q.filter(
            or_(LogLine.player1_player_id == id_, LogLine.player2_player_id == id_)
        )

    if player_name and not exact_player_match:
        name_filters.extend(
            [
                LogLine.player1_name.ilike("%{}%".format(player_name)),
                LogLine.player2_name.ilike("%{}%".format(player_name)),
            ]
        )
    elif player_name and exact_player_match:
        name_filters.extend(
            [
                LogLine.player1_name == player_name,
                LogLine.player2_name == player_name,
            ]
        )

    if name_filters:
        q = q.filter(or_(*name_filters))

    if server_filter:
        q = q.filter(LogLine.server == server_filter)

    if time_sort:
        q = q.order_by(
            LogLine.event_time.desc()
            if time_sort == "desc"
            else LogLine.event_time.asc()
        ).limit(limit)

    return q.all()


def get_historical_logs(
    player_name: str | None = None,
    action: str | None = None,
    player_id: str | None = None,
    limit: int = 1000,
    from_: datetime.datetime | None = None,
    till: datetime.datetime | None = None,
    time_sort="desc",
    exact_player_match: bool = False,
    exact_action: bool = True,
    server_filter: str | None = None,
    output=None,
):
    with enter_session() as sess:
        res = get_historical_logs_records(
            sess,
            player_name,
            action,
            player_id,
            limit,
            from_,
            till,
            time_sort,
            exact_player_match,
            exact_action,
            server_filter,
        )
        lines = []
        for r in res:
            r = r.to_dict()
            if output != "CSV" and output != "csv":
                r["event_time"] = r["event_time"].timestamp()
            else:
                del r["id"]
                del r["version"]
                del r["creation_time"]
                del r["raw"]
            lines.append(r)
        return lines<|MERGE_RESOLUTION|>--- conflicted
+++ resolved
@@ -340,15 +340,9 @@
         try:
             if last_seen is None:
                 logs: list[tuple[StreamID, StructuredLogLineWithMetaData]] = []
-<<<<<<< HEAD
-                tail_log: tuple[
-                    StreamID, StructuredLogLineWithMetaData
-                ] = self.log_stream.tail()
-=======
                 tail_log: tuple[StreamID, StructuredLogLineWithMetaData] = (
                     self.log_stream.tail()
                 )
->>>>>>> e7d93cde
                 if tail_log:
                     logs.append(tail_log)
             else:
