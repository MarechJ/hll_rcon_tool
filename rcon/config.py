--- conflicted
+++ resolved
@@ -1,5 +1,4 @@
 import yaml
-from yaml.error import YAMLError
 import logging
 import os
 from pathlib import Path
@@ -20,11 +19,7 @@
     except FileNotFoundError:
         logger.error("Unable to open default config at %s", str(default_config_path))
         raise
-<<<<<<< HEAD
     except yaml.YAMLError:
-=======
-    except YAMLError:
->>>>>>> 40e9be39
         logger.error("Default config is invalid YAML")
         raise
     try:
@@ -32,11 +27,6 @@
             user_config = yaml.safe_load(stream=f)
     except FileNotFoundError:
         logger.warning("No user config found, defaults only are loaded")
-<<<<<<< HEAD
-    except yaml.YAMLError:
-=======
-    except YAMLError:
->>>>>>> 40e9be39
         logger.error("User config at '%s' is invalid YAML", str(user_config_path))
         raise
 
