import datetime
import enum
from dataclasses import dataclass
from typing import List, Optional, TypedDict


# Have to inherit from str to allow for JSON serialization w/ pydantic
<<<<<<< HEAD
class StatTypes(str, enum.Enum):
    top_killers = "TOP_KILLERS"
    top_ratio = "TOP_RATIO"
    top_performance = "TOP_PERFORMANCE"
    try_harders = "TRY_HARDERS"
    top_stamina = "TOP_STAMINA"
    top_kill_streak = "TOP_KILL_STREAK"
    most_patient = "MOST_PATIENT"
    i_never_give_up = "I_NEVER_GIVE_UP"
    im_clumsy = "IM_CLUMSY"
    i_need_glasses = "I_NEED_GLASSES"
    i_love_voting = "I_LOVE_VOTING"
    what_is_a_break = "WHAT_IS_A_BREAK"
    survivors = "SURVIVORS"
    u_r_still_a_man = "U_R_STILL_A_MAN"


class MessageVariable(enum.Enum):
    vip_expiration = "vip_expiration"
    server_name = "server_name"
    server_short_name = "server_short_name"
    discord_invite_url = "discord_invite_url"
    admin_ping_trigger_words = "admin_ping_trigger_words"

    num_online_mods = "num_online_mods"
    num_ingame_mods = "num_ingame_mods"
    next_map = "next_map"
    map_rotation = "map_rotation"

    # vote map stuff

    # MostRecentEvents
    last_victim = "last_victim"
    last_nemesis = "last_nemesis"
    last_victim_weapon = "last_victim_weapon"
    last_nemesis_weapon = "last_nemesis_weapon"
    last_tk_victim = "last_tk_victim"
    last_tk_victim_weapon = "last_tk_victim_weapon"
    last_tk_nemesis = "last_tk_nemesis"
    last_tk_nemesis_weapon = "last_tk_nemesis_weapon"

    # game stats
    top_kills_player_name = "top_kills_player_name"
    top_kills_player_score = "top_kills_player_score"
    top_kill_streak_player_name = "top_kill_streak_player_name"
    top_kill_streak_player_score = "top_kill_streak_player_score"
    # top_kill_death_ratio_player_name = ""
    # top_kill_death_ratio_score = ""
    # top_kills_per_min_player_name = ""
    # top_kills_per_min_player_score = ""

    # worst_deaths_player_name = ""
    # worst_deaths_player_score = ""
    # worst_death_streak_player_name = ""
    # worst_death_streak_player_score = ""
    # worst kdr
    # worst_deaths_per_min_player_name = ""
    # worst_deaths_per_min_player_score = ""

    # top_combat_eff_player_name = "best_attack_player_name"
    # top_combat_eff_player_score = "best_attack_player_score"
    # top_attack_player_name = "best_attack_player_name"
    # top_attack_player_score = "best_attack_player_score"
    # top_defense_player_name = "best_defense_player_name"
    # top_defense_player_score = "best_defense_player_score"
    # top_support_player_name = "best_support_player_name"
    # top_support_player_score = "best_support_player_score"

    # context passed:
    player_name = "player_name"
    player_steam_id_64 = "player_steam_id_64"


@dataclass
class MostRecentEvents:
    player_name: str | None = None
    last_victim: str | None = None
    last_nemesis: str | None = None
    last_victim_weapon: str | None = None
    last_nemesis_weapon: str | None = None
    last_tk_victim: str | None = None
    last_tk_victim_weapon: str | None = None
    last_tk_nemesis: str | None = None
    last_tk_nemesis_weapon: str | None = None
=======
class RconInvalidNameActionType(str, enum.Enum):
    warn = "WARN"
    kick = "KICK"
    ban = "BAN"
>>>>>>> 18739eb7


class ServerInfoType(TypedDict):
    host: str | None
    port: str | None
    password: str | None


# Have to inherit from str to allow for JSON serialization w/ pydantic
class Roles(str, enum.Enum):
    commander = "armycommander"
    squad_lead = "officer"
    rifleman = "rifleman"
    engineer = "engineer"
    medic = "medic"
    anti_tank = "antitank"
    automatic_rifleman = "automaticrifleman"
    assault = "assault"
    machine_gunner = "heavymachinegunner"
    support = "support"
    spotter = "spotter"
    sniper = "sniper"
    tank_commander = "tankcommander"
    crewman = "crewman"


class InvalidRoleError(ValueError):
    def __init__(self, role: str) -> None:
        super().__init__()
        self.role = role

    def __str__(self) -> str:
        return self.__repr__()

    def __repr__(self) -> str:
        return f"{self.role} must be one of ({', '.join(r for r in Roles)})"

    def asdict(self):
        return {
            "type": InvalidRoleError.__name__,
            "role": self.role,
            "allowed_roles": [r for r in Roles],
        }


ROLES_TO_LABELS = {
    Roles.commander: "Commander",
    Roles.squad_lead: "Squad Lead",
    Roles.rifleman: "Rifleman",
    Roles.engineer: "Engineer",
    Roles.medic: "Medic",
    Roles.anti_tank: "Anti-Tank",
    Roles.automatic_rifleman: "Automatic Rifleman",
    Roles.assault: "Assault",
    Roles.machine_gunner: "Machinegunner",
    Roles.support: "Support",
    Roles.spotter: "Spotter",
    Roles.sniper: "Sniper",
    Roles.tank_commander: "Tank Commander",
    Roles.crewman: "Crewman",
}


class PlayerIdsType(TypedDict):
    name: str


class AdminType(TypedDict):
    steam_id_64: str
    name: str
    role: str


class StatusType(TypedDict):
    name: str
    map: str
    nb_players: str
    short_name: str
    player_count: str
    server_number: int


class VipIdType(TypedDict):
    steam_id_64: str
    name: str
    vip_expiration: datetime.datetime | None


class GameServerBanType(TypedDict):
    type: str
    name: str | None
    steam_id_64: str | None
    timestamp: datetime.datetime | None
    ban_time: str | None
    reason: str | None
    by: str | None
    raw: str


class SteamBansType(TypedDict):
    CommunityBanned: bool
    VACBanned: bool
    NumberOfVACBans: int
    DaysSinceLastBan: int
    NumberOfGameBans: int
    EconomyBan: str
    has_bans: bool


class SteamBanResultType(TypedDict):
    steam_bans: Optional[SteamBansType]


class SteamInfoType(TypedDict):
    id: int
    created: datetime.datetime
    updated: datetime.datetime
    profile: dict  # TODO
    country: str
    bans: dict  # TODO


class PlayerNameType(TypedDict):
    id: int
    name: str
    steam_id_64: str
    created: datetime.datetime
    last_seen: datetime.datetime


class PlayerSessionType(TypedDict):
    id: int
    steam_id_64: str
    start: Optional[datetime.datetime]
    end: Optional[datetime.datetime]
    created: datetime.datetime


class BlackListType(TypedDict):
    steam_id_64: str
    is_blacklisted: bool
    reason: Optional[str]
    by: Optional[str]


class PlayerActionType(TypedDict):
    action_type: str
    reason: Optional[str]
    by: Optional[str]
    time: datetime.datetime


class DBLogLineType(TypedDict):
    id: int
    version: int
    creation_time: datetime.datetime
    event_time: datetime.datetime
    type: Optional[str]
    player_name: Optional[str]
    player1_id: Optional[str]
    player2_name: Optional[str]
    player2_id: Optional[str]
    raw: str
    content: str
    server: str
    weapon: Optional[str]


class PlayerStatsType(TypedDict):
    id: int
    player_id: int
    steam_id_64: str
    player: Optional[str]
    steaminfo: Optional[SteamInfoType]
    map_id: int
    kills: Optional[int]
    kills_streak: Optional[int]
    deaths: Optional[int]
    deaths_without_kill_streak: Optional[int]
    teamkills: Optional[int]
    teamkills_streak: Optional[int]
    deaths_by_tk: Optional[int]
    deaths_by_tk_streak: Optional[int]
    nb_vote_started: Optional[int]
    nb_voted_yes: Optional[int]
    nb_voted_no: Optional[int]
    time_seconds: Optional[int]
    kills_per_minute: Optional[float]
    deaths_per_minute: Optional[float]
    kill_death_ratio: Optional[float]
    longest_life_secs: Optional[int]
    shortest_life_secs: Optional[int]
    combat: Optional[int]
    offense: Optional[int]
    defense: Optional[int]
    support: Optional[int]
    most_killed: Optional[dict]
    death_by: Optional[dict]
    weapons: Optional[dict]
    death_by_weapons: Optional[dict]


class PlayerStat(TypedDict):
    combat: int
    offense: int
    defense: int
    support: int


class CachedLiveGameStats(TypedDict):
    snapshot_timestamp: datetime.datetime
    stats: PlayerStatsType
    refresh_interval_sec: int


class MapInfo(TypedDict):
    name: str
    start: None | float
    end: None | float
    guessed: bool
    player_stats: dict[str, PlayerStat]


class MapsType(TypedDict):
    id: int
    creation_time: datetime.datetime
    start: datetime.datetime
    end: Optional[datetime.datetime]
    server_number: Optional[int]
    map_name: str
    player_stats: List[PlayerStatsType]


class PlayerCommentType(TypedDict):
    id: int
    creation_time: datetime.datetime
    playersteamid_id: int
    by: Optional[str]
    content: str


class PlayerAtCountType(TypedDict):
    steam_id_64: str
    name: str
    vip: Optional[bool]


class ServerCountType(TypedDict):
    server_number: Optional[int]
    minute: datetime.datetime
    count: int
    players: List[PlayerAtCountType]
    map: str
    vip_count: int


class AuditLogType(TypedDict):
    id: int
    username: str
    creation_time: datetime.datetime
    command: str
    command_arguments: Optional[str]
    command_result: Optional[str]


class PenaltyCountType(TypedDict):
    KICK: int
    PUNISH: int
    TEMPBAN: int
    PERMABAN: int


class PlayerFlagType(TypedDict):
    id: int
    flag: str
    comment: Optional[str]
    modified: datetime.datetime


class PlayerOptinsType(TypedDict):
    id: int
    optin_name: str
    optin_value: Optional[str]
    modified: datetime.datetime


class WatchListType(TypedDict):
    id: int
    modified: datetime.datetime
    steam_id_64: str
    is_watched: bool
    reason: str
    by: str
    count: int


# TODO: Remove? Not used anywhere
class UserConfigType(TypedDict):
    key: str
    value: str


class PlayerProfileType(TypedDict):
    id: int
    steam_id_64: str
    created: datetime.datetime
    names: List[PlayerNameType]
    sessions: List[PlayerSessionType]
    sessions_count: int
    total_playtime_seconds: int
    current_playtime_seconds: int
    received_actions: List[PlayerActionType]
    penalty_count: PenaltyCountType
    blacklist: Optional[BlackListType]
    flags: List[PlayerFlagType]
    watchlist: Optional[WatchListType]
    steaminfo: Optional[SteamInfoType]


class GetPlayersType(TypedDict):
    name: str
    steam_id_64: str
    country: str
    steam_bans: Optional[SteamBansType]


class GetDetailedPlayer(TypedDict):
    name: str
    steam_id_64: str
    profile: PlayerProfileType | None
    is_vip: bool
    unit_id: Optional[int]
    unit_name: Optional[str]
    loadout: Optional[str]
    team: Optional[str]
    role: Optional[str]
    kills: int
    deaths: int
    combat: int
    offense: int
    defense: int
    support: int
    level: int


class GetDetailedPlayers(TypedDict):
    players: dict[str, GetDetailedPlayer]
    fail_count: int


class EnrichedGetPlayersType(GetPlayersType):
    is_vip: bool
    profile: PlayerProfileType | None


class StructuredLogLineType(TypedDict):
    action: str
    player: str | None
    steam_id_64_1: str | None
    player2: str | None
    steam_id_64_2: str | None
    weapon: str | None
    message: str
    sub_content: str | None


class StructuredLogLineWithMetaData(TypedDict):
    version: int
    timestamp_ms: int
    relative_time_ms: float
    raw: str
    line_without_time: str
    action: str
    player: str | None
    steam_id_64_1: str | None
    player2: str | None
    steam_id_64_2: str | None
    weapon: str | None
    message: str
    sub_content: str | None


class ParsedLogsType(TypedDict):
    actions: list[str]
    players: list[str]
    logs: list[StructuredLogLineWithMetaData]


class GameState(TypedDict):
    """TypedDict for Rcon.get_gamestate"""

    num_allied_players: int
    num_axis_players: int
    allied_score: int
    axis_score: int
    raw_time_remaining: str
    time_remaining: datetime.timedelta
    current_map: str
    next_map: str


class VACGameBansConfigType(TypedDict):
    ban_on_vac_history_days: int
    max_game_ban_threshold: int
    ban_on_vac_history_reason: str
    whitelist_flags: list[str]


class VipId(TypedDict):
    steam_id_64: str
    name: str


# Have to inherit from str to allow for JSON serialization w/ pydantic
class AllLogTypes(str, enum.Enum):
    """Both native (from the game server) and synthetic (created by CRCON) log types"""

    admin = "ADMIN"
    admin_anti_cheat = "ADMIN ANTI-CHEAT"
    admin_banned = "ADMIN BANNED"
    admin_idle = "ADMIN IDLE"
    admin_kicked = "ADMIN KICKED"
    admin_misc = "ADMIN MISC"
    admin_perma_banned = "ADMIN PERMA BANNED"
    allies_chat = "CHAT[Allies]"
    allies_team_chat = "CHAT[Allies][Team]"
    allies_unit_chat = "CHAT[Allies][Unit]"
    axis_chat = "CHAT[Axis]"
    axis_team_chat = "CHAT[Axis][Team]"
    axis_unit_chat = "CHAT[Axis][Unit]"
    camera = "CAMERA"
    chat = "CHAT"
    connected = "CONNECTED"
    disconnected = "DISCONNECTED"
    kill = "KILL"
    match = "MATCH"
    match_end = "MATCH ENDED"
    match_start = "MATCH START"
    team_kill = "TEAM KILL"
    team_switch = "TEAMSWITCH"
    # Automatic kicks for team kills
    tk = "TK"
    tk_auto = "TK AUTO"
    tk_auto_banned = "TK AUTO BANNED"
    tk_auto_kicked = "TK AUTO KICKED"
    # Vote kicks
    vote = "VOTE"
    vote_completed = "VOTE COMPLETED"
    vote_expired = "VOTE EXPIRED"
    vote_passed = "VOTE PASSED"
    vote_started = "VOTE STARTED"


class InvalidLogTypeError(ValueError):
    def __init__(self, log_type: str) -> None:
        super().__init__()
        self.log_type = log_type

    def __str__(self) -> str:
        return self.__repr__()

    def __repr__(self) -> str:
        return f"{self.log_type} must be one of ({', '.join(r for r in AllLogTypes)})"

    def asdict(self):
        return {
            "type": InvalidLogTypeError.__name__,
            "log_type": self.log_type,
            "allowed_log_types": [log for log in AllLogTypes],
        }<|MERGE_RESOLUTION|>--- conflicted
+++ resolved
@@ -5,7 +5,13 @@
 
 
 # Have to inherit from str to allow for JSON serialization w/ pydantic
-<<<<<<< HEAD
+class RconInvalidNameActionType(str, enum.Enum):
+    warn = "WARN"
+    kick = "KICK"
+    ban = "BAN"
+
+
+# Have to inherit from str to allow for JSON serialization w/ pydantic
 class StatTypes(str, enum.Enum):
     top_killers = "TOP_KILLERS"
     top_ratio = "TOP_RATIO"
@@ -90,12 +96,6 @@
     last_tk_victim_weapon: str | None = None
     last_tk_nemesis: str | None = None
     last_tk_nemesis_weapon: str | None = None
-=======
-class RconInvalidNameActionType(str, enum.Enum):
-    warn = "WARN"
-    kick = "KICK"
-    ban = "BAN"
->>>>>>> 18739eb7
 
 
 class ServerInfoType(TypedDict):
