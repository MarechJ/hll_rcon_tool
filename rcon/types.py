--- conflicted
+++ resolved
@@ -1,7 +1,6 @@
 import datetime
 import enum
 from typing import List, Optional, TypedDict
-import enum
 
 
 # Have to inherit from str to allow for JSON serialization w/ pydantic
@@ -417,21 +416,6 @@
     name: str
 
 
-<<<<<<< HEAD
-# TODO: this will come in from UI settings
-# Have to inherit from str to allow for JSON serialization w/ pydantic
-class AllLogTypes(str, enum.Enum):
-    admin_banned = "ADMIN BANNED"
-    admin_kicked = "ADMIN KICKED"
-    camera = "CAMERA"
-    chat = "CHAT"
-    allies_chat = "CHAT[Allies]"
-    allies_team_chat = "CHAT[Allies][Team]"
-    allies_unit_chat = "CHAT[Allies][Unit]"
-    cxis_chat = "CHAT[Axis]"
-    axis_team_chat = "CHAT[Axis][Team]"
-    axis_unit_chat = "CHAT[Axis][Unit]"
-=======
 # Have to inherit from str to allow for JSON serialization w/ pydantic
 class AllLogTypes(str, enum.Enum):
     """Both native (from the game server) and synthetic (created by CRCON) log types"""
@@ -451,35 +435,21 @@
     axis_unit_chat = "CHAT[Axis][Unit]"
     camera = "CAMERA"
     chat = "CHAT"
->>>>>>> 22ac470f
     connected = "CONNECTED"
     disconnected = "DISCONNECTED"
     kill = "KILL"
     match = "MATCH"
-<<<<<<< HEAD
-    match_start = "MATCH START"
-    match_end = "MATCH ENDED"
-    team_kill = "TEAM KILL"
-    team_switch = "TEAMSWITCH"
-    # Automatic kicks for team kills
-    # tk= "TK",
-=======
     match_end = "MATCH ENDED"
     match_start = "MATCH START"
     team_kill = "TEAM KILL"
     team_switch = "TEAMSWITCH"
     # Automatic kicks for team kills
     tk = "TK"
->>>>>>> 22ac470f
     tk_auto = "TK AUTO"
     tk_auto_banned = "TK AUTO BANNED"
     tk_auto_kicked = "TK AUTO KICKED"
     # Vote kicks
     vote = "VOTE"
-<<<<<<< HEAD
-    vote_started = "VOTE STARTED"
-    vote_completed = "VOTE COMPLETED"
-=======
     vote_completed = "VOTE COMPLETED"
     vote_expired = "VOTE EXPIRED"
     vote_passed = "VOTE PASSED"
@@ -502,5 +472,4 @@
             "type": InvalidLogTypeError.__name__,
             "log_type": self.log_type,
             "allowed_log_types": [log for log in AllLogTypes],
-        }
->>>>>>> 22ac470f
+        }