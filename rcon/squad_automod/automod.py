import logging
import time
from typing import List

from rcon.cache_utils import get_redis_client
from rcon.commands import CommandFailedError, HLLServerError
from rcon.config import get_config
from rcon.discord import send_to_discord_audit
from rcon.recorded_commands import RecordedRcon
from rcon.settings import SERVER_INFO
from rcon.squad_automod.models import (
<<<<<<< HEAD
    PunishPlayer,
=======
    ActionMethod,
    APlayer,
>>>>>>> b2bd37d4
    NoLeaderConfig,
    PunitionsToApply,
<<<<<<< HEAD
    ActionMethod, SeedingRulesConfig,
=======
    SquadCycleOver,
    SquadHasLeader,
    WatchStatus,
>>>>>>> b2bd37d4
)
from rcon.squad_automod.no_leader import NoLeaderAutomod
from rcon.squad_automod.seeding_rules import SeedingRulesAutomod

LEADER_WATCH_RESET_SECS = 120
AUTOMOD_USERNAME = "NoLeaderWatch"

logger = logging.getLogger(__name__)


def get_punitions_to_apply(rcon, moderators) -> PunitionsToApply:
    logger.debug("Getting team info")
    team_view = rcon.get_team_view_fast()
    punitions_to_apply = PunitionsToApply()

    for team in ["allies", "axis"]:
        if not team_view.get(team):
            continue

        for squad_name, squad in team_view[team]["squads"].items():
            for mod in moderators:
                punitions_to_apply.merge(mod.punitions_to_apply(team_view, squad_name, team, squad))

    return punitions_to_apply


def _do_punitions(
        rcon: RecordedRcon,
        method: ActionMethod,
        players: List[PunishPlayer],
        mods,
):
    for aplayer in players:
        try:
            if method == ActionMethod.MESSAGE:
                if not aplayer.details.dry_run:
                    rcon.do_message_player(
                        aplayer.name, aplayer.steam_id_64, aplayer.details.message, by=aplayer.details.author
                    )
                audit(aplayer.details.discord_audit_url, f"-> WARNING: {aplayer}", aplayer.details.author)

            if method == ActionMethod.PUNISH:
                if not aplayer.details.dry_run:
                    rcon.do_punish(aplayer.name, aplayer.details.message, by=aplayer.details.author)
                audit(aplayer.details.discord_audit_url, f"--> PUNISHING: {aplayer}", aplayer.details.author)

            if method == ActionMethod.KICK:
                if not aplayer.details.dry_run:
                    rcon.do_kick(aplayer.name, aplayer.details.message, by=aplayer.details.author)
                audit(aplayer.details.discord_audit_url, f"---> KICKING <---: {aplayer}", aplayer.details.author)
        except (CommandFailedError, HLLServerError):
            logger.exception("Failed to %s %s", repr(method), repr(aplayer))
            if method == ActionMethod.PUNISH:
                audit(aplayer.details.discord_audit_url, f"--> PUNISH FAILED, will retry: {aplayer}",
                      aplayer.details.author)
                for m in mods:
                    m.player_punish_failed(aplayer)
            elif method == ActionMethod.KICK:
                audit(aplayer.details.discord_audit_url, f"---> KICK FAILED, will retry <---: {aplayer}",
                      aplayer.details.author)


def punish_squads(rcon: RecordedRcon):
    red = get_redis_client()
    try:
        config = get_config()
        no_leader_config = NoLeaderConfig(**config["NOLEADER_AUTO_MOD"])
        seeding_config = SeedingRulesConfig(**config["SEEDING_AUTO_MOD"])
    except Exception as e:
        logger.exception("Invalid automod config, check your config/config.yml", e)
        raise

    enabled_moderators = list(filter(lambda m: m.enabled(), [
        NoLeaderAutomod(no_leader_config, red),
        SeedingRulesAutomod(seeding_config, red),
    ]))
    if len(enabled_moderators) == 0:
        logger.debug("No automod is enabled")
        return

    punitions_to_apply = get_punitions_to_apply(rcon, enabled_moderators)
    if punitions_to_apply:
        logger.info(
            "Automod will apply the following punitions %s",
            repr(punitions_to_apply),
        )
    else:
        logger.debug("Automod did not suggest any punitions")

    _do_punitions(rcon, ActionMethod.MESSAGE, punitions_to_apply.warning, enabled_moderators)

    _do_punitions(rcon, ActionMethod.PUNISH, punitions_to_apply.punish, enabled_moderators)

    _do_punitions(rcon, ActionMethod.KICK, punitions_to_apply.kick, enabled_moderators)


def audit(discord_webhook_url: str, msg: str, author: str):
    if discord_webhook_url is not None and discord_webhook_url != "":
        send_to_discord_audit(msg, by=author, webhookurl=discord_webhook_url, silent=False)


def run():
    rcon = RecordedRcon(SERVER_INFO)

    while True:
        try:
            punish_squads(rcon)
            time.sleep(5)
        except Exception:
            logger.exception("Squad automod: Something unexpected happened")
            raise<|MERGE_RESOLUTION|>--- conflicted
+++ resolved
@@ -9,21 +9,11 @@
 from rcon.recorded_commands import RecordedRcon
 from rcon.settings import SERVER_INFO
 from rcon.squad_automod.models import (
-<<<<<<< HEAD
     PunishPlayer,
-=======
-    ActionMethod,
-    APlayer,
->>>>>>> b2bd37d4
     NoLeaderConfig,
     PunitionsToApply,
-<<<<<<< HEAD
-    ActionMethod, SeedingRulesConfig,
-=======
-    SquadCycleOver,
-    SquadHasLeader,
-    WatchStatus,
->>>>>>> b2bd37d4
+    ActionMethod,
+    SeedingRulesConfig,
 )
 from rcon.squad_automod.no_leader import NoLeaderAutomod
 from rcon.squad_automod.seeding_rules import SeedingRulesAutomod
