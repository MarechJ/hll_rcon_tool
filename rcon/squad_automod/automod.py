--- conflicted
+++ resolved
@@ -168,11 +168,7 @@
         aplayer.lvl <= config.immuned_level_up_to
         or aplayer.role in config.immuned_roles
     ):
-<<<<<<< HEAD
         logger.info("%s is immune to punishment", aplayer.short_repr())
-=======
-        logger.info("%s is immuned to punishment", aplayer.short_repr())
->>>>>>> 4a61a25c
         return PunishStepState.IMMUNED
 
     punishes = watch_status.punished.setdefault(aplayer.name, [])
@@ -226,11 +222,7 @@
         aplayer.lvl <= config.immuned_level_up_to
         or aplayer.role in config.immuned_roles
     ):
-<<<<<<< HEAD
-        logger.info("%s is immune to punishment", aplayer.short_repr())
-=======
-        logger.info("%s is immuned to punishment", aplayer.short_repr())
->>>>>>> 4a61a25c
+        logger.info("%s is immune to kick", aplayer.short_repr())
         return PunishStepState.IMMUNED
 
     try:
