--- conflicted
+++ resolved
@@ -63,13 +63,8 @@
     return True
 
 
-<<<<<<< HEAD
-def should_warn_player(watch_status: WatchStatus, config: NoLeaderConfig, squad_name, player):
-=======
-def should_warn_squad(
-    watch_status: WatchStatus, config: NoLeaderConfig, team, squad_name
-):
->>>>>>> e465081a
+def should_warn_player(
+    watch_status: WatchStatus, config: NoLeaderConfig, squad_name, player):
     if config.number_of_warning == 0:
         logger.debug("Warnings are disabled. number_of_warning is set to 0")
         return PunishStepState.disabled
@@ -110,17 +105,10 @@
 
 
 def should_punish_player(
-<<<<<<< HEAD
-    watch_status: WatchStatus, config: NoLeaderConfig, team_view, squad_name, squad, player
-=======
-    watch_status: WatchStatus,
-    config: NoLeaderConfig,
-    team_view,
-    team,
+    watch_status: WatchStatus, config: NoLeaderConfig, team_view,
     squad_name,
     squad,
     player,
->>>>>>> e465081a
 ):
     if config.number_of_punish == 0:
         logger.debug("Punish is disabled")
@@ -178,17 +166,10 @@
 
 
 def should_kick_player(
-<<<<<<< HEAD
-    watch_status: WatchStatus, config: NoLeaderConfig, team_view, squad_name, squad, player
-=======
-    watch_status: WatchStatus,
-    config: NoLeaderConfig,
-    team_view,
-    team,
+    watch_status: WatchStatus, config: NoLeaderConfig, team_view,
     squad_name,
     squad,
     player,
->>>>>>> e465081a
 ):
     if not config.kick_after_max_punish:
         return PunishStepState.disabled
@@ -262,7 +243,6 @@
                         lvl=player.get("level"),
                     )
 
-<<<<<<< HEAD
                     state = should_warn_player(watch_status, config, squad_name, player)
 
                     if state == PunishStepState.apply:
@@ -272,19 +252,6 @@
                     if state == PunishStepState.wait:
                         punitions_to_apply.add_squad_state(team, squad_name, squad)
                         continue
-=======
-                if state == PunishStepState.apply:
-                    punitions_to_apply.warning[team].append(squad_name)
-                    punitions_to_apply.add_squad_state(squad_name, squad)
-                if state == PunishStepState.wait:
-                    punitions_to_apply.pending_warnings[team].append(squad_name)
-                    punitions_to_apply.add_squad_state(squad_name, squad)
-                if (
-                    state != PunishStepState.go_to_next_step
-                    and state != PunishStepState.disabled
-                ):
-                    continue
->>>>>>> e465081a
 
                     state = should_punish_player(
                         watch_status, config, team_view, squad_name, squad, player
@@ -306,7 +273,6 @@
     return punitions_to_apply
 
 
-<<<<<<< HEAD
 def get_warning_message(config: NoLeaderConfig, aplayer: APlayer) -> str:
     with watch_state(get_redis_client(), aplayer.team, aplayer.squad) as watch_status:
         warnings = len(watch_status.warned.get(aplayer.player))
@@ -322,41 +288,6 @@
             max_warnings=config.number_of_warning,
             next_check_seconds=config.warning_interval_seconds,
         )
-=======
-def _build_warning_str(
-    punition_to_apply: PunitionsToApply, config: NoLeaderConfig, team: str
-):
-    to_apply = punition_to_apply.warning.get(team.lower(), [])
-    if not to_apply:
-        return ""
-    # Since we're going to broadcast anyways we also add the squads got warned already but are still without lead
-    to_apply += punition_to_apply.pending_warnings.get(team.lower(), [])
-    red = get_redis_client()
-    start = f"{team}: "
-    squads = []
-    for idx, squad_name in enumerate(to_apply):
-        with watch_state(red, team.lower(), squad_name) as squad_state:
-            nb = len(squad_state.warned)
-            total = config.number_of_warning
-            squads.append(f"{str(squad_name).upper()} {nb}/{total} /!\\")
-
-    return f"{start}{', '.join(squads)}"
-
-
-def get_warning_message(
-    punition_to_apply: PunitionsToApply, config: NoLeaderConfig
-) -> Tuple[str, str]:
-    allies = _build_warning_str(punition_to_apply, config, "ALLIES")
-    axis = _build_warning_str(punition_to_apply, config, "AXIS")
-    return (
-        f"""{config.warn_message_header}
-{allies}
-{axis}
-{config.warn_message_footer}
-""",
-        f"{allies} {axis}",
-    )
->>>>>>> e465081a
 
 
 def _do_punitions(
@@ -378,13 +309,9 @@
                 rcon.do_message_player(aplayer.player, aplayer.steam_id_64, msg, by=AutomodUsername)
             elif method == "punish":
                 audit(config, f"--> PUNISHING: {aplayer}")
-<<<<<<< HEAD
-                rcon.do_punish(aplayer.player, message, by=AutomodUsername)
-=======
                 rcon.do_punish(
-                    aplayer.player, config.punish_message, by="NoLeaderWatch"
+                    aplayer.player, message, by=AutomodUsername
                 )
->>>>>>> e465081a
             elif method == "kick":
                 audit(config, f"---> KICKING <---: {aplayer}")
                 rcon.do_kick(aplayer.player, message, by=AutomodUsername)
@@ -425,25 +352,17 @@
         logger.debug("Squad Automod did not suggest any punitions")
 
     if punition_to_apply.punish:
-<<<<<<< HEAD
-        _do_punitions(red, config, rcon, "punish", punition_to_apply.punish, config.punish_message)
+        _do_punitions(
+            red, config, rcon, "punish", punition_to_apply.punish, config.punish_message)
 
     if punition_to_apply.kick:
-        _do_punitions(red, config, rcon, "kick", punition_to_apply.kick, config.kick_message)
+        _do_punitions(
+            red, config, rcon, "kick", punition_to_apply.kick, config.kick_message)
 
     if punition_to_apply.warning:
         if not config.dry_run:
-            _do_punitions(red, config, rcon, "message", punition_to_apply.warning)
-=======
-        _do_punitions(
-            red, config, rcon, "punish", config.punish_message, punition_to_apply.punish
-        )
-
-    if punition_to_apply.kick:
-        _do_punitions(
-            red, config, rcon, "kick", config.kick_message, punition_to_apply.kick
-        )
->>>>>>> e465081a
+            _do_punitions(red, config, rcon, "message", punition_to_apply.warning
+        )
 
 
 def audit(cfg: NoLeaderConfig, msg: str):
