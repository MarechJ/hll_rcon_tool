--- conflicted
+++ resolved
@@ -1,11 +1,7 @@
 import logging
 import os
 
-<<<<<<< HEAD
-from rcon.models import enter_session
 from rcon.utils import get_server_number
-=======
->>>>>>> 92aea0f3
 from rcon.user_config.utils import (
     _add_conf,
     _remove_conf,
