import logging
import pickle
import random
import re
from datetime import datetime
from functools import partial
from typing import Counter, Iterable

import redis
from sqlalchemy import and_

<<<<<<< HEAD
from rcon.cache_utils import get_redis_client, get_redis_pool
from rcon.models import PlayerOptins, PlayerSteamID, enter_session
from rcon.player_history import get_player
from rcon.rcon import CommandFailedError, Rcon, StructuredLogLineType, get_rcon
from rcon.types import VoteMapPlayerVoteType, VoteMapResultType
from rcon.user_config.vote_map import DefaultMethods, VoteMapUserConfig
from rcon.utils import (
    LONG_HUMAN_MAP_NAMES,
    NO_MOD_LONG_HUMAN_MAP_NAMES,
    NO_MOD_SHORT_HUMAN_MAP_NAMES,
    SHORT_HUMAN_MAP_NAMES,
    MapsHistory,
=======
from rcon import maps
from rcon.types import StructuredLogLineWithMetaData, VoteOverview
from rcon.cache_utils import get_redis_client
from rcon.maps import (
>>>>>>> 024c817a
    categorize_maps,
    numbered_maps,
    sort_maps_by_gamemode,
)
from rcon.models import PlayerOptins, PlayerSteamID, enter_session
from rcon.player_history import get_player
from rcon.rcon import CommandFailedError, Rcon, get_rcon
from rcon.user_config.vote_map import DefaultMethods, VoteMapUserConfig
from rcon.utils import MapsHistory

logger = logging.getLogger(__name__)

####################
#
#  See hooks.py for the actual initialization of the vote map
#
#
####################


class RestrictiveFilterError(Exception):
    pass


class InvalidVoteError(Exception):
    pass


class VoteMapNoInitialised(Exception):
    pass


def _get_random_map_selection(
    maps: list[maps.Layer], nb_to_return: int, history=None
) -> list[maps.Layer]:
    # if history:
    # Calculate weights to stir selection towards least played maps
    try:
        if nb_to_return > 0 and len(maps) < nb_to_return:
            nb_to_return = len(maps)
        return random.sample(maps, k=nb_to_return)
    except (IndexError, ValueError):
        return []


def suggest_next_maps(
    maps_history: MapsHistory,
    current_map: maps.Layer,
    whitelist_maps: set[maps.Layer],
    num_warfare: int,
    num_offensive: int,
    num_skirmish_control: int,
    exclude_last_n: int = 4,
    consider_offensive_as_same_map: bool = True,
    allow_consecutive_offensive: bool = True,
    allow_consecutive_offensives_of_opposite_side: bool = False,
    consider_skirmishes_as_same_map: bool = True,
    allow_consecutive_skirmishes: bool = True,
):
    history_as_layers = [maps.parse_layer(m) for m in maps_history]
    try:
        return _suggest_next_maps(
            maps_history=history_as_layers,
            current_map=current_map,
            allowed_maps=whitelist_maps,
            num_warfare=num_warfare,
            num_offensive=num_offensive,
            num_skirmish_control=num_skirmish_control,
            exclude_last_n=exclude_last_n,
            consider_offensive_as_same_map=consider_offensive_as_same_map,
            allow_consecutive_offensive=allow_consecutive_offensive,
            allow_consecutive_offensives_of_opposite_side=allow_consecutive_offensives_of_opposite_side,
            consider_skirmishes_as_same_map=consider_skirmishes_as_same_map,
            allow_consecutive_skirmishes=allow_consecutive_skirmishes,
        )
    except RestrictiveFilterError:
        logger.warning(
            "Falling back on all possible maps since the filters are too restrictive"
        )
        rcon = get_rcon()
        return _suggest_next_maps(
            maps_history=history_as_layers,
            current_map=current_map,
            allowed_maps=set(maps.parse_layer(m) for m in rcon.get_maps()),
            num_warfare=num_warfare,
            num_offensive=num_offensive,
            num_skirmish_control=num_skirmish_control,
            exclude_last_n=exclude_last_n,
            consider_offensive_as_same_map=consider_offensive_as_same_map,
            allow_consecutive_offensive=allow_consecutive_offensive,
            allow_consecutive_offensives_of_opposite_side=allow_consecutive_offensives_of_opposite_side,
            consider_skirmishes_as_same_map=consider_skirmishes_as_same_map,
            allow_consecutive_skirmishes=allow_consecutive_skirmishes,
        )


def _suggest_next_maps(
    maps_history: list[maps.Layer],
    current_map: maps.Layer,
    allowed_maps: set[maps.Layer],
    exclude_last_n: int,
    num_warfare: int,
    num_offensive: int,
    num_skirmish_control: int,
    consider_offensive_as_same_map: bool,
    allow_consecutive_offensive: bool,
    allow_consecutive_offensives_of_opposite_side: bool,
    consider_skirmishes_as_same_map: bool,
    allow_consecutive_skirmishes: bool,
) -> list[maps.Layer]:

    if exclude_last_n > 0:
        last_n_maps = set(m for m in maps_history[:exclude_last_n])
    else:
        last_n_maps: set[maps.Layer] = set()
    logger.info("Excluding last %s player maps: %s", exclude_last_n, last_n_maps)
    remaining_maps = set(allowed_maps) - last_n_maps
    logger.info("Remaining maps to suggest from: %s", remaining_maps)

    current_side = current_map.attackers

    if consider_offensive_as_same_map or consider_skirmishes_as_same_map:
        # use the id `carentan`, `hill400` etc. to get the base map regardless of game type
        map_ids = set(m.map for m in last_n_maps)
        logger.info(
            "Considering offensive/skirmish mode as same map, excluding %s", map_ids
        )
        remaining_maps = set(m for m in remaining_maps if m.map not in map_ids)
        logger.info("Remaining maps to suggest from: %s", remaining_maps)

    if not allow_consecutive_offensives_of_opposite_side and current_side:
        # TODO: make sure this is correct
        remaining_maps = [m for m in remaining_maps if m.opposite_side != current_side]
        logger.info(
            "Not allowing consecutive offensive with opposite side: %s",
            maps.get_opposite_side(current_side),
        )
        logger.info("Remaining maps to suggest from: %s", remaining_maps)

    # Handle case if all maps got excluded
    categorized_maps = categorize_maps(remaining_maps)

    warfares: list[maps.Layer] = _get_random_map_selection(
        categorized_maps[maps.Gamemode.WARFARE], num_warfare
    )
    offensives: list[maps.Layer] = _get_random_map_selection(
        categorized_maps[maps.Gamemode.OFFENSIVE], num_offensive
    )
    skirmishes_control: list[maps.Layer] = _get_random_map_selection(
        categorized_maps[maps.Gamemode.CONTROL], num_skirmish_control
    )

    if (
        not allow_consecutive_offensive
        and current_map.gamemode == maps.Gamemode.OFFENSIVE
    ):
        logger.info(
            "Current map %s is offensive. Excluding all offensives from suggestions",
            current_map,
        )
        offensives = []

    if not allow_consecutive_skirmishes and current_map.gamemode in (
        maps.Gamemode.CONTROL,
        maps.Gamemode.PHASED,
        maps.Gamemode.MAJORITY,
    ):
        logger.info(
            "Current map %s is skirmish. Excluding all skirmishes from suggestions",
            current_map,
        )
        skirmishes_control = []

    selection = sort_maps_by_gamemode(offensives + warfares + skirmishes_control)

    if not selection:
        logger.error("No maps can be suggested with the given parameters.")
        raise RestrictiveFilterError("Unable to suggest map")

    logger.info("Suggestion %s", selection)
    return selection


# TODO:  Handle empty selection (None)
class VoteMap:
    def __init__(self) -> None:
        self.rcon = get_rcon()
        self.red = get_redis_client()
        self.reminder_time_key = "last_vote_reminder"
        self.optin_name = "votemap_reminder"
        self.whitelist_key = "votemap_whitelist"

    # TODO: fix votes typing
    @staticmethod
    def join_vote_options(
        selection: list[maps.Layer],
        maps_to_numbers: dict[maps.Layer, str],
        ranked_votes: Counter[maps.Layer],
        total_votes: int,
        join_char: str = " ",
    ) -> str:
        return join_char.join(
            f"[{maps_to_numbers[m]}] {m.pretty()} - {ranked_votes[m]}/{total_votes} votes"
            for m in selection
        )

    @staticmethod
    def format_map_vote(
        selection: list[maps.Layer],
        votes: dict[str, maps.Layer],
        format_type="vertical",
    ) -> str:
        if len(selection) == 0:
            logger.warning("No vote map selection")
            return ""

        total_votes = len(votes)
        ranked_votes = Counter(votes.values())

        # 0: map 1, 1: map 2, etc.
        vote_dict = numbered_maps(selection)
        # map 1: 0, map 2: 1, etc.
        maps_to_numbers = dict(zip(vote_dict.values(), vote_dict.keys()))

        items = [
            f"[{k}] {v} - {ranked_votes[v]}/{total_votes} votes"
            for k, v in vote_dict.items()
        ]

        if format_type == "vertical":
            return "\n".join(items)
        elif format_type.startswith("by_mod"):
            categorized = categorize_maps(selection)
            # TODO: these aren't actually used anywhere
            off = VoteMap.join_vote_options(
                selection=categorized[maps.Gamemode.OFFENSIVE],
                maps_to_numbers=maps_to_numbers,
                ranked_votes=ranked_votes,
                total_votes=len(votes),
                join_char="  ",
            )
            warfare = VoteMap.join_vote_options(
                selection=categorized[maps.Gamemode.WARFARE],
                maps_to_numbers=maps_to_numbers,
                ranked_votes=ranked_votes,
                total_votes=len(votes),
                join_char="  ",
            )
            # TODO: include skirmish

            vote_string = ""
            if categorized[maps.Gamemode.WARFARE]:
                vote_options = VoteMap.join_vote_options(
                    selection=categorized[maps.Gamemode.WARFARE],
                    maps_to_numbers=maps_to_numbers,
                    ranked_votes=ranked_votes,
                    total_votes=len(votes),
                    join_char="\n",
                )
                vote_string = f"WARFARES:\n{vote_options}"
            if categorized[maps.Gamemode.OFFENSIVE]:
                if vote_string:
                    vote_string += "\n\n"
                vote_options = VoteMap.join_vote_options(
                    selection=categorized[maps.Gamemode.OFFENSIVE],
                    maps_to_numbers=maps_to_numbers,
                    ranked_votes=ranked_votes,
                    total_votes=len(votes),
                    join_char="\n",
                )
                vote_string += f"OFFENSIVES:\n{vote_options}"
            if categorized[maps.Gamemode.CONTROL]:
                if vote_string:
                    vote_string += "\n\n"
                vote_options = VoteMap.join_vote_options(
                    selection=categorized[maps.Gamemode.CONTROL],
                    maps_to_numbers=maps_to_numbers,
                    ranked_votes=ranked_votes,
                    total_votes=len(votes),
                    join_char="\n",
                )
                vote_string += f"CONTROL SKIRMISHES:\n{vote_options}"

            return vote_string
        else:
            return ""

    def get_last_reminder_time(self) -> datetime:
        res: bytes = self.red.get(self.reminder_time_key)  # type: ignore
        if res is not None:
            as_date: datetime = pickle.loads(res)
        return as_date

    def set_last_reminder_time(self, the_time: datetime | None = None) -> None:
        dt = the_time or datetime.now()
        self.red.set(self.reminder_time_key, pickle.dumps(dt))

    def reset_last_reminder_time(self) -> None:
        self.red.delete(self.reminder_time_key)

    def is_time_for_reminder(self) -> bool:
        config = VoteMapUserConfig.load_from_db()
        reminder_freq_min = config.reminder_frequency_minutes
        if reminder_freq_min == 0:
            return False

        last_time = self.get_last_reminder_time()

        if last_time is None:
            logger.warning("No time for last vote reminder")
            return True

        if (datetime.now() - last_time).total_seconds() > reminder_freq_min * 60:
            return True

        return False

    def vote_map_reminder(self, rcon: Rcon, force=False):
        logger.info("Vote MAP reminder")
        config = VoteMapUserConfig.load_from_db()
        vote_map_message = config.instruction_text

        if not config.enabled:
            return

        if not self.is_time_for_reminder() and not force:
            return

        if "{map_selection}" not in vote_map_message:
            logger.error(
                "Vote map is not configured properly, {map_selection} is not present in the instruction text"
            )
            return

        self.set_last_reminder_time()
        players = rcon.get_playerids()
        # Get optins
        steamd_ids = [steamid for _, steamid in players]
        opted_out = {}

        try:
            with enter_session() as sess:
                res = (
                    sess.query(PlayerOptins)
                    .join(PlayerSteamID)
                    .filter(
                        and_(
                            PlayerSteamID.steam_id_64.in_(steamd_ids),
                            PlayerOptins.optin_name == self.optin_name,
                            PlayerOptins.optin_value == "false",
                        )
                    )
                    .all()
                )
                opted_out = {p.steamid.steam_id_64 for p in res}
        except Exception:
            logger.exception("Can't get optins")

        for name, steamid in players:
            if self.has_voted(name) or (steamid in opted_out and config.allow_opt_out):
                logger.info("Not showing reminder to %s", name)
                continue

            try:
                rcon.do_message_player(
                    steam_id_64=steamid,
                    message=vote_map_message.format(
                        map_selection=self.format_map_vote(
                            selection=self.get_selection(),
                            votes=self.get_votes(),
                            format_type="by_mod_vertical_all",
                        )
                    ),
                )
            except CommandFailedError:
                logger.warning("Unable to message %s", name)

    def handle_vote_command(
        self, rcon, struct_log: StructuredLogLineWithMetaData
    ) -> bool:
        sub_content = struct_log.get("sub_content")

        message = sub_content.strip() if sub_content else ""
        config = VoteMapUserConfig.load_from_db()
        if not message.lower().startswith(("!votemap", "!vm")):
            return config.enabled

        steam_id_64_1 = struct_log["steam_id_64_1"]
        if not config.enabled:
            return config.enabled

        if match := re.match(r"(!votemap|!vm)\s*(\d+)", message, re.IGNORECASE):
            logger.info("Registering vote %s", struct_log)
            vote = match.group(2)
            try:
                # shouldn't be possible but making the type checker happy
                player = (
                    struct_log["player"]
                    if struct_log["player"]
                    else "PlayerNameNotFound"
                )
                map_name = self.register_vote(
                    player, struct_log["timestamp_ms"] // 1000, vote
                )
            except InvalidVoteError:
                rcon.do_message_player(
                    steam_id_64=steam_id_64_1, message="Invalid vote."
                )
                if config.help_text:
                    rcon.do_message_player(
                        steam_id_64=steam_id_64_1, message=config.help_text
                    )
            except VoteMapNoInitialised:
                rcon.do_message_player(
                    steam_id_64=steam_id_64_1,
                    message="We can't register you vote at this time.\nVoteMap not initialised",
                )
                raise
            else:
                if msg := config.thank_you_text:
                    msg = msg.format(
                        player_name=struct_log["player"], map_name=map_name
                    )
                    rcon.do_message_player(steam_id_64=steam_id_64_1, message=msg)
            finally:
                self.apply_results()
                return config.enabled

        if (
            re.match(r"(!votemap|!vm)\s*help", message, re.IGNORECASE)
            and config.help_text
        ):
            logger.info("Showing help %s", struct_log)
            rcon.do_message_player(steam_id_64=steam_id_64_1, message=config.help_text)
            return config.enabled

        if re.match(r"(!votemap|!vm)$", message, re.IGNORECASE):
            logger.info("Showing selection %s", struct_log)
            vote_map_message = config.instruction_text
            rcon.do_message_player(
                steam_id_64=steam_id_64_1,
                message=vote_map_message.format(
                    map_selection=self.format_map_vote(
                        selection=self.get_selection(),
                        votes=self.get_votes(),
                        format_type="by_mod_vertical_all",
                    )
                ),
            )
            return config.enabled

        if re.match(r"(!votemap|!vm)\s*never$", message, re.IGNORECASE):
            if not config.allow_opt_out:
                rcon.do_message_player(
                    steam_id_64=steam_id_64_1,
                    message="You can't opt-out of vote map on this server",
                )
                return config.enabled

            logger.info("Player opting out of vote %s", struct_log)
            with enter_session() as sess:
                player = get_player(sess, steam_id_64_1)
                existing = (
                    sess.query(PlayerOptins)
                    .filter(
                        and_(
                            PlayerOptins.playersteamid_id == player.id,
                            PlayerOptins.optin_name == self.optin_name,
                        )
                    )
                    .one_or_none()
                )
                if existing:
                    existing.optin_value = "false"
                else:
                    sess.add(
                        PlayerOptins(
                            steamid=player,
                            optin_name=self.optin_name,
                            optin_value="false",
                        )
                    )
                try:
                    sess.commit()
                    rcon.do_message_player(
                        steam_id_64=steam_id_64_1, message="VoteMap Unsubscribed OK"
                    )
                except Exception as e:
                    logger.exception("Unable to add optin. Already exists?")
                self.apply_with_retry()

            return config.enabled

        if re.match(r"(!votemap|!vm)\s*allow$", message, re.IGNORECASE):
            logger.info("Player opting in for vote %s", struct_log)
            with enter_session() as sess:
                player = get_player(sess, steam_id_64_1)
                existing = (
                    sess.query(PlayerOptins)
                    .filter(
                        and_(
                            PlayerOptins.playersteamid_id == player.id,
                            PlayerOptins.optin_name == self.optin_name,
                        )
                    )
                    .one_or_none()
                )
                if existing:
                    existing.optin_value = "true"
                else:
                    sess.add(
                        PlayerOptins(
                            steamid=player,
                            optin_name=self.optin_name,
                            optin_value="true",
                        )
                    )
                try:
                    sess.commit()
                    rcon.do_message_player(
                        steam_id_64=steam_id_64_1, message="VoteMap Subscribed OK"
                    )
                except Exception as e:
                    logger.exception("Unable to update optin. Already exists?")
            return config.enabled

        rcon.do_message_player(steam_id_64=steam_id_64_1, message=config.help_text)
        return config.enabled

    def register_vote(self, player_name: str, vote_timestamp: int, vote_content: str):
        try:
            # Map history is used when generating selections
            current_map = MapsHistory()[0]
            min_time = current_map["start"]
        except IndexError as e:
            raise VoteMapNoInitialised(
                "Map history is empty - Can't register vote"
            ) from e
        except KeyError as e:
            raise VoteMapNoInitialised(
                "Map history is corrupted - Can't register vote"
            ) from e

        if min_time is None or vote_timestamp < min_time:
            logger.warning(
                f"Vote is too old {player_name=}, {vote_timestamp=}, {vote_content=}, {current_map=}"
            )

        selection = self.get_selection()

        try:
            vote_idx = int(vote_content)
            selected_map = selection[vote_idx]
            # Winston: utahbeach_warfare
            self.red.hset("VOTES", player_name, str(selected_map))
        except (TypeError, ValueError, IndexError):
            raise InvalidVoteError(
                f"Vote must be a number between 0 and {len(selection) - 1}"
            )

        logger.info(
            f"Registered vote from {player_name=} for {selected_map=} - {vote_content=}"
        )
        return selected_map

<<<<<<< HEAD
    def get_vote_overview(self) -> VoteMapResultType | None:
=======
    def get_vote_overview(self) -> VoteOverview | None:
>>>>>>> 024c817a
        try:
            votes = self.get_votes()
            maps = Counter(votes.values()).most_common()
            return {
                "total_votes": len(votes),
                "winning_maps": [(str(m), v) for m, v in maps],
            }
        except Exception:
            logger.exception("Can't produce vote overview")

    def clear_votes(self) -> None:
        """Clear all votes"""
        self.red.delete("VOTES")

    def has_voted(self, player_name: str) -> bool:
        """Return if the player name has a value set"""
        return self.red.hget("VOTES", player_name) is not None

<<<<<<< HEAD
    def get_votes(self) -> VoteMapPlayerVoteType:
        votes = self.red.hgetall("VOTES") or {}
=======
    def _get_votes(self) -> dict[str, str]:
        """Returns a dict of player names and the map name they voted for"""
        votes: dict[bytes, bytes] = self.red.hgetall("VOTES") or {}  # type: ignore
        # Redis votes are a hash
        # 127.0.0.1:6379[1]> HKEYS VOTES
        # 1) "Winston"
        # 2) "SodiumEnglish"
        # 127.0.0.1:6379[1]> HGET VOTES Winston
        # "hurtgenforest_warfare_v2_night"
        # 127.0.0.1:6379[1]> HGET VOTES SodiumEnglish
        # "kharkov_warfare"
        # 127.0.0.1:6379[1]> HGETALL VOTES
        # 1) "Winston"
        # 2) "utahbeach_warfare"
        # 3) "SodiumEnglish"
        # 4) "foy_offensive_us"
>>>>>>> 024c817a
        return {k.decode(): v.decode() for k, v in votes.items()}

    def get_votes(self) -> dict[str, maps.Layer]:
        votes = self._get_votes()
        return {k: maps.parse_layer(v) for k, v in votes.items()}

    def get_current_map(self) -> maps.Layer:
        """Return the current map name with _RESTART stripped if present"""
        map_ = self.rcon.get_map()
        if map_.endswith("_RESTART"):
            map_ = map_.replace("_RESTART", "")

        return maps.parse_layer(map_)

<<<<<<< HEAD
    def get_map_whitelist(self) -> set[str]:
=======
    def get_map_whitelist(self) -> set[maps.Layer]:
        """Return the set of map names on the whitelist or all possible game server maps if not configured"""
>>>>>>> 024c817a
        res = self.red.get(self.whitelist_key)
        if res is not None:
            return pickle.loads(res)  # type: ignore

        return set(maps.parse_layer(map_) for map_ in self.rcon.get_maps())

    def do_add_map_to_whitelist(self, map_name: str):
        if map_name not in self.rcon.get_maps():
            raise ValueError(
                f"`{map_name}` is not a valid map on the game server, you may need to clear your cache"
            )

        whitelist = self.get_map_whitelist()
        whitelist.add(maps.parse_layer(map_name))
        self.do_set_map_whitelist(whitelist)

    def do_add_maps_to_whitelist(self, map_names: Iterable[str]):
        for map_name in map_names:
            self.do_add_map_to_whitelist(map_name.lower())

    def do_remove_map_from_whitelist(self, map_name: str):
        whitelist = self.get_map_whitelist()
        whitelist.discard(maps.parse_layer(map_name))
        self.do_set_map_whitelist(whitelist)

    def do_remove_maps_from_whitelist(self, map_names):
        for map_name in map_names:
            self.do_remove_map_from_whitelist(map_name)

    def do_reset_map_whitelist(self):
        self.do_set_map_whitelist(self.rcon.get_maps())

    def do_set_map_whitelist(self, map_names) -> None:
        self.red.set(self.whitelist_key, pickle.dumps(set(map_names)))

    def gen_selection(self):
        config = VoteMapUserConfig.load_from_db()

        logger.debug(
            f"""Generating new map selection for vote map with the following criteria:
            {self.rcon.get_maps()}
            {config}
        """
        )
        selection = suggest_next_maps(
            maps_history=MapsHistory(),
            current_map=self.get_current_map(),
            whitelist_maps=self.get_map_whitelist(),
            num_warfare=config.num_warfare_options,
            num_offensive=config.num_offensive_options,
            num_skirmish_control=config.num_skirmish_control_options,
            exclude_last_n=config.number_last_played_to_exclude,
            consider_offensive_as_same_map=config.consider_offensive_same_map,
            consider_skirmishes_as_same_map=config.consider_skirmishes_as_same_map,
            allow_consecutive_offensive=config.allow_consecutive_offensives,
            allow_consecutive_offensives_of_opposite_side=config.allow_consecutive_offensives_opposite_sides,
        )

        self.set_selection(selection=selection)
        logger.info("Saved new selection: %s", selection)

<<<<<<< HEAD
    def get_selection(self) -> list[str]:
        return [v.decode() for v in self.red.lrange("MAP_SELECTION", 0, -1)]
=======
    def _get_selection(self) -> list[str]:
        """Return the current map suggestions"""
        return [v.decode() for v in self.red.lrange("MAP_SELECTION", 0, -1)]  # type: ignore

    def get_selection(self) -> list[maps.Layer]:
        return sort_maps_by_gamemode(
            [maps.parse_layer(name) for name in self._get_selection()]
        )

    def set_selection(self, selection: Iterable[maps.Layer]) -> None:
        self.red.delete("MAP_SELECTION")
        self.red.lpush("MAP_SELECTION", *[str(map_) for map_ in selection])
>>>>>>> 024c817a

    def pick_least_played_map(self, maps):
        maps_history = MapsHistory()

        if not maps:
            raise ValueError("Can't pick a default. No maps to pick from")

        history = [obj["name"] for obj in maps_history]
        index = 0
        for name in maps:
            try:
                idx = history.index(name)
            except ValueError:
                return name
            index = max(idx, index)

        return history[index]

    def pick_default_next_map(self):
        selection = self.get_selection()
        maps_history = MapsHistory()
        config = VoteMapUserConfig.load_from_db()
        all_maps = [maps.parse_layer(m) for m in self.rcon.get_maps()]

        if not config.allow_default_to_offensive:
            logger.debug(
                "Not allowing default to offensive, removing all offensive maps"
            )
            selection = [m for m in selection if m.gamemode != maps.Gamemode.OFFENSIVE]
            all_maps = [m for m in all_maps if m.gamemode != maps.Gamemode.OFFENSIVE]

        if not config.allow_default_to_skirmish:
            logger.debug("Not allowing default to skirmish, removing all skirmish maps")
            selection = [m for m in selection if not m.gamemode.is_small()]
            all_maps = [m for m in all_maps if not m.gamemode.is_small()]

        if not maps_history:
            choice = random.choice([m for m in self.get_map_whitelist()])
            return choice

        return {
            DefaultMethods.least_played_suggestions: partial(
                self.pick_least_played_map, selection
            ),
            DefaultMethods.least_played_all_maps: partial(
                self.pick_least_played_map, all_maps
            ),
            DefaultMethods.random_all_maps: lambda: random.choice(
                list(set(all_maps) - set([maps.parse_layer(maps_history[0]["name"])]))
            ),
            DefaultMethods.random_suggestions: lambda: random.choice(
                list(set(selection) - set([maps.parse_layer(maps_history[0]["name"])]))
            ),
        }[config.default_method]()

    def apply_results(self):
        config = VoteMapUserConfig.load_from_db()
        if not config.enabled:
            return True

        votes = self.get_votes()
        first = Counter(votes.values()).most_common(1)
        if not first:
            next_map = self.pick_default_next_map()
            logger.warning(
                "No votes recorded, defaulting with %s using default winning map %s",
                config.default_method.value,
                next_map,
            )
        else:
            logger.info(f"{votes=}")
            next_map = first[0][0]
            if next_map not in self.rcon.get_maps():
                logger.error(
                    f"{next_map=} is not part of the all map list maps={self.rcon.get_maps()}"
                )
            if next_map not in (selection := self.get_selection()):
                logger.error(f"{next_map=} is not part of vote selection {selection=}")
            logger.info(f"Winning map {next_map=}")

        rcon = get_rcon()
        # Apply rotation safely

        current_rotation = [maps.parse_layer(m) for m in rcon.get_map_rotation()]

        while len(current_rotation) > 1:
            # Make sure only 1 map is in rotation
            map_ = current_rotation.pop(1)
            rcon.do_remove_map_from_rotation(map_)

        current_next_map = current_rotation[0]
        if current_next_map != next_map:
            # Replace the only map left in rotation
            rcon.do_add_map_to_rotation(str(next_map))
            rcon.do_remove_map_from_rotation(current_next_map)

        # Check that it worked
        current_rotation = rcon.get_map_rotation()
        if len(current_rotation) != 1 or current_rotation[0] != next_map:
            raise ValueError(
                f"Applying the winning map {next_map=} failed: {current_rotation=}"
            )

        logger.info(
            f"Successfully applied winning mapp {next_map=}, new rotation {current_rotation=}"
        )
        return True

    def apply_with_retry(self, nb_retry=2):
        success = False

        for i in range(nb_retry):
            try:
                success = self.apply_results()
            except:
                logger.exception("Applying vote map result failed.")
            else:
                break

        if not success:
            logger.warning("Unable to set votemap results")<|MERGE_RESOLUTION|>--- conflicted
+++ resolved
@@ -9,32 +9,18 @@
 import redis
 from sqlalchemy import and_
 
-<<<<<<< HEAD
-from rcon.cache_utils import get_redis_client, get_redis_pool
-from rcon.models import PlayerOptins, PlayerSteamID, enter_session
-from rcon.player_history import get_player
-from rcon.rcon import CommandFailedError, Rcon, StructuredLogLineType, get_rcon
-from rcon.types import VoteMapPlayerVoteType, VoteMapResultType
-from rcon.user_config.vote_map import DefaultMethods, VoteMapUserConfig
-from rcon.utils import (
-    LONG_HUMAN_MAP_NAMES,
-    NO_MOD_LONG_HUMAN_MAP_NAMES,
-    NO_MOD_SHORT_HUMAN_MAP_NAMES,
-    SHORT_HUMAN_MAP_NAMES,
-    MapsHistory,
-=======
 from rcon import maps
-from rcon.types import StructuredLogLineWithMetaData, VoteOverview
 from rcon.cache_utils import get_redis_client
-from rcon.maps import (
->>>>>>> 024c817a
-    categorize_maps,
-    numbered_maps,
-    sort_maps_by_gamemode,
-)
+from rcon.maps import categorize_maps, numbered_maps, sort_maps_by_gamemode
 from rcon.models import PlayerOptins, PlayerSteamID, enter_session
 from rcon.player_history import get_player
 from rcon.rcon import CommandFailedError, Rcon, get_rcon
+from rcon.types import (
+    StructuredLogLineWithMetaData,
+    VoteMapPlayerVoteType,
+    VoteMapResultType,
+    VoteOverview,
+)
 from rcon.user_config.vote_map import DefaultMethods, VoteMapUserConfig
 from rcon.utils import MapsHistory
 
@@ -138,7 +124,6 @@
     consider_skirmishes_as_same_map: bool,
     allow_consecutive_skirmishes: bool,
 ) -> list[maps.Layer]:
-
     if exclude_last_n > 0:
         last_n_maps = set(m for m in maps_history[:exclude_last_n])
     else:
@@ -593,11 +578,7 @@
         )
         return selected_map
 
-<<<<<<< HEAD
-    def get_vote_overview(self) -> VoteMapResultType | None:
-=======
     def get_vote_overview(self) -> VoteOverview | None:
->>>>>>> 024c817a
         try:
             votes = self.get_votes()
             maps = Counter(votes.values()).most_common()
@@ -616,11 +597,7 @@
         """Return if the player name has a value set"""
         return self.red.hget("VOTES", player_name) is not None
 
-<<<<<<< HEAD
-    def get_votes(self) -> VoteMapPlayerVoteType:
-        votes = self.red.hgetall("VOTES") or {}
-=======
-    def _get_votes(self) -> dict[str, str]:
+    def _get_votes(self) -> VoteMapPlayerVoteType:
         """Returns a dict of player names and the map name they voted for"""
         votes: dict[bytes, bytes] = self.red.hgetall("VOTES") or {}  # type: ignore
         # Redis votes are a hash
@@ -636,7 +613,6 @@
         # 2) "utahbeach_warfare"
         # 3) "SodiumEnglish"
         # 4) "foy_offensive_us"
->>>>>>> 024c817a
         return {k.decode(): v.decode() for k, v in votes.items()}
 
     def get_votes(self) -> dict[str, maps.Layer]:
@@ -651,12 +627,8 @@
 
         return maps.parse_layer(map_)
 
-<<<<<<< HEAD
-    def get_map_whitelist(self) -> set[str]:
-=======
     def get_map_whitelist(self) -> set[maps.Layer]:
         """Return the set of map names on the whitelist or all possible game server maps if not configured"""
->>>>>>> 024c817a
         res = self.red.get(self.whitelist_key)
         if res is not None:
             return pickle.loads(res)  # type: ignore
@@ -718,10 +690,6 @@
         self.set_selection(selection=selection)
         logger.info("Saved new selection: %s", selection)
 
-<<<<<<< HEAD
-    def get_selection(self) -> list[str]:
-        return [v.decode() for v in self.red.lrange("MAP_SELECTION", 0, -1)]
-=======
     def _get_selection(self) -> list[str]:
         """Return the current map suggestions"""
         return [v.decode() for v in self.red.lrange("MAP_SELECTION", 0, -1)]  # type: ignore
@@ -734,7 +702,6 @@
     def set_selection(self, selection: Iterable[maps.Layer]) -> None:
         self.red.delete("MAP_SELECTION")
         self.red.lpush("MAP_SELECTION", *[str(map_) for map_ in selection])
->>>>>>> 024c817a
 
     def pick_least_played_map(self, maps):
         maps_history = MapsHistory()
