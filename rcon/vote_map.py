--- conflicted
+++ resolved
@@ -351,23 +351,12 @@
             return config.enabled
 
         steam_id_64_1 = struct_log["steam_id_64_1"]
-<<<<<<< HEAD
         if not config.enabled:
-            rcon.do_message_player(
-                steam_id_64=steam_id_64_1,
-                message="Vote map is not enabled on this server",
-            )
-            return config.enabled
-=======
-        if not enabled:
             # rcon.do_message_player(
             #     steam_id_64=steam_id_64_1,
             #     message="Vote map is not enabled on this server",
             # )
-            return enabled
-
-        help_text = config.get_votemap_help_text()
->>>>>>> f5ad868e
+            return config.enabled
 
         if match := re.match(r"!votemap\s*(\d+)", message):
             logger.info("Registering vote %s", struct_log)
