import logging
import pickle
import random
import re
from datetime import datetime, timedelta
from functools import partial
from typing import Counter

import redis
from sqlalchemy import and_

from rcon.cache_utils import get_redis_client, get_redis_pool
from rcon.models import PlayerOptins, PlayerSteamID, enter_session
from rcon.player_history import get_player
from rcon.rcon_ import CommandFailedError, Rcon, StructuredLogLineType
from rcon.settings import SERVER_INFO
from rcon.user_config.vote_map import DefaultMethods, VoteMapUserConfig
from rcon.utils import (
    ALL_MAPS,
    LONG_HUMAN_MAP_NAMES,
    NO_MOD_LONG_HUMAN_MAP_NAMES,
    NO_MOD_SHORT_HUMAN_MAP_NAMES,
    SHORT_HUMAN_MAP_NAMES,
    MapsHistory,
    categorize_maps,
    get_map_side,
    map_name,
    numbered_maps,
)

logger = logging.getLogger(__name__)

####################
#
#  See hooks.py for the actual initialization of the vote map
#
#
####################


class RestrictiveFilterError(Exception):
    pass


class InvalidVoteError(Exception):
    pass


class VoteMapNoInitialised(Exception):
    pass


def _get_random_map_selection(maps, nb_to_return, history=None):
    # if history:
    # Calculate weights to stir selection towards least played maps
    try:
        if nb_to_return > 0 and len(maps) < nb_to_return:
            nb_to_return = len(maps)
        return random.sample(maps, k=nb_to_return)
    except (IndexError, ValueError):
        return []


def suggest_next_maps(
    maps_history,
    whitelist_maps,
    selection_size=6,
    exclude_last_n=4,
    offensive_ratio=0.5,
    consider_offensive_as_same_map=True,
    allow_consecutive_offensive=True,
    allow_consecutive_offensives_of_opposite_side=False,
    current_map=None,
):
    try:
        return _suggest_next_maps(
            maps_history,
            whitelist_maps,
            selection_size,
            exclude_last_n,
            offensive_ratio,
            consider_offensive_as_same_map,
            allow_consecutive_offensive,
            allow_consecutive_offensives_of_opposite_side,
            current_map,
        )
    except RestrictiveFilterError:
        logger.warning("Falling back on ALL_MAPS since the filters are too restrictive")
        return _suggest_next_maps(
            maps_history,
            set(ALL_MAPS),
            selection_size,
            exclude_last_n,
            offensive_ratio,
            consider_offensive_as_same_map,
            allow_consecutive_offensive,
            allow_consecutive_offensives_of_opposite_side,
            current_map,
        )


def _suggest_next_maps(
    maps_history,
    allowed_maps,
    selection_size,
    exclude_last_n,
    offsensive_ratio,
    consider_offensive_as_same_map,
    allow_consecutive_offensive,
    allow_consecutive_offensives_of_opposite_side,
    current_map,
):
    if exclude_last_n > 0:
        last_n_map = set(m["name"] for m in maps_history[:exclude_last_n])
    else:
        last_n_map = set()
    logger.info("Excluding last %s player maps: %s", exclude_last_n, last_n_map)
    remaining_maps = allowed_maps - last_n_map
    logger.info("Remaining maps to suggest from: %s", remaining_maps)

    try:
        current_map = current_map or maps_history[0]["name"]
    except (IndexError, KeyError):
        logger.exception("Unable to get current map for generating selection")
        raise

    current_side = get_map_side(current_map)

    if consider_offensive_as_same_map:
        last_names = set(map_name(m) for m in last_n_map)
        logger.info("Considering offensive mode as same map, excluding %s", last_names)
        remaining_maps = set(m for m in remaining_maps if not map_name(m) in last_names)
        logger.info("Remaining maps to suggest from: %s", remaining_maps)

    if not allow_consecutive_offensives_of_opposite_side and current_side:
        opposite_side = ["us", "rus"] if current_side == "ger" else ["ger"]
        logger.info(
            "Not allowing consecutive offensive with opposite side: %s", opposite_side
        )
        remaining_maps = [
            m for m in remaining_maps if get_map_side(m) not in opposite_side
        ]
        logger.info("Remaining maps to suggest from: %s", remaining_maps)

    # Handle case if all maps got excluded
    categorized_maps = categorize_maps(remaining_maps)
    if offsensive_ratio == 0:
        nb_offensive = 0
    else:
        nb_offensive = round(offsensive_ratio * selection_size)
    warfares = []

    offensives = _get_random_map_selection(categorized_maps["offensive"], nb_offensive)

    if not allow_consecutive_offensive and "offensive" in current_map:
        logger.info(
            "Current map %s is offensive. Excluding all offsensives from suggestions",
            current_map,
        )
        offensives = []

    warfares = _get_random_map_selection(
        categorized_maps["warfare"], selection_size - len(offensives)
    )
    selection = offensives + warfares

    if not selection:
        logger.error("No maps can be suggested with the given parameters.")
        raise RestrictiveFilterError("Unable to suggest map")
    logger.info("Suggestion %s", selection)
    return selection


# TODO:  Handle empty selection (None)
class VoteMap:
    def __init__(self) -> None:
        self.red = get_redis_client()
        self.reminder_time_key = "last_vote_reminder"
        self.optin_name = "votemap_reminder"
        self.whitelist_key = "votemap_whitelist"

    def join_vote_options(
        self, join_char, selection, human_name_map, maps_to_numbers, votes, total_votes
    ):
        return join_char.join(
            f"[{maps_to_numbers[m]}] {human_name_map[m]} - {votes[m]}/{total_votes} votes"
            for m in selection
        )

    def format_map_vote(self, format_type="vertical", short_names=True):
        selection = self.get_selection()
        if not selection:
            logger.warning("No vote map selection")
            return ""

        votes = self.get_votes()
        total_votes = len(votes)
        votes = Counter(votes.values())
        human_map = SHORT_HUMAN_MAP_NAMES if short_names else LONG_HUMAN_MAP_NAMES
        human_map_mod = (
            NO_MOD_SHORT_HUMAN_MAP_NAMES if short_names else NO_MOD_LONG_HUMAN_MAP_NAMES
        )
        vote_dict = numbered_maps(selection)
        maps_to_numbers = dict(zip(vote_dict.values(), vote_dict.keys()))
        items = [
            f"[{k}] {human_map.get(v, v)} - {votes[v]}/{total_votes} votes"
            for k, v in vote_dict.items()
        ]

        if format_type == "vertical":
            return "\n".join(items)
        if format_type.startswith("by_mod"):
            categorized = categorize_maps(selection)

            off = self.join_vote_options(
                "  ",
                categorized["offensive"],
                human_map_mod,
                maps_to_numbers,
                votes,
                total_votes,
            )
            warfare = self.join_vote_options(
                "  ",
                categorized["warfare"],
                human_map_mod,
                maps_to_numbers,
                votes,
                total_votes,
            )

            vote_string = ""
            if categorized["warfare"]:
                vote_string = "WARFARES:\n{}".format(
                    self.join_vote_options(
                        "\n",
                        categorized["warfare"],
                        human_map_mod,
                        maps_to_numbers,
                        votes,
                        total_votes,
                    )
                )
            if categorized["offensive"]:
                if vote_string:
                    vote_string += "\n\n"
                vote_string = "{}OFFENSIVES:\n{}".format(
                    vote_string,
                    self.join_vote_options(
                        "\n",
                        categorized["offensive"],
                        human_map_mod,
                        maps_to_numbers,
                        votes,
                        total_votes,
                    ),
                )

            return vote_string

    def get_last_reminder_time(self):
        res = self.red.get(self.reminder_time_key)
        if res is not None:
            res = pickle.loads(res)
        return res

    def set_last_reminder_time(self, the_time: datetime = None):
        dt = the_time or datetime.now()
        self.red.set(self.reminder_time_key, pickle.dumps(dt))

    def reset_last_reminder_time(self):
        self.red.delete(self.reminder_time_key)

    def is_time_for_reminder(self):
        config = VoteMapUserConfig.load_from_db()
        reminder_freq_min = config.reminder_frequency_minutes
        if reminder_freq_min == 0:
            return False

        last_time = self.get_last_reminder_time()

        if last_time is None:
            logger.warning("No time for last vote reminder")
            return True

        if (datetime.now() - last_time).total_seconds() > reminder_freq_min * 60:
            return True

        return False

    def vote_map_reminder(self, rcon: Rcon, force=False):
        logger.info("Vote MAP reminder")
        config = VoteMapUserConfig.load_from_db()
        vote_map_message = config.instruction_text

        if not config.enabled:
            return

        if not self.is_time_for_reminder() and not force:
            return

        if "{map_selection}" not in vote_map_message:
            logger.error(
                "Vote map is not configured properly, {map_selection} is not present in the instruction text"
            )
            return

        self.set_last_reminder_time()
        players = rcon.get_playerids()
        # Get optins
        steamd_ids = [steamid for _, steamid in players]
        opted_out = {}

        try:
            with enter_session() as sess:
                res = (
                    sess.query(PlayerOptins)
                    .join(PlayerSteamID)
                    .filter(
                        and_(
                            PlayerSteamID.steam_id_64.in_(steamd_ids),
                            PlayerOptins.optin_name == self.optin_name,
                            PlayerOptins.optin_value == "false",
                        )
                    )
                    .all()
                )
                opted_out = {p.steamid.steam_id_64 for p in res}
        except Exception:
            logger.exception("Can't get optins")

        for name, steamid in players:
            if self.has_voted(name) or (steamid in opted_out and config.allow_opt_out):
                logger.info("Not showing reminder to %s", name)
                continue

            try:
                rcon.do_message_player(
                    steam_id_64=steamid,
                    message=vote_map_message.format(
                        map_selection=self.format_map_vote("by_mod_vertical_all")
                    ),
                )
            except CommandFailedError:
                logger.warning("Unable to message %s", name)

    def handle_vote_command(self, rcon, struct_log: StructuredLogLineType) -> bool:
        message = struct_log.get("sub_content", "").strip()
<<<<<<< HEAD
        config = VoteMapUserConfig.load_from_db()
        if not message.startswith("!votemap"):
            return config.enabled
=======
        config = VoteMapConfig()
        enabled = config.get_vote_enabled()
        if not message.lower().startswith(("!votemap", "!vm")):
            return enabled
>>>>>>> 05ecebd1

        steam_id_64_1 = struct_log["steam_id_64_1"]
        if not config.enabled:
            # rcon.do_message_player(
            #     steam_id_64=steam_id_64_1,
            #     message="Vote map is not enabled on this server",
            # )
            return config.enabled

        if match := re.match(r"(!votemap|!vm)\s*(\d+)", message, re.IGNORECASE):
            logger.info("Registering vote %s", struct_log)
            vote = match.group(2)
            try:
                map_name = self.register_vote(
                    struct_log["player"], struct_log["timestamp_ms"] / 1000, vote
                )
            except InvalidVoteError:
                rcon.do_message_player(
                    steam_id_64=steam_id_64_1, message="Invalid vote."
                )
                if config.help_text:
                    rcon.do_message_player(
                        steam_id_64=steam_id_64_1, message=config.help_text
                    )
            except VoteMapNoInitialised:
                rcon.do_message_player(
                    steam_id_64=steam_id_64_1,
                    message="We can't register you vote at this time.\nVoteMap not initialised",
                )
                raise
            else:
                if msg := config.thank_you_text:
                    msg = msg.format(
                        player_name=struct_log["player"], map_name=map_name
                    )
                    rcon.do_message_player(steam_id_64=steam_id_64_1, message=msg)
            finally:
                self.apply_results()
                return config.enabled

<<<<<<< HEAD
        if re.match(r"!votemap\s*help", message) and config.help_text:
=======
        if re.match(r"(!votemap|!vm)\s*help", message, re.IGNORECASE) and help_text:
>>>>>>> 05ecebd1
            logger.info("Showing help %s", struct_log)
            rcon.do_message_player(steam_id_64=steam_id_64_1, message=config.help_text)
            return config.enabled

        if re.match(r"(!votemap|!vm)$", message, re.IGNORECASE):
            logger.info("Showing selection %s", struct_log)
            vote_map_message = config.instruction_text
            rcon.do_message_player(
                steam_id_64=steam_id_64_1,
                message=vote_map_message.format(
                    map_selection=self.format_map_vote("by_mod_vertical_all")
                ),
            )
            return config.enabled

<<<<<<< HEAD
        if re.match(r"!votemap\s*never$", message):
            if not config.allow_opt_out:
=======
        if re.match(r"(!votemap|!vm)\s*never$", message, re.IGNORECASE):
            if not config.get_votemap_allow_optout():
>>>>>>> 05ecebd1
                rcon.do_message_player(
                    steam_id_64=steam_id_64_1,
                    message="You can't opt-out of vote map on this server",
                )
                return config.enabled

            logger.info("Player opting out of vote %s", struct_log)
            with enter_session() as sess:
                player = get_player(sess, steam_id_64_1)
                existing = (
                    sess.query(PlayerOptins)
                    .filter(
                        and_(
                            PlayerOptins.playersteamid_id == player.id,
                            PlayerOptins.optin_name == self.optin_name,
                        )
                    )
                    .one_or_none()
                )
                if existing:
                    existing.optin_value = "false"
                else:
                    sess.add(
                        PlayerOptins(
                            steamid=player,
                            optin_name=self.optin_name,
                            optin_value="false",
                        )
                    )
                try:
                    sess.commit()
                    rcon.do_message_player(
                        steam_id_64=steam_id_64_1, message="VoteMap Unsubscribed OK"
                    )
                except Exception as e:
                    logger.exception("Unable to add optin. Already exists?")
                self.apply_with_retry()

            return config.enabled

        if re.match(r"(!votemap|!vm)\s*allow$", message, re.IGNORECASE):
            logger.info("Player opting in for vote %s", struct_log)
            with enter_session() as sess:
                player = get_player(sess, steam_id_64_1)
                existing = (
                    sess.query(PlayerOptins)
                    .filter(
                        and_(
                            PlayerOptins.playersteamid_id == player.id,
                            PlayerOptins.optin_name == self.optin_name,
                        )
                    )
                    .one_or_none()
                )
                if existing:
                    existing.optin_value = "true"
                else:
                    sess.add(
                        PlayerOptins(
                            steamid=player,
                            optin_name=self.optin_name,
                            optin_value="true",
                        )
                    )
                try:
                    sess.commit()
                    rcon.do_message_player(
                        steam_id_64=steam_id_64_1, message="VoteMap Subscribed OK"
                    )
                except Exception as e:
                    logger.exception("Unable to update optin. Already exists?")
            return config.enabled

        rcon.do_message_player(steam_id_64=steam_id_64_1, message=config.help_text)
        return config.enabled

    def register_vote(self, player_name, vote_timestamp, vote_content):
        try:
            current_map = MapsHistory()[0]
            min_time = current_map["start"]
        except IndexError as e:
            raise VoteMapNoInitialised(
                "Map history is empty - Can't register vote"
            ) from e
        except KeyError as e:
            raise VoteMapNoInitialised(
                "Map history is corrupted - Can't register vote"
            ) from e

        if vote_timestamp < min_time:
            logger.warning(
                f"Vote is too old {player_name=}, {vote_timestamp=}, {vote_content=}, {current_map=}"
            )

        selection = self.get_selection()

        try:
            vote_idx = int(vote_content)
            selected_map = selection[vote_idx]
            self.red.hset("VOTES", player_name, selected_map)
        except (TypeError, ValueError, IndexError):
            raise InvalidVoteError(
                f"Vote must be a number between 0 and {len(selection) - 1}"
            )

        logger.info(
            f"Registered vote from {player_name=} for {selected_map=} - {vote_content=}"
        )
        return selected_map

    def get_vote_overview(self):
        try:
            votes = self.get_votes()
            maps = Counter(votes.values()).most_common()
            return {"total_votes": len(votes), "winning_maps": maps}
        except Exception:
            logger.exception("Can't produce vote overview")

    def clear_votes(self):
        self.red.delete("VOTES")

    def has_voted(self, player_name):
        return self.red.hget("VOTES", player_name) is not None

    def get_votes(self):
        votes = self.red.hgetall("VOTES") or {}
        return {k.decode(): v.decode() for k, v in votes.items()}

    def get_current_map(self):
        map_ = Rcon(SERVER_INFO).get_map()
        if map_.endswith("_RESTART"):
            map_ = map_.replace("_RESTART", "")

        if map_ not in ALL_MAPS:
            raise ValueError("Invalid current map %s", map_)

        return map_

    def get_map_whitelist(self):
        res = self.red.get(self.whitelist_key)
        if res is not None:
            return pickle.loads(res)
        return set(ALL_MAPS)

    def do_add_map_to_whitelist(self, map_name):
        whitelist = self.get_map_whitelist()
        whitelist.add(map_name)
        self.do_set_map_whitelist(whitelist)

    def do_add_maps_to_whitelist(self, map_names):
        for map_name in map_names:
            self.do_add_map_to_whitelist(map_name)

    def do_remove_map_from_whitelist(self, map_name):
        whitelist = self.get_map_whitelist()
        whitelist.discard(map_name)
        self.do_set_map_whitelist(whitelist)

    def do_remove_maps_from_whitelist(self, map_names):
        for map_name in map_names:
            self.do_remove_map_from_whitelist(map_name)

    def do_reset_map_whitelist(self):
        self.do_set_map_whitelist(ALL_MAPS)

    def do_set_map_whitelist(self, map_names):
        self.red.set(self.whitelist_key, pickle.dumps(set(map_names)))

    def gen_selection(self):
        config = VoteMapUserConfig.load_from_db()

        logger.debug(
            f"""Generating new map selection for vote map with the following criteria:
            {ALL_MAPS}
            {config.number_of_options=}
            {config.ratio_of_offensives=}
            {config.number_last_played_to_exclude=}
            {config.consider_offensive_same_map=}
            {config.allow_consecutive_offensives=}
            {config.allow_consecutive_offensives_opposite_sides=}
            {config.default_method.value=}
        """
        )
        selection = suggest_next_maps(
            MapsHistory(),
            self.get_map_whitelist(),
            selection_size=config.number_of_options,
            exclude_last_n=config.number_last_played_to_exclude,
            offensive_ratio=config.ratio_of_offensives,
            consider_offensive_as_same_map=config.consider_offensive_same_map,
            allow_consecutive_offensive=config.allow_consecutive_offensives,
            allow_consecutive_offensives_of_opposite_side=config.allow_consecutive_offensives_opposite_sides,
            current_map=self.get_current_map(),
        )
        self.red.delete("MAP_SELECTION")
        self.red.lpush("MAP_SELECTION", *selection)
        logger.info("Saved new selection: %s", selection)

    def get_selection(self):
        return [v.decode() for v in self.red.lrange("MAP_SELECTION", 0, -1)]

    def pick_least_played_map(self, maps):
        maps_history = MapsHistory()

        if not maps:
            raise ValueError("Can't pick a default. No maps to pick from")

        history = [obj["name"] for obj in maps_history]
        index = 0
        for name in maps:
            try:
                idx = history.index(name)
            except ValueError:
                return name
            index = max(idx, index)

        return history[index]

    def pick_default_next_map(self):
        selection = self.get_selection()
        maps_history = MapsHistory()
        config = VoteMapUserConfig.load_from_db()
        all_maps = ALL_MAPS

        if not config.allow_default_to_offensive:
            logger.debug(
                "Not allowing default to offensive, removing all offensive maps"
            )
            selection = [m for m in selection if not "off" in m]
            all_maps = [m for m in ALL_MAPS if not "off" in m]

        if not maps_history:
            raise ValueError("Map history is empty")

        return {
            DefaultMethods.least_played_suggestions: partial(
                self.pick_least_played_map, selection
            ),
            DefaultMethods.least_played_all_maps: partial(
                self.pick_least_played_map, all_maps
            ),
            DefaultMethods.random_all_maps: lambda: random.choice(
                list(set(all_maps) - set([maps_history[0]["name"]]))
            ),
            DefaultMethods.random_suggestions: lambda: random.choice(
                list(set(selection) - set([maps_history[0]["name"]]))
            ),
        }[config.default_method]()

    def apply_results(self):
        config = VoteMapUserConfig.load_from_db()
        if not config.enabled:
            return True

        votes = self.get_votes()
        first = Counter(votes.values()).most_common(1)
        if not first:
            next_map = self.pick_default_next_map()
            logger.warning(
                "No votes recorded, defaulting with %s using default winning map %s",
                config.default_method.value,
                next_map,
            )
        else:
            logger.info(f"{votes=}")
            next_map = first[0][0]
            if next_map not in ALL_MAPS:
                logger.error(f"{next_map=} is not part of the all map list {ALL_MAPS=}")
            if next_map not in (selection := self.get_selection()):
                logger.error(f"{next_map=} is not part of vote selection {selection=}")
            logger.info(f"Winning map {next_map=}")

        rcon = Rcon(SERVER_INFO)
        # Apply rotation safely

        current_rotation = rcon.get_map_rotation()

        while len(current_rotation) > 1:
            # Make sure only 1 map is in rotation
            map_ = current_rotation.pop(1)
            rcon.do_remove_map_from_rotation(map_)

        current_next_map = current_rotation[0]
        if current_next_map != next_map:
            # Replace the only map left in rotation
            rcon.do_add_map_to_rotation(next_map)
            rcon.do_remove_map_from_rotation(current_next_map)

        # Check that it worked
        current_rotation = rcon.get_map_rotation()
        if len(current_rotation) != 1 or current_rotation[0] != next_map:
            raise ValueError(
                f"Applying the winning map {next_map=} failed: {current_rotation=}"
            )

        logger.info(
            f"Successfully applied winning mapp {next_map=}, new rotation {current_rotation=}"
        )
        return True

    def apply_with_retry(self, nb_retry=2):
        success = False

        for i in range(nb_retry):
            try:
                success = self.apply_results()
            except:
                logger.exception("Applying vote map result failed.")
            else:
                break

        if not success:
            logger.warning("Unable to set votemap results")


# DEPRECATED see hooks.py
def on_map_change(old_map: str, new_map: str):
    logger.info("Running on_map_change hooks with %s %s", old_map, new_map)
    # try:
    #     config = VoteMapConfig()

    #     if config.get_vote_enabled():
    #         votemap = VoteMap()
    #         votemap.gen_selection()
    #         votemap.clear_votes()
    #         votemap.apply_with_retry(nb_retry=4)
    #         # temporary_welcome_in(
    #         #    "%s{votenextmap_vertical}" % config.get_votemap_instruction_text(),
    #         #    seconds=60 * 20,
    #         #    restore_after_seconds=60 * 5,
    #         # )
    # except Exception:
    #     logger.exception("Unexpected error while running vote map")
    # try:
    #    record_stats_worker(MapsHistory()[1])
    # except Exception:
    #    logger.exception("Unexpected error while running stats worker")


# DEPRECATED see hooks.py
class MapsRecorder:
    def __init__(self, rcon: Rcon):
        self.rcon = rcon
        self.red = redis.Redis(connection_pool=get_redis_pool())
        self.maps_history = MapsHistory()
        self.prev_map = None
        self._restore_state()

    def _restore_state(self):
        current_map = self.rcon.get_map()
        self.prev_map = current_map

        try:
            last = self.maps_history[0]
        except IndexError:
            logger.warning("Map history is empty, can't restore state")
            return

        started_time = datetime.fromtimestamp(last.get("start"))
        elapsed_time = datetime.now() - started_time

        if last.get("name") == current_map.replace(
            "_RESTART", ""
        ) and elapsed_time < timedelta(minutes=90):
            logging.info("State recovered successfully")
        else:
            logging.warning(
                "The map recorder was offline for too long, the maps history will have gaps"
            )<|MERGE_RESOLUTION|>--- conflicted
+++ resolved
@@ -346,16 +346,9 @@
 
     def handle_vote_command(self, rcon, struct_log: StructuredLogLineType) -> bool:
         message = struct_log.get("sub_content", "").strip()
-<<<<<<< HEAD
         config = VoteMapUserConfig.load_from_db()
-        if not message.startswith("!votemap"):
+        if not message.lower().startswith(("!votemap", "!vm")):
             return config.enabled
-=======
-        config = VoteMapConfig()
-        enabled = config.get_vote_enabled()
-        if not message.lower().startswith(("!votemap", "!vm")):
-            return enabled
->>>>>>> 05ecebd1
 
         steam_id_64_1 = struct_log["steam_id_64_1"]
         if not config.enabled:
@@ -396,11 +389,10 @@
                 self.apply_results()
                 return config.enabled
 
-<<<<<<< HEAD
-        if re.match(r"!votemap\s*help", message) and config.help_text:
-=======
-        if re.match(r"(!votemap|!vm)\s*help", message, re.IGNORECASE) and help_text:
->>>>>>> 05ecebd1
+        if (
+            re.match(r"(!votemap|!vm)\s*help", message, re.IGNORECASE)
+            and config.help_text
+        ):
             logger.info("Showing help %s", struct_log)
             rcon.do_message_player(steam_id_64=steam_id_64_1, message=config.help_text)
             return config.enabled
@@ -416,13 +408,8 @@
             )
             return config.enabled
 
-<<<<<<< HEAD
-        if re.match(r"!votemap\s*never$", message):
+        if re.match(r"(!votemap|!vm)\s*never$", message, re.IGNORECASE):
             if not config.allow_opt_out:
-=======
-        if re.match(r"(!votemap|!vm)\s*never$", message, re.IGNORECASE):
-            if not config.get_votemap_allow_optout():
->>>>>>> 05ecebd1
                 rcon.do_message_player(
                     steam_id_64=steam_id_64_1,
                     message="You can't opt-out of vote map on this server",
