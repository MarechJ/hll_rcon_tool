import math
import random
from datetime import datetime
from functools import partial
from itertools import takewhile
from logging import getLogger
from typing import Any, Iterable, Sequence

from rcon import maps
from rcon.audit import ingame_mods, online_mods
from rcon.maps import Layer, categorize_maps, numbered_maps
from rcon.player_stats import get_cached_live_game_stats, get_stat
from rcon.rcon import Rcon, get_rcon
<<<<<<< HEAD
from rcon.scoreboard import get_cached_live_game_stats, get_stat
from rcon.types import (
    CachedLiveGameStats,
    MessageVariable,
    StatTypes,
    VipIdWithExpirationType,
)
=======
from rcon.types import CachedLiveGameStats, MessageVariable, PlayerStatsEnum, VipIdType
>>>>>>> 7f071f2d
from rcon.user_config.rcon_server_settings import RconServerSettingsUserConfig
from rcon.user_config.vote_map import VoteMapUserConfig
from rcon.user_config.webhooks import AdminPingWebhooksUserConfig
from rcon.utils import SafeStringFormat
from rcon.vote_map import VoteMap

logger = getLogger(__name__)


def populate_message_variables(
    vars: Iterable[str],
    player_id: str | None = None,
    rcon: Rcon | None = None,
) -> dict[MessageVariable, str | None]:
    """Return globally available info for message formatting"""
    populated_variables: dict[MessageVariable, str | None] = {}
    if rcon is None:
        rcon = get_rcon()

    vote_results: list[tuple[Layer, int]] | None = None

    def fetch_vote_results():
        nonlocal vote_results
        if vote_results is None:
            vote_results = vote_status()
        return vote_results

    message_variable_to_lookup = {
        MessageVariable.vip_status: lambda: _is_vip(player_id=player_id, rcon=rcon),
        MessageVariable.vip_expiration: lambda: _vip_expiration(
            player_id=player_id, rcon=rcon
        ),
        MessageVariable.server_name: rcon.get_name,
        MessageVariable.server_short_name: _server_short_name,
        MessageVariable.discord_invite_url: _discord_invite_url,
        MessageVariable.admin_ping_trigger_words: _admin_ping_trigger_words,
        MessageVariable.num_online_mods: lambda: str(len(online_mods())),
        MessageVariable.num_ingame_mods: lambda: str(len(ingame_mods())),
        MessageVariable.next_map: _next_map,
        MessageVariable.next_map_id: _next_map_id,
        MessageVariable.map_rotation: _map_rotation,
        MessageVariable.top_kills_player_name: lambda: _generic_score_ties(
            stat_key=PlayerStatsEnum.KILLS, tie_key="kills", result_key="player"
        ),
        MessageVariable.top_kills_player_score: lambda: _generic_score_top_only(
            stat_key=PlayerStatsEnum.KILLS, result_key="kills"
        ),
        MessageVariable.top_kill_streak_player_name: lambda: _generic_score_ties(
            stat_key=PlayerStatsEnum.KILLS_STREAK,
            tie_key="kills_streak",
            result_key="player",
        ),
        MessageVariable.top_kill_streak_player_score: lambda: _generic_score_top_only(
            stat_key=PlayerStatsEnum.KILLS_STREAK, result_key="kills_streak"
        ),
        MessageVariable.votenextmap_line: partial(format_map_vote, format_type="line"),
        MessageVariable.votenextmap_noscroll: partial(
            format_map_vote, format_type="max_length"
        ),
        MessageVariable.votenextmap_vertical: partial(
            format_map_vote, format_type="vertical"
        ),
        MessageVariable.votenextmap_by_mod_line: partial(
            format_map_vote, format_type="by_mod_line"
        ),
        MessageVariable.votenextmap_by_mod_vertical: partial(
            format_map_vote, format_type="by_mod_vertical"
        ),
        MessageVariable.votenextmap_by_mod_vertical_all: partial(
            format_map_vote, format_type="by_mod_vertical_all"
        ),
        MessageVariable.votenextmap_by_mod_split: partial(
            format_map_vote, format_type="by_mod_split"
        ),
        MessageVariable.total_votes: lambda: (
            sum(v for m, v in fetch_vote_results())
            if fetch_vote_results()
            else math.nan
        ),
        MessageVariable.winning_maps_short: lambda: format_winning_map(
            rcon, fetch_vote_results(), 2
        ),
        MessageVariable.winning_maps_all: lambda: format_winning_map(
            rcon, fetch_vote_results(), 0
        ),
        MessageVariable.scrolling_votemap: lambda: scrolling_votemap(
            rcon, fetch_vote_results()
        ),
        # Deprecated: Taken over from previous auto-broadcast
        MessageVariable.admin_names: lambda: [d["name"] for d in rcon.get_admin_ids()],
        MessageVariable.owner_names: lambda: [
            d["name"] for d in rcon.get_admin_ids() if d["role"] == "owner"
        ],
        MessageVariable.senior_names: lambda: [
            d["name"] for d in rcon.get_admin_ids() if d["role"] == "senior"
        ],
        MessageVariable.junior_names: lambda: [
            d["name"] for d in rcon.get_admin_ids() if d["role"] == "junior"
        ],
        MessageVariable.vip_names: lambda: [d["name"] for d in rcon.get_vip_ids()],
        MessageVariable.random_vip_name: lambda: random.choice(
            [d["name"] for d in rcon.get_vip_ids()]
        ),
        MessageVariable.online_mods: lambda: [mod["username"] for mod in online_mods()],
        MessageVariable.ingame_mods: lambda: [mod["username"] for mod in ingame_mods()],
    }

    for raw_var in vars:
        try:
            var = MessageVariable[raw_var]
        except KeyError:
            # Not logging this because otherwise any context passed variables would
            # clutter the logs every single message
            continue

        populated_variables[var] = message_variable_to_lookup[var]()

    return populated_variables


def scrolling_votemap(rcon, winning_maps, repeat=10):
    config = VoteMapUserConfig.load_from_db()
    vote_options = format_map_vote("line")
    if not vote_options:
        return ""
    separator = "  ***  "
    options = separator.join([vote_options] * repeat)
    instructions = config.instruction_text.replace("\n", " ")
    repeat_instructions = max(
        int(len(options) / (len(instructions) + len(separator))), 1
    )
    instructions = separator.join([instructions] * repeat_instructions)

    winning_maps = format_winning_map(
        rcon, winning_maps, display_count=0, default=config.no_vote_text
    )
    repeat_winning_maps = max(
        int(len(options) / (len(winning_maps) + len(separator))), 1
    )
    winning_maps = separator.join([winning_maps] * repeat_winning_maps)

    return "{}\n{}\n{}".format(options, instructions, winning_maps)


def format_winning_map(
    ctl: Rcon,
    winning_maps: Sequence[tuple[maps.Layer, int]],
    display_count=2,
    default=None,
):
    nextmap = ctl.get_next_map()
    if not winning_maps:
        if default:
            return str(default)
        return f"{nextmap}"
    wins = winning_maps[:display_count]
    if display_count == 0:
        wins = winning_maps

    # Example warfare map: Carentan Warfare (2 vote(s))
    # Example offensive map: Driel Off. AXIS (2 vote(s))
    return ", ".join(
        f"{map_.pretty_name} ({num_votes} vote(s))" for map_, num_votes in wins
    )


def vote_status() -> list[tuple[Layer, int]]:
    logger.info(f"Crunching vote_status")
    vote_results = VoteMap().get_vote_overview()
    if vote_results:
        return [(m, v) for m, v in vote_results.items()]
    else:
        return []


def format_by_line_length(possible_votes, max_length=50):
    """
    Note: I've tried to format with a nice aligned table but it's not
    possible to get it right (unless you hardcode it maybe)
    because the font used in the game does not have consistent characters (varying width)
    """
    lines = []
    line = ""
    for i in possible_votes:
        line += i + " "
        if len(line) > max_length:
            lines.append(line)
            line = ""
    lines.append(line)
    return "\n".join(lines)


def join_vote_options(
    selection: list[maps.Layer],
    maps_to_numbers: dict[maps.Layer, str],
    join_char: str = " ",
):
    return join_char.join(f"[{maps_to_numbers[m]}] {m.pretty_name}" for m in selection)


def format_map_vote(format_type="line"):
    selection = VoteMap().get_selection()
    if not selection:
        return ""

    # 0: map 1, 1: map 2, etc.
    vote_dict = numbered_maps(selection)
    # map 1: 0, map 2: 1, etc.
    maps_to_numbers = dict(zip(vote_dict.values(), vote_dict.keys()))
    items = [f"[{k}] {v.pretty_name}" for k, v in vote_dict.items()]
    if format_type == "line":
        return " // ".join(items)
    if format_type == "max_length":
        return format_by_line_length(items)
    if format_type == "vertical":
        return "\n".join(items)
    if format_type.startswith("by_mod"):
        categorized = categorize_maps(selection)
        off = join_vote_options(
            selection=categorized[maps.GameMode.OFFENSIVE],
            maps_to_numbers=maps_to_numbers,
        )
        warfare = join_vote_options(
            selection=categorized[maps.GameMode.WARFARE],
            maps_to_numbers=maps_to_numbers,
        )
        control_skirmish = join_vote_options(
            selection=categorized[maps.GameMode.CONTROL],
            maps_to_numbers=maps_to_numbers,
        )
        if format_type == "by_mod_line":
            return "OFFENSIVE: {} WARFARE: {} CONTROL SKIRMISH: {}".format(
                off, warfare, control_skirmish
            )
        if format_type == "by_mod_vertical":
            return "OFFENSIVE:\n{}\nWARFARE:\n{}\nCONTROL SKIRMISH:\n{}".format(
                off, warfare, control_skirmish
            )
        if format_type == "by_mod_split":
            return "OFFENSIVE: {}\nWARFARE: {}\nCONTROL SKIRMISH: {}".format(
                off, warfare, control_skirmish
            )
        if format_type == "by_mod_vertical_all":
            return "OFFENSIVE:\n{}\nWARFARE:\n{}\nCONTROL SKIRMISH:\n{}".format(
                join_vote_options(
                    selection=categorized[maps.GameMode.OFFENSIVE],
                    maps_to_numbers=maps_to_numbers,
                    join_char="\n",
                ),
                join_vote_options(
                    selection=categorized[maps.GameMode.WARFARE],
                    maps_to_numbers=maps_to_numbers,
                    join_char="\n",
                ),
                join_vote_options(
                    selection=categorized[maps.GameMode.CONTROL],
                    maps_to_numbers=maps_to_numbers,
                    join_char="\n",
                ),
            )


def format_message_string(
    format_str: str,
    populated_variables: dict[MessageVariable, str | None] | None = None,
    context: dict[str, Any] | None = None,
) -> str:
    """Safely fill format_str"""
    if context is None:
        context = {}

    if populated_variables is None:
        populated_variables = {}

    combined = {k.value: v for k, v in populated_variables.items()} | context

    formatted_str = format_str.format_map(SafeStringFormat(**combined))
    return formatted_str


def _vip_status(
    player_id: str | None = None, rcon: Rcon | None = None
) -> VipIdWithExpirationType | None:
    if rcon is None:
        rcon = get_rcon()

    vip = [v for v in rcon.get_vip_ids() if v["player_id"] == player_id]

    if vip:
        return vip[0]


def _is_vip(player_id: str | None = None, rcon: Rcon | None = None) -> bool:
    vip = _vip_status(player_id=player_id, rcon=rcon)

    return vip is not None


def _vip_expiration(
    player_id: str | None = None, rcon: Rcon | None = None
) -> datetime | None:
    vip = _vip_status(player_id=player_id, rcon=rcon)

    return vip["expires_at"] if vip else None


def _server_short_name(config: RconServerSettingsUserConfig | None = None) -> str:
    if config is None:
        config = RconServerSettingsUserConfig.load_from_db()
    return config.short_name


def _discord_invite_url(config: RconServerSettingsUserConfig | None = None) -> str:
    if config is None:
        config = RconServerSettingsUserConfig.load_from_db()
    return (
        str(config.discord_invite_url)
        if config.discord_invite_url
        else "Discord invite URL not set"
    )


def _admin_ping_trigger_words(config: AdminPingWebhooksUserConfig | None = None) -> str:
    if config is None:
        config = AdminPingWebhooksUserConfig.load_from_db()
    return ", ".join(config.trigger_words[:])


def _next_map(rcon: Rcon | None = None) -> str:
    if rcon is None:
        rcon = get_rcon()
    return rcon.get_next_map().pretty_name


def _next_map_id(rcon: Rcon | None = None) -> str:
    if rcon is None:
        rcon = get_rcon()
    return rcon.get_next_map().id


def _map_rotation(rcon: Rcon | None = None):
    if rcon is None:
        rcon = get_rcon()
    map_rot = rcon.get_map_rotation()
    map_names = [map_.pretty_name for map_ in map_rot]
    return ", ".join(map_names)


def _generic_score_ties(
    stat_key: PlayerStatsEnum,
    tie_key: str,
    result_key: str,
    stats: CachedLiveGameStats | None = None,
    num_ties=3,
):
    if stats is None:
        stats = get_cached_live_game_stats()

    print(stats)
    metric_stats = get_stat(stats["stats"], key=stat_key, limit=num_ties)
    collect_ties = takewhile(
        lambda x: x[tie_key] == metric_stats[0][tie_key], metric_stats
    )
    return ", ".join(p[result_key] for p in collect_ties)


def _generic_score_top_only(
    stat_key: PlayerStatsEnum,
    result_key: str,
    stats: CachedLiveGameStats | None = None,
):
    stats = get_cached_live_game_stats()
    metric_stats = get_stat(stats["stats"], key=stat_key, limit=1)
    return str(metric_stats[0][result_key])<|MERGE_RESOLUTION|>--- conflicted
+++ resolved
@@ -11,17 +11,12 @@
 from rcon.maps import Layer, categorize_maps, numbered_maps
 from rcon.player_stats import get_cached_live_game_stats, get_stat
 from rcon.rcon import Rcon, get_rcon
-<<<<<<< HEAD
-from rcon.scoreboard import get_cached_live_game_stats, get_stat
 from rcon.types import (
     CachedLiveGameStats,
     MessageVariable,
-    StatTypes,
+    PlayerStatsEnum,
     VipIdWithExpirationType,
 )
-=======
-from rcon.types import CachedLiveGameStats, MessageVariable, PlayerStatsEnum, VipIdType
->>>>>>> 7f071f2d
 from rcon.user_config.rcon_server_settings import RconServerSettingsUserConfig
 from rcon.user_config.vote_map import VoteMapUserConfig
 from rcon.user_config.webhooks import AdminPingWebhooksUserConfig
