import logging
import os
import re
from collections import defaultdict
from contextlib import contextmanager
from datetime import datetime, timedelta, timezone
from typing import (
    Any,
    Generator,
    List,
    Literal,
    Optional,
    Sequence,
    overload,
    TypedDict,
)

import pydantic
<<<<<<< HEAD
from sqlalchemy import TIMESTAMP, Enum, ForeignKey, String, create_engine, select, text, JSON
=======
from sqlalchemy import (
    TIMESTAMP,
    Enum,
    ForeignKey,
    String,
    create_engine,
    select,
    text,
    JSON,
)
>>>>>>> c182fa14
from sqlalchemy.dialects.postgresql import JSONB
from sqlalchemy.exc import InvalidRequestError, ProgrammingError
from sqlalchemy.ext.hybrid import hybrid_property
from sqlalchemy.orm import (
    DeclarativeBase,
    Mapped,
    Session,
    mapped_column,
    object_session,
    relationship,
    sessionmaker,
)
from sqlalchemy.schema import UniqueConstraint

from rcon.analytics.system_usage import SystemUsage
from rcon.maps import Team
from rcon.types import (
    AdminUserType,
    AnalyticsServerStatusType,
    AnalyticsSystemUsageType,
    AuditLogType,
    GetDetailedPlayer,
    MessageTemplateType,
    BlacklistRecordType,
    BlacklistRecordWithBlacklistType,
    BlacklistRecordWithPlayerType,
    BlacklistSyncMethod,
    BlacklistType,
    BlacklistWithRecordsType,
    DBLogLineType,
    MapsType,
    PenaltyCountType,
    PlayerAccountType,
    PlayerActionState,
    PlayerActionType,
    PlayerAtCountType,
    PlayerCommentType,
    PlayerFlagType,
    PlayerNameType,
    PlayerOptinsType,
    PlayerProfileType,
    PlayerSessionType,
    PlayerSoldierType,
    PlayerStatsType,
    PlayerVIPType,
    ServerCountType,
    SteamBansType,
    SteamInfoType,
    SteamPlayerSummaryType,
    StructuredLogLineWithMetaData,
    WatchListType,
    MessageTemplateCategory,
    PlayerTeamAssociation,
    PlayerTeamConfidence,
    GameLayout,
)
from rcon.utils import (
    SafeStringFormat,
    get_server_number,
    humanize_timedelta,
    mask_to_server_numbers,
    server_numbers_to_mask,
)
from rcon.weapons import WEAPON_SIDE_MAP, ALL_WEAPONS, WeaponType

logger = logging.getLogger(__name__)

PLAYER_ID = "player_id"

_ENGINE = None


def get_engine():
    global _ENGINE

    if _ENGINE:
        return _ENGINE
    url = os.getenv("HLL_DB_URL")
    if not url:
        msg = "No $HLL_DB_URL specified. Can't use database features"
        logger.error(msg)
        raise ValueError(msg)

    _ENGINE = create_engine(url, echo=False)
    return _ENGINE


class Base(DeclarativeBase):
    # TODO: Replace dict[str, Any] w/ actual types
    type_annotation_map = {
        dict[str, Any]: JSONB,
        dict[str, int]: JSONB,
        SteamPlayerSummaryType: JSONB,
        SteamBansType: JSONB,
    }


class PlayerID(Base):
    __tablename__ = "steam_id_64"
    id: Mapped[int] = mapped_column(primary_key=True)
    player_id: Mapped[str] = mapped_column(
        "steam_id_64", nullable=False, index=True, unique=True
    )
    created: Mapped[datetime] = mapped_column(default=datetime.utcnow)
    names: Mapped[list["PlayerName"]] = relationship(
        back_populates="player",
        order_by="nullslast(desc(PlayerName.last_seen))",
    )
    # If you ever change the ordering of sessions make sure you change the playtime calc code
    sessions: Mapped[list["PlayerSession"]] = relationship(
        back_populates="player",
        order_by="desc(PlayerSession.created)",
    )
    received_actions: Mapped[list["PlayersAction"]] = relationship(
        back_populates="player",
        order_by="desc(PlayersAction.time)",
    )
    flags: Mapped[list["PlayerFlag"]] = relationship(back_populates="player")
    watchlist: Mapped["WatchList"] = relationship(back_populates="player")
    steaminfo: Mapped["SteamInfo"] = relationship(back_populates="player")
    comments: Mapped[list["PlayerComment"]] = relationship(back_populates="player")
    stats: Mapped["PlayerStats"] = relationship(back_populates="player")
    blacklists: Mapped[list["BlacklistRecord"]] = relationship(back_populates="player")

    vips: Mapped[list["PlayerVIP"]] = relationship(
        back_populates="player",
        cascade="all, delete-orphan",
        lazy="dynamic",
    )
    optins: Mapped[list["PlayerOptins"]] = relationship(back_populates="player")
    account: Mapped["PlayerAccount"] = relationship(back_populates="player")
    soldier: Mapped["PlayerSoldier"] = relationship(back_populates="player")

    @property
    def server_number(self) -> int:
        return int(os.getenv("SERVER_NUMBER"))  # type: ignore

    @hybrid_property
    def vip(self) -> Optional["PlayerVIP"]:
        return (
            object_session(self)
            .query(PlayerVIP)  # type: ignore
            .filter(
                PlayerVIP.player_id_id == self.id,
                PlayerVIP.server_number == self.server_number,
            )
            .one_or_none()
        )

    def get_penalty_count(self) -> PenaltyCountType:
        counts = defaultdict(int)
        for action in self.received_actions:

            try:
                action = PlayerActionState[action.action_type]
                counts[action] += 1
            except KeyError:
                continue

        return {
            PlayerActionState.KICK.name: counts[PlayerActionState.KICK],
            PlayerActionState.PUNISH.name: counts[PlayerActionState.PUNISH],
            PlayerActionState.TEMPBAN.name: counts[PlayerActionState.TEMPBAN],
            PlayerActionState.PERMABAN.name: counts[PlayerActionState.PERMABAN],
        }

    def get_total_playtime_seconds(self) -> int:
        total = 0

        for i, s in enumerate(self.sessions):
            if not s.end and s.start and i == 0:
                total += (datetime.now() - s.start).total_seconds()
            elif s.end and s.start:
                total += (s.end - s.start).total_seconds()

        return int(total)

    def get_current_playtime_seconds(self) -> int:
        if self.sessions:
            if self.sessions[0].end:
                return 0
            start = self.sessions[0].start or self.sessions[0].created
            return int((datetime.now() - start).total_seconds())
        return 0

    def to_dict(self, limit_sessions=5) -> PlayerProfileType:
        this_server = int(get_server_number())
        blacklists = [record.to_dict() for record in self.blacklists]
        is_blacklisted = any(
            record["is_active"]
            for record in [
                b
                for b in blacklists
                if b["blacklist"]["servers"] is None
                or any(server == this_server for server in b["blacklist"]["servers"])
            ]
        )
        vips = [v.to_dict() for v in self.vips]
        is_vip = any(vip["server_number"] == this_server for vip in vips)
        return {
            "id": self.id,
            PLAYER_ID: self.player_id,
            "created": self.created,
            "names": [name.to_dict() for name in self.names],
            "sessions": [session.to_dict() for session in self.sessions][
                :limit_sessions
            ],
            "sessions_count": len(self.sessions),
            "total_playtime_seconds": self.get_total_playtime_seconds(),
            "current_playtime_seconds": self.get_current_playtime_seconds(),
            "received_actions": [action.to_dict() for action in self.received_actions],
            "penalty_count": self.get_penalty_count(),
            "blacklists": blacklists,
            "is_blacklisted": is_blacklisted,
            "flags": [f.to_dict() for f in (self.flags or [])],
            "watchlist": self.watchlist.to_dict() if self.watchlist else None,
            "is_watched": self.watchlist.is_watched if self.watchlist else False,
            "steaminfo": self.steaminfo.to_dict() if self.steaminfo else None,
            "vips": vips,
            "is_vip": is_vip,
            "soldier": self.soldier.to_dict(),
            "account": self.account.to_dict(),
        }

    def __str__(self) -> str:
        aka = " | ".join([n.name for n in self.names])
        return f"{self.player_id} {aka}"

class PlayerSoldier(Base):
    __tablename__ = "player_soldier"

    id: Mapped[int] = mapped_column(primary_key=True)
    player_id_id: Mapped[int] = mapped_column(
        "playersteamid_id",
        ForeignKey("steam_id_64.id"),
        nullable=False,
        index=True,
        unique=True,
    )
    player: Mapped["PlayerID"] = relationship(back_populates="soldier")
    eos_id: Mapped[str | None] = mapped_column()
    name: Mapped[str | None] = mapped_column()
    level: Mapped[int] = mapped_column(default=0)
    platform: Mapped[str | None] = mapped_column()
    clan_tag: Mapped[str | None] = mapped_column()

    updated: Mapped[datetime] = mapped_column(
        TIMESTAMP(timezone=True),
        default=lambda: datetime.now(tz=timezone.utc),
        onupdate=lambda: datetime.now(tz=timezone.utc)
    )

    @classmethod
    def update(cls, player: GetDetailedPlayer):
        logger.debug("Updating soldier %s" % player["name"])
        with enter_session() as sess:
            # Retrieve the PlayerID instance to get its ID for foreign key reference
            player_id_stmt = select(PlayerID).where(PlayerID.player_id == player["player_id"])
            player_id_record = sess.execute(player_id_stmt).scalars().one_or_none()
            
            if not player_id_record:
                # Handle case where PlayerID does not exist
                logger.exception("PlayerID not found for player_id: %s" % player['player_id'])
                return
            
            player_id_fk = player_id_record.id
            
            # Query for existing PlayerSoldier
            profile_stmt = (
                select(cls)
                .where(cls.player_id_id == player_id_fk)  # Direct filter on FK; join optional here
            )
            profile = sess.execute(profile_stmt).scalars().one_or_none()
            if not profile:
                # Create new instance
                profile = cls(player_id_id=player_id_fk)
                sess.add(profile)
            
            # Proceed with updates
            profile.eos_id = player["eos_id"]
            profile.name = player["name"]
            profile.platform = player["platform"]
            profile.clan_tag = player["clan_tag"]
            
            if player["level"] > profile.level:
                profile.level = player["level"]
            
            sess.commit()

    @classmethod
    def update_missing_fields(
        cls,
        sess: Session,
        player_id: str,
        eos_id: str | None = None,
        name: str | None = None,
        level: int = 0,
        platform: str | None = None,
        clan_tag: str | None = None,
    ) -> tuple[Optional["PlayerSoldier"], bool]:
        """
        Update NULL fields only in PlayerSoldier for the given player_id.
        Does not overwrite any existing non-null values.
        Returns the updated PlayerSoldier instance or None if PlayerID not found.
        """
        # Look up PlayerID
        player_db = sess.execute(
            select(PlayerID).where(PlayerID.player_id == player_id)
        ).scalars().one_or_none()
        if not player_db:
            return None, False
        
        # Look up or create PlayerSoldier
        soldier_db = sess.execute(
            select(cls).where(cls.player_id_id == player_db.id)
        ).scalars().one_or_none()
        if not soldier_db:
            soldier_db = cls(player_id_id=player_db.id)
            sess.add(soldier_db)
        
        # Update only None fields
        changed = False
        if soldier_db.eos_id is None and eos_id is not None:
            soldier_db.eos_id = eos_id
            changed = True
        if soldier_db.name is None and name is not None:
            soldier_db.name = name
            changed = True
        if soldier_db.level == 0 and level is not None:
            soldier_db.level = level
            changed = True
        if soldier_db.platform is None and platform is not None:
            soldier_db.platform = platform
            changed = True
        if soldier_db.clan_tag is None and clan_tag is not None:
            soldier_db.clan_tag = clan_tag
            changed = True
        
        if changed:
            sess.commit()
        
        return soldier_db, changed

    def to_dict(self) -> PlayerSoldierType:
        return {
            "eos_id": self.eos_id,
            "name": self.name,
            "level": self.level,
            "platform": self.platform,
            "clan_tag": self.clan_tag,
            "updated": self.updated,
        }

class PlayerAccount(Base):
    __tablename__ = "player_account"

    id: Mapped[int] = mapped_column(primary_key=True)
    player_id_id: Mapped[int] = mapped_column(
        "playersteamid_id",
        ForeignKey("steam_id_64.id"),
        nullable=False,
        index=True,
        unique=True,
    )
    player: Mapped["PlayerID"] = relationship(back_populates="account")
    name: Mapped[str | None] = mapped_column()
    discord_id: Mapped[str | None] = mapped_column()
    is_member: Mapped[bool] = mapped_column(default=False)
    # ISO 3166-1 alpha-2
    country: Mapped[str | None] = mapped_column(String(2))
    # ISO 639-1
    lang: Mapped[str] = mapped_column(String(2), default="en")
    
    updated: Mapped[datetime] = mapped_column(
        TIMESTAMP(timezone=True),
        default=lambda: datetime.now(tz=timezone.utc),
        onupdate=lambda: datetime.now(tz=timezone.utc)
    )

    @classmethod
    def update_account(
        cls,
        sess: Session,
        player_id: str,
        name: str | None = None,
        discord_id: str | None = None,
        is_member: bool = False,
        country: str | None = None,
        lang: str = "en",
    ) -> Optional["PlayerAccount"]:
        """
        Update all fields in PlayerAccount for the given player_id.
        All fields can be updated, including setting them to null.
        Returns (updated PlayerAccount instance, changed flag) or None if PlayerID not found.
        """
        # Look up PlayerID
        player_db = sess.execute(
            select(PlayerID).where(PlayerID.player_id == player_id)
        ).scalars().one_or_none()
        if not player_db:
            return None
        
        # Look up or create PlayerAccount
        account_db = sess.execute(
            select(cls).where(cls.player_id_id == player_db.id)
        ).scalars().one_or_none()
        if not account_db:
            account_db = cls(player_id_id=player_db.id)
            sess.add(account_db)
        
        account_db.name = name
        account_db.discord_id = discord_id
        account_db.is_member = is_member
        account_db.country = country.upper() if country else None
        account_db.lang = lang.lower() if lang else "en"
        sess.commit()
        
        return account_db

    def to_dict(self) -> PlayerAccountType:
        return {
            "name": self.name,
            "discord_id": self.discord_id,
            "is_member": self.is_member,
            "country": self.country,
            "lang": self.lang,
            "updated": self.updated,
        }

class SteamInfo(Base):
    __tablename__ = "steam_info"

    id: Mapped[int] = mapped_column(primary_key=True)
    player_id_id: Mapped[int] = mapped_column(
        "playersteamid_id",
        ForeignKey("steam_id_64.id"),
        nullable=False,
        index=True,
        unique=True,
    )
    created: Mapped[datetime] = mapped_column(default=datetime.utcnow)
    updated: Mapped[datetime] = mapped_column(onupdate=datetime.utcnow)
    profile: Mapped[SteamPlayerSummaryType] = mapped_column(default=JSONB.NULL)
    country: Mapped[str | None] = mapped_column(index=True)
    bans: Mapped[SteamBansType] = mapped_column(default=JSONB.NULL)

    player: Mapped[PlayerID] = relationship(back_populates="steaminfo")

    @property
    def has_bans(self):
        return any(
            self.bans.get(k)
            for k in [
                "VACBanned",
                "NumberOfVACBans",
                "DaysSinceLastBan",
                "NumberOfGameBans",
            ]
            if self.bans
        )

    def to_dict(self) -> SteamInfoType:
        return {
            "id": self.id,
            "created": self.created,
            "updated": self.updated,
            "profile": self.profile,
            "country": self.country if self.country else None,
            "bans": self.bans,
            "has_bans": self.has_bans,
        }


class WatchList(Base):
    __tablename__ = "player_watchlist"

    id: Mapped[int] = mapped_column(primary_key=True)
    modified: Mapped[datetime] = mapped_column(default=datetime.utcnow)
    player_id_id: Mapped[int] = mapped_column(
        "playersteamid_id",
        ForeignKey("steam_id_64.id"),
        nullable=False,
        index=True,
        unique=True,
    )
    is_watched: Mapped[bool] = mapped_column(nullable=False)
    reason: Mapped[str] = mapped_column(default="")
    by: Mapped[str] = mapped_column()
    count: Mapped[int] = mapped_column(default=0)

    player: Mapped[PlayerID] = relationship(back_populates="watchlist")

    def to_dict(self) -> WatchListType:
        return {
            "id": self.id,
            "modified": self.modified,
            PLAYER_ID: self.player.player_id,
            "is_watched": self.is_watched,
            "reason": self.reason,
            "by": self.by,
            "count": self.count,
        }


class UserConfig(Base):
    __tablename__ = "user_config"

    id: Mapped[int] = mapped_column(primary_key=True)
    key: Mapped[str] = mapped_column(unique=True, index=True)
    # TODO: Fix this on the UI settings branch once merged
    value: Mapped[dict[str, Any]] = mapped_column()


class PlayerFlag(Base):
    __tablename__ = "player_flags"
    __table_args__ = (
        UniqueConstraint("playersteamid_id", "flag", name="unique_flag_player_id"),
    )

    id: Mapped[int] = mapped_column(primary_key=True)
    player_id_id: Mapped[int] = mapped_column(
        "playersteamid_id", ForeignKey("steam_id_64.id"), nullable=False, index=True
    )
    flag: Mapped[str] = mapped_column(nullable=False, index=True)
    comment: Mapped[str] = mapped_column(String, nullable=True)
    modified: Mapped[datetime] = mapped_column(default=datetime.utcnow)

    player: Mapped[PlayerID] = relationship(back_populates="flags")

    def to_dict(self) -> PlayerFlagType:
        return {
            "id": self.id,
            "flag": self.flag,
            "comment": self.comment,
            "modified": self.modified,
        }


class PlayerOptins(Base):
    __tablename__ = "player_optins"
    __table_args__ = (
        UniqueConstraint(
            "playersteamid_id", "optin_name", name="unique_optins_player_id"
        ),
    )

    id: Mapped[int] = mapped_column(primary_key=True)
    player_id_id: Mapped[int] = mapped_column(
        "playersteamid_id", ForeignKey("steam_id_64.id"), nullable=False, index=True
    )
    optin_name: Mapped[str] = mapped_column(nullable=False, index=True)
    optin_value: Mapped[str] = mapped_column(nullable=True)
    modified: Mapped[datetime] = mapped_column(default=datetime.utcnow)

    player: Mapped[PlayerID] = relationship(back_populates="optins")

    def to_dict(self) -> PlayerOptinsType:
        return {
            "id": self.id,
            "optin_name": self.optin_name,
            "optin_value": self.optin_value,
            "modified": self.modified,
        }


class PlayerName(Base):
    __tablename__ = "player_names"
    __table_args__ = (
        UniqueConstraint("playersteamid_id", "name", name="unique_name_steamid"),
    )

    id: Mapped[int] = mapped_column(primary_key=True)
    player_id_id: Mapped[int] = mapped_column(
        "playersteamid_id", ForeignKey("steam_id_64.id"), nullable=False, index=True
    )
    name: Mapped[str] = mapped_column(nullable=False)
    created: Mapped[datetime] = mapped_column(default=datetime.utcnow)
    last_seen: Mapped[datetime] = mapped_column(default=datetime.utcnow)

    player: Mapped[PlayerID] = relationship(back_populates="names")

    def to_dict(self) -> PlayerNameType:
        return {
            "id": self.id,
            "name": self.name,
            PLAYER_ID: self.player.player_id,
            "created": self.created,
            "last_seen": self.last_seen,
        }


class PlayerSession(Base):
    __tablename__ = "player_sessions"

    id: Mapped[int] = mapped_column(primary_key=True)
    player_id_id: Mapped[int] = mapped_column(
        "playersteamid_id", ForeignKey("steam_id_64.id"), nullable=False, index=True
    )
    start: Mapped[datetime] = mapped_column()
    end: Mapped[datetime] = mapped_column()
    created: Mapped[datetime] = mapped_column(default=datetime.utcnow)
    server_number: Mapped[int] = mapped_column()
    server_name: Mapped[str] = mapped_column()

    player: Mapped[PlayerID] = relationship(back_populates="sessions")

    def to_dict(self) -> PlayerSessionType:
        return {
            "id": self.id,
            PLAYER_ID: self.player.player_id,
            "start": self.start,
            "end": self.end,
            "created": self.created,
        }


class PlayersAction(Base):
    __tablename__ = "players_actions"

    id: Mapped[int] = mapped_column(primary_key=True)
    action_type: Mapped[str] = mapped_column(nullable=False)
    player_id_id: Mapped[int] = mapped_column(
        "playersteamid_id", ForeignKey("steam_id_64.id"), nullable=False, index=True
    )
    reason: Mapped[str] = mapped_column()
    by: Mapped[str] = mapped_column()
    time: Mapped[datetime] = mapped_column(default=datetime.utcnow)

    player: Mapped[PlayerID] = relationship(back_populates="received_actions")

    def to_dict(self) -> PlayerActionType:
        return {
            "action_type": self.action_type,
            "reason": self.reason,
            "by": self.by,
            "time": self.time,
        }


class LogLine(Base):
    __tablename__ = "log_lines"
    __table_args__ = (UniqueConstraint("event_time", "raw", name="unique_log_line"),)

    id: Mapped[int] = mapped_column(primary_key=True)
    version: Mapped[int] = mapped_column(default=1)
    creation_time: Mapped[datetime] = mapped_column(TIMESTAMP, default=datetime.utcnow)
    event_time: Mapped[datetime] = mapped_column(nullable=False, index=True)
    type: Mapped[str] = mapped_column(nullable=True)
    player1_name: Mapped[str] = mapped_column(nullable=True)
    player1_player_id: Mapped[int] = mapped_column(
        "player1_steamid", ForeignKey("steam_id_64.id"), nullable=True, index=True
    )
    player2_name: Mapped[str] = mapped_column(nullable=True)
    player2_player_id: Mapped[int] = mapped_column(
        "player2_steamid", ForeignKey("steam_id_64.id"), nullable=True, index=True
    )
    weapon: Mapped[str] = mapped_column()
    raw: Mapped[str] = mapped_column(nullable=False)
    content: Mapped[str] = mapped_column()
    player_1: Mapped[PlayerID] = relationship(foreign_keys=[player1_player_id])
    player_2: Mapped[PlayerID] = relationship(foreign_keys=[player2_player_id])
    server: Mapped[str] = mapped_column()

    def get_weapon(self) -> str | None:
        if self.weapon:
            return self.weapon
        # Backward compatibility for logs before weapon was added
        if self.type and self.type.lower() in ("kill", "team kill"):
            try:
                return self.raw.rsplit(" with ", 1)[-1]
            except:
                logger.exception("Unable to extract weapon")

        return None

    def to_dict(self) -> DBLogLineType:
        # TODO: Fix typing
        return {
            "id": self.id,
            "version": self.version,
            "creation_time": self.creation_time,
            "event_time": self.event_time,
            "type": self.type,
            "player1_name": self.player1_name,
            "player1_id": self.player_1.player_id if self.player_1 else None,
            "player2_name": self.player2_name,
            "player2_id": self.player_2.player_id if self.player_2 else None,
            "raw": self.raw,
            "content": self.content,
            "server": self.server,
            "weapon": self.get_weapon(),
        }

    def compatible_dict(self) -> StructuredLogLineWithMetaData:
        # TODO: Add typing
        return {
            "version": self.version,
            "timestamp_ms": int(self.event_time.timestamp() * 1000),
            "event_time": self.event_time,
            "relative_time_ms": None,  # TODO
            "raw": self.raw,
            "line_without_time": None,  # TODO
            "action": self.type,
            "player_name_1": self.player1_name,
            "player_id_1": self.player_1.player_id if self.player_1 else None,
            "player_name_2": self.player2_name,
            "player_id_2": self.player_2.player_id if self.player_2 else None,
            "weapon": self.get_weapon(),
            "message": self.content,
            "sub_content": None,  # TODO
        }


class Maps(Base):
    __tablename__ = "map_history"
    __table_args__ = (
        UniqueConstraint(
            "start", "end", "server_number", "map_name", name="unique_map"
        ),
    )

    id: Mapped[int] = mapped_column(primary_key=True)

    creation_time: Mapped[datetime] = mapped_column(
        TIMESTAMP, default=lambda: datetime.now(tz=timezone.utc)
    )
    start: Mapped[datetime] = mapped_column(nullable=False, index=True)
    end: Mapped[datetime] = mapped_column(index=True)
    server_number: Mapped[int] = mapped_column(index=True)
    map_name: Mapped[str] = mapped_column(nullable=False, index=True)
    # A dict with the result of the game mapped as Axis=int, Allied=int
    result: Mapped[dict[str, int]] = mapped_column(nullable=True)
    game_layout: Mapped["GameLayout"] = mapped_column(
        JSON, nullable=False, default=GameLayout
    )

    player_stats: Mapped[list["PlayerStats"]] = relationship(back_populates="map")

    @classmethod
    def get_from(
        cls, server: int, date: datetime, with_stats: bool = False
    ) -> list[MapsType]:
        with enter_session() as sess:
            stmt = (
                select(cls).where(cls.server_number == server).where(cls.start >= date)
            )
            result = sess.scalars(stmt).all()
            return [row.to_dict(with_stats) for row in result]

    def to_dict(self, with_stats=False) -> MapsType:
        return {
            "id": self.id,
            "creation_time": self.creation_time,
            "start": self.start,
            "end": self.end,
            "server_number": self.server_number,
            "map_name": self.map_name,
            "result": (
                {
                    "axis": self.result.get("Axis"),
                    "allied": self.result.get("Allied"),
                }
                if self.result is not None and self.result.get("Allied") is not None
                else None
            ),
            "game_layout": self.game_layout,
            "player_stats": (
                []
                if not with_stats or not self.player_stats
                else [s.to_dict() for s in self.player_stats]
            ),
        }


def calc_weapon_type_usage(weapons: dict[str, int]) -> dict[WeaponType, int]:
    kills_by_type = defaultdict(int)

    for weapon_name, count in weapons.items():
        if weapon_name in ALL_WEAPONS:
            weapon_type = ALL_WEAPONS[weapon_name]
            kills_by_type[weapon_type.value] += count

    return dict(kills_by_type)


class PlayerStats(Base):
    __tablename__ = "player_stats"
    __table_args__ = (
        UniqueConstraint("playersteamid_id", "map_id", name="unique_map_player"),
    )

    id: Mapped[int] = mapped_column(primary_key=True)
    player_id_id: Mapped[int] = mapped_column(
        "playersteamid_id", ForeignKey("steam_id_64.id"), nullable=False, index=True
    )
    map_id: Mapped[int] = mapped_column(
        ForeignKey("map_history.id"), nullable=False, index=True
    )
    name: Mapped[str] = mapped_column()
    kills: Mapped[int] = mapped_column()
    kills_streak: Mapped[int] = mapped_column()
    deaths: Mapped[int] = mapped_column()
    deaths_without_kill_streak: Mapped[int] = mapped_column()
    teamkills: Mapped[int] = mapped_column()
    teamkills_streak: Mapped[int] = mapped_column()
    deaths_by_tk: Mapped[int] = mapped_column()
    deaths_by_tk_streak: Mapped[int] = mapped_column()
    nb_vote_started: Mapped[int] = mapped_column()
    nb_voted_yes: Mapped[int] = mapped_column()
    nb_voted_no: Mapped[int] = mapped_column()
    time_seconds: Mapped[int] = mapped_column()
    kills_per_minute: Mapped[float] = mapped_column()
    deaths_per_minute: Mapped[float] = mapped_column()
    kill_death_ratio: Mapped[float] = mapped_column()
    longest_life_secs: Mapped[int] = mapped_column()
    shortest_life_secs: Mapped[int] = mapped_column()
    combat: Mapped[int] = mapped_column()
    offense: Mapped[int] = mapped_column()
    defense: Mapped[int] = mapped_column()
    support: Mapped[int] = mapped_column()
    most_killed: Mapped[dict[str, int]] = mapped_column()
    death_by: Mapped[dict[str, int]] = mapped_column()
    weapons: Mapped[dict[str, int]] = mapped_column()
    death_by_weapons: Mapped[dict[str, int]] = mapped_column()
    level: Mapped[int] = mapped_column()

    player: Mapped[PlayerID] = relationship(
        foreign_keys=[player_id_id], back_populates="stats"
    )
    map: Mapped[Maps] = relationship(back_populates="player_stats")

    def detect_team(self) -> PlayerTeamAssociation:
        def get_value(item):
            return item[1]

        axis_count = 0
        allies_count = 0
        if len(self.weapons) > 0:
            for weapon in sorted(self.weapons.items(), key=get_value, reverse=True):
                if WEAPON_SIDE_MAP.get(weapon[0]) == Team.ALLIES:
                    allies_count += weapon[1]
                elif WEAPON_SIDE_MAP.get(weapon[0]) == Team.AXIS:
                    axis_count += weapon[1]

        if len(self.death_by_weapons) > 0:
            for weapon in sorted(
                self.death_by_weapons.items(), key=get_value, reverse=True
            ):
                if WEAPON_SIDE_MAP.get(weapon[0]) is None:
                    continue
                op = (
                    Team.AXIS
                    if WEAPON_SIDE_MAP.get(weapon[0]) == Team.ALLIES
                    else Team.ALLIES
                )
                if op == Team.ALLIES:
                    allies_count += weapon[1]
                elif op == Team.AXIS:
                    axis_count += weapon[1]

        assoc: PlayerTeamAssociation
        if axis_count == 0 and allies_count == 0:
            return PlayerTeamAssociation(
                side=Team.UNKNOWN, confidence=PlayerTeamConfidence.STRONG, ratio=0
            )
        elif axis_count > allies_count:
            assoc = PlayerTeamAssociation(
                side=Team.AXIS,
                confidence=PlayerTeamConfidence.MIXED,
                ratio=round(axis_count / (axis_count + allies_count) * 100, 2),
            )
        elif allies_count > axis_count:
            assoc = PlayerTeamAssociation(
                side=Team.ALLIES,
                confidence=PlayerTeamConfidence.MIXED,
                ratio=round(allies_count / (axis_count + allies_count) * 100, 2),
            )
        else:
            assoc = PlayerTeamAssociation(
                side=Team.UNKNOWN,
                confidence=PlayerTeamConfidence.MIXED,
                ratio=50,
            )
        assoc["confidence"] = (
            PlayerTeamConfidence.STRONG
            if assoc["ratio"] > 85
            else PlayerTeamConfidence.MIXED
        )
        return assoc

    def to_dict(self) -> PlayerStatsType:
        # TODO: Fix typing
        return {
            "id": self.id,
            PLAYER_ID: self.player.player_id,
            "player": self.name,
            "steaminfo": (
                self.player.steaminfo.to_dict()
                if self.player and self.player.steaminfo
                else None
            ),
            "map_id": self.map_id,
            "kills": self.kills,
            "kills_by_type": calc_weapon_type_usage(self.weapons),
            "kills_streak": self.kills_streak,
            "deaths": self.deaths,
            "deaths_by_type": calc_weapon_type_usage(self.death_by_weapons),
            "deaths_without_kill_streak": self.deaths_without_kill_streak,
            "teamkills": self.teamkills,
            "teamkills_streak": self.teamkills_streak,
            "deaths_by_tk": self.deaths_by_tk,
            "deaths_by_tk_streak": self.deaths_by_tk_streak,
            "nb_vote_started": self.nb_vote_started,
            "nb_voted_yes": self.nb_voted_yes,
            "nb_voted_no": self.nb_voted_no,
            "time_seconds": self.time_seconds,
            "kills_per_minute": self.kills_per_minute,
            "deaths_per_minute": self.deaths_per_minute,
            "kill_death_ratio": self.kill_death_ratio,
            "longest_life_secs": self.longest_life_secs,
            "shortest_life_secs": self.shortest_life_secs,
            "combat": self.combat,
            "offense": self.offense,
            "defense": self.defense,
            "support": self.support,
            "most_killed": self.most_killed,
            "death_by": self.death_by,
            "weapons": self.weapons,
            "death_by_weapons": self.death_by_weapons,
            "team": self.detect_team(),
            "level": self.level,
        }


class PlayerComment(Base):
    __tablename__ = "player_comments"
    id: Mapped[int] = mapped_column(primary_key=True)
    creation_time: Mapped[datetime] = mapped_column(TIMESTAMP, default=datetime.utcnow)
    by: Mapped[str] = mapped_column()
    player_id_id: Mapped[int] = mapped_column(
        "playersteamid_id", ForeignKey("steam_id_64.id"), nullable=False, index=True
    )
    content: Mapped[str] = mapped_column(nullable=False)

    player: Mapped[PlayerID] = relationship(back_populates="comments")

    def to_dict(self) -> PlayerCommentType:
        return {
            "id": self.id,
            "creation_time": self.creation_time,
            "player_id": self.player.player_id,
            "content": self.content,
            "by": self.by,
        }


class ServerCount(Base):
    __tablename__ = "server_counts"
    __table_args__ = (
        UniqueConstraint("server_number", "datapoint_time", name="unique_server_count"),
    )
    id: Mapped[int] = mapped_column(primary_key=True)
    server_number: Mapped[int] = mapped_column()
    creation_time: Mapped[datetime] = mapped_column(TIMESTAMP, default=datetime.utcnow)
    datapoint_time: Mapped[datetime] = mapped_column(TIMESTAMP, unique=True, index=True)
    map_id: Mapped[int] = mapped_column(
        ForeignKey("map_history.id"), nullable=False, index=True
    )
    count: Mapped[int] = mapped_column(nullable=False)
    vip_count: Mapped[int] = mapped_column(nullable=False)
    players: Mapped["PlayerAtCount"] = relationship(back_populates="data_point")
    map: Mapped[Maps] = relationship(lazy="joined")

    def to_dict(self, players_as_tuple=False, with_player_list=True) -> ServerCountType:
        players = []

        if with_player_list and self.players:
            for p in self.players:
                p = p.to_dict()
                if players_as_tuple:
                    players.append((p["name"], p[PLAYER_ID], p["vip"]))
                else:
                    players.append(p)

        # TODO: Fix typing
        return {
            "server_number": self.server_number,
            "minute": self.datapoint_time,
            "count": self.count,
            "players": self.players,
            "map": self.map.map_name,
            "vip_count": self.vip_count,
        }


class PlayerAtCount(Base):
    __tablename__ = "player_at_count"
    __table_args__ = (
        UniqueConstraint(
            "playersteamid_id", "servercount_id", name="unique_player_at_count"
        ),
    )
    id: Mapped[int] = mapped_column(primary_key=True)
    player_id_id: Mapped[int] = mapped_column(
        "playersteamid_id", ForeignKey("steam_id_64.id"), nullable=False, index=True
    )
    servercount_id: Mapped[int] = mapped_column(
        ForeignKey("server_counts.id"), nullable=False, index=True
    )
    vip: Mapped[bool] = mapped_column()
    data_point: Mapped[ServerCount] = relationship(back_populates="players")
    player: Mapped[PlayerID] = relationship(lazy="joined")

    def to_dict(self) -> PlayerAtCountType:
        try:
            name = self.player.names[0].name
        except:
            logger.exception("Unable to load name for %s", self.player.player_id)
            name = ""

        return {
            PLAYER_ID: self.player.player_id,
            "name": name,
            "vip": self.vip,
        }


class PlayerVIP(Base):
    __tablename__: str = "player_vip"
    __table_args__ = (
        UniqueConstraint(
            "playersteamid_id", "server_number", name="unique_player_server_vip"
        ),
    )

    id: Mapped[int] = mapped_column(primary_key=True)
    expiration: Mapped[datetime] = mapped_column(
        TIMESTAMP(timezone=True), nullable=False
    )
    # Not making this unique (even though it should be) to avoid breaking existing CRCONs
    server_number: Mapped[int] = mapped_column()

    player_id_id: Mapped[int] = mapped_column(
        "playersteamid_id", ForeignKey("steam_id_64.id"), nullable=False, index=True
    )

    player: Mapped[PlayerID] = relationship(back_populates="vips")

    def to_dict(self) -> PlayerVIPType:
        return {
            "server_number": self.server_number,
            "expiration": self.expiration,
        }


class AuditLog(Base):
    __tablename__: str = "audit_log"

    id: Mapped[int] = mapped_column(primary_key=True)
    username: Mapped[str] = mapped_column(nullable=False, index=True)
    creation_time: Mapped[datetime] = mapped_column(
        TIMESTAMP(timezone=True), default=datetime.utcnow
    )
    # Not making this unique (even though it should be) to avoid breaking existing CRCONs
    command: Mapped[str] = mapped_column(nullable=False, index=True)
    command_arguments: Mapped[str] = mapped_column()
    command_result: Mapped[str] = mapped_column()

    def to_dict(self) -> AuditLogType:
        return {
            "id": self.id,
            "username": self.username,
            "creation_time": self.creation_time,
            "command": self.command,
            "command_arguments": self.command_arguments,
            "command_result": self.command_result,
        }


class Blacklist(Base):
    __tablename__: str = "blacklist"
    id: Mapped[int] = mapped_column(primary_key=True)
    name: Mapped[str]
    sync: Mapped[BlacklistSyncMethod] = mapped_column(
        Enum(BlacklistSyncMethod), default=BlacklistSyncMethod.KICK_ONLY
    )
    servers: Mapped[Optional[int]]

    records: Mapped[list["BlacklistRecord"]] = relationship(
        back_populates="blacklist", cascade="all, delete"
    )

    def get_server_numbers(self) -> Optional[set[int]]:
        if self.servers is None:
            return None

        return mask_to_server_numbers(self.servers)

    def set_server_numbers(self, server_numbers: Sequence[int] | None):
        if server_numbers is None:
            self.set_all_servers()
        else:
            self.servers = server_numbers_to_mask(*server_numbers)

    def set_all_servers(self):
        self.servers = None

    @overload
    def to_dict(self, with_records: Literal[True]) -> BlacklistWithRecordsType: ...
    @overload
    def to_dict(self, with_records: Literal[False]) -> BlacklistType: ...
    @overload
    def to_dict(self, with_records: bool = False) -> BlacklistType: ...

    def to_dict(self, with_records: bool = False) -> BlacklistType:
        res = {
            "id": self.id,
            "name": self.name,
            "sync": self.sync.value,
            "servers": (
                None if self.servers is None else list(self.get_server_numbers())
            ),
        }
        if with_records:
            res["records"] = [
                record.to_dict(with_blacklist=False) for record in self.records
            ]
        return res


class BlacklistRecord(Base):
    __tablename__: str = "blacklist_record"
    id: Mapped[int] = mapped_column(primary_key=True)
    reason: Mapped[str]
    admin_name: Mapped[str]
    created_at: Mapped[datetime] = mapped_column(
        TIMESTAMP(timezone=True), default=lambda: datetime.now(tz=timezone.utc)
    )
    expires_at: Mapped[Optional[datetime]] = mapped_column(TIMESTAMP(timezone=True))

    player_id_id: Mapped[int] = mapped_column(
        ForeignKey("steam_id_64.id"), nullable=False, index=True
    )
    blacklist_id: Mapped[int] = mapped_column(
        ForeignKey("blacklist.id", ondelete="CASCADE"), nullable=False, index=True
    )

    player: Mapped["PlayerID"] = relationship(back_populates="blacklists")
    blacklist: Mapped["Blacklist"] = relationship(back_populates="records")

    def expires_in(self):
        if not self.expires_at:
            return None
        return self.expires_at - datetime.now(tz=timezone.utc)

    def is_expired(self):
        if not self.expires_at:
            return None
        return self.expires_at <= datetime.now(tz=timezone.utc)

    def get_formatted_reason(self):
        variables = {
            "player_id": self.player.player_id,
            "player_name": self.player.names[0].name if self.player.names else "",
            "banned_at": self.created_at.strftime("%b %d %Y %H:%M"),
            "banned_until": (
                self.expires_at.strftime("%b %d %Y %H:%M")
                if self.expires_at
                else "forever"
            ),
            "expires_at": (
                self.expires_at.strftime("%b %d %Y %H:%M")
                if self.expires_at
                else "never"
            ),
            "duration": (
                humanize_timedelta(self.expires_at - self.created_at)
                if self.expires_at
                else "forever"
            ),
            "expires": humanize_timedelta(self.expires_at).replace("forever", "never"),
            "ban_id": self.id,
            "admin_name": self.admin_name,
            "blacklist_name": self.blacklist.name,
        }
        return self.reason.format_map(SafeStringFormat(**variables))

    # I know this isn't entirely representative but I cba to add 4 different types, 3 is already more than enough
    @overload
    def to_dict(
        self, with_blacklist: Literal[True] = True, with_player: Literal[False] = False
    ) -> BlacklistRecordWithBlacklistType: ...
    @overload
    def to_dict(
        self, with_blacklist: Literal[True] = True, with_player: Literal[True] = False
    ) -> BlacklistRecordWithPlayerType: ...
    @overload
    def to_dict(
        self, with_blacklist: Literal[False] = True, with_player: bool = False
    ) -> BlacklistRecordType: ...

    def to_dict(
        self, with_blacklist: bool = True, with_player: bool = False
    ) -> BlacklistRecordWithBlacklistType:
        res = {
            "id": self.id,
            "player_id": self.player.player_id,
            "reason": self.reason,
            "admin_name": self.admin_name,
            "created_at": self.created_at,
            "expires_at": self.expires_at,
            "is_active": not self.is_expired(),
        }

        if with_blacklist:
            res["blacklist"] = self.blacklist.to_dict(with_records=False)

        if with_player:
            res["player"] = {
                "id": self.player.id,
                "player_id": self.player.player_id,
                "created": self.player.created,
                "names": [name.to_dict() for name in self.player.names],
                "steaminfo": (
                    self.player.steaminfo.to_dict() if self.player.steaminfo else None
                ),
            }
            res["formatted_reason"] = self.get_formatted_reason()

        return res


def install_unaccent():
    with enter_session() as sess:
        sess.execute(text("CREATE EXTENSION IF NOT EXISTS unaccent;"))


def get_session_maker() -> sessionmaker:
    engine = get_engine()
    sess = sessionmaker()
    sess.configure(bind=engine)
    return sess


@contextmanager
def enter_session() -> Generator[Session, None, None]:
    session_maker = get_session_maker()

    try:
        sess: Session = session_maker()
        yield sess
        # Only commit if there were no exceptions, otherwise rollback
        sess.commit()
    except (ProgrammingError, InvalidRequestError) as e:
        logger.exception(e)
        sess.rollback()
    finally:
        sess.close()


# TODO: This probably belongs in rcon.types
class LogLineWebHookField(pydantic.BaseModel):
    """A Discord Webhook URL and optional roles to ping for log events and applicable servers

    LOG_LINE_WEBHOOKS in config.yml
    """

    url: str
    mentions: Optional[List[str]] = []
    servers: List[str] = []

    @pydantic.field_validator("mentions")
    def valid_role(cls, values):
        if not values:
            return []

        for role_or_user in values:
            if not re.search(r"<@&\d+>|<@\d+>", role_or_user):
                print(f"Invalid Discord role or user {role_or_user}")
                raise ValueError(f"Invalid Discord role {role_or_user}")

        return values


class MessageTemplate(Base):
    __tablename__ = "message_template"

    id: Mapped[int] = mapped_column(primary_key=True)
    title: Mapped[str] = mapped_column()
    content: Mapped[str]
    category: Mapped[MessageTemplateCategory] = mapped_column(
        Enum(MessageTemplateCategory)
    )
    created_at: Mapped[datetime] = mapped_column(
        TIMESTAMP(timezone=True), default=datetime.utcnow
    )
    updated_at: Mapped[datetime] = mapped_column(
        TIMESTAMP(timezone=True), default=datetime.utcnow
    )
    updated_by: Mapped[str]

    def to_dict(self) -> MessageTemplateType:
        return {
            "id": self.id,
            "title": self.title,
            "content": self.content,
            "category": self.category,
            "created_at": self.created_at,
            "updated_at": self.updated_at,
            "updated_by": self.updated_by,
        }


class AnalyticsServerStatus(Base):
    __tablename__ = "analytics_server_status"

    id: Mapped[int] = mapped_column(primary_key=True)
    created_at: Mapped[datetime] = mapped_column(
        TIMESTAMP(timezone=True), default=lambda: datetime.now(tz=timezone.utc)
    )
    server_number: Mapped[int] = mapped_column()
    axis_count: Mapped[int] = mapped_column(default=0)
    allies_count: Mapped[int] = mapped_column(default=0)
    lobby_count: Mapped[int] = mapped_column(default=0)
    vip_count: Mapped[int] = mapped_column(default=0)
    mod_count: Mapped[int] = mapped_column(default=0)

    @classmethod
    def save(
        cls,
        server_number: int,
        players: list[GetDetailedPlayer],
        ingame_mods: list[AdminUserType],
    ):
        vip_count = 0
        mod_count = 0
        axis_count = 0
        allies_count = 0
        lobby_count = 0

        online_mods = {mod["player_id"] for mod in ingame_mods}

        for player in players:
            if player["team"] == "axis":
                axis_count += 1
            elif player["team"] == "allies":
                allies_count += 1
            else:
                lobby_count += 1

            if player["is_vip"]:
                vip_count += 1

            if player["player_id"] in online_mods:
                mod_count += 1

        with enter_session() as sess:
            new_record = cls(
                server_number=server_number,
                axis_count=axis_count,
                allies_count=allies_count,
                lobby_count=lobby_count,
                vip_count=vip_count,
                mod_count=mod_count,
            )
            sess.add(new_record)
            sess.commit()
            sess.refresh(new_record)
            return new_record.to_dict()

    @classmethod
    def get_from(cls, server: int, date: datetime):
        data = []
        with enter_session() as sess:
            stmt = (
                select(cls)
                .where(cls.server_number == server)
                .where(cls.created_at >= date)
            )
            result = sess.scalars(stmt).all()
            data = [row.to_dict() for row in result]
        out = []
        for i, log in enumerate(data):
            log["total_count"] = (
                log["axis_count"] + log["allies_count"] + log["lobby_count"]
            )
            out.append(log)
            if i + 1 < len(data):
                # Check for missing datapoints
                curr = datetime.fromisoformat(data[i]["created_at"])
                nxt = datetime.fromisoformat(data[i + 1]["created_at"])
                diff = nxt - curr
                if diff >= timedelta(minutes=10):
                    # Let's check how many intervals was skipped between datapoints
                    # and insert None for each missing
                    missing_invervals = int((diff.total_seconds() / 60) / 5) - 1
                    for j in range(1, missing_invervals + 1):
                        created_at = curr + timedelta(minutes=5 * j)
                        missing = {
                            "id": None,
                            "server_number": server,
                            "created_at": created_at.isoformat(),
                            "axis_count": None,
                            "allies_count": None,
                            "lobby_count": None,
                            "vip_count": None,
                            "mod_count": None,
                            "total_count": None,
                        }
                        out.append(missing)
        return out

    @classmethod
    def get_all_from(
        cls,
        from_date: datetime,
        pivots: list[datetime] | None = None,
        log_frequency_min: int | None = 5,
    ):
        data = []
        with enter_session() as sess:
            stmt = select(cls).where(cls.created_at >= from_date)
            result = sess.scalars(stmt).all()
            data = [row.to_dict() for row in result]

        logs_by_server = {}
        for log in data:
            if (server := log["server_number"]) in logs_by_server:
                logs_by_server[server].append(log)
            else:
                logs_by_server[server] = [log]
        data = None

        # Create a list of timestamps from the given date till now by 5 minute intervals
        # The problem is that each server can log at different times and the times can diverge over time
        # Or that some server may have missing logs
        now = datetime.now(tz=timezone.utc)
        log_frequency_min = log_frequency_min or 5
        div_margin = timedelta(minutes=log_frequency_min / 2)
        intervals = ((now - from_date).total_seconds() / 60 / log_frequency_min) - 1
        pivots = pivots or (
            [from_date]
            + [
                from_date + timedelta(minutes=5 * i)
                for i in range(1, int(intervals + 1))
            ]
            + [now]
        )

        out = {k: [] for k in logs_by_server}
        for server in logs_by_server:
            logs = logs_by_server[server]
            i = 0
            for timestamp in pivots:
                if i < len(logs):
                    log_time = datetime.fromisoformat(logs[i]["created_at"])
                    if (
                        log_time >= timestamp and (log_time - timestamp) < div_margin
                    ) or (
                        timestamp >= log_time and (timestamp - log_time) < div_margin
                    ):
                        out[server].append(logs[i])
                        out[server][-1]["created_at"] = timestamp
                        out[server][-1]["total_count"] = (
                            out[server][-1]["axis_count"] + out[server][-1]["allies_count"] + out[server][-1]["lobby_count"]
                        )
                        i += 1
                        continue

                missing = {
                    "id": None,
                    "server_number": server,
                    "created_at": timestamp,
                    "axis_count": None,
                    "allies_count": None,
                    "lobby_count": None,
                    "vip_count": None,
                    "mod_count": None,
                    "total_count": None,
                }
                out[server].append(missing)
        return out

    def to_dict(self):
        return AnalyticsServerStatusType.model_validate(self).model_dump()


class AnalyticsSystemUsage(Base):
    __tablename__ = "analytics_system_usage"

    id: Mapped[int] = mapped_column(primary_key=True)
    created_at: Mapped[datetime] = mapped_column(
        TIMESTAMP(timezone=True), default=lambda: datetime.now(tz=timezone.utc)
    )
    cpu_cores: Mapped[int] = mapped_column(default=0)
    cpu_percent: Mapped[float] = mapped_column(default=0.0)
    cpu_process_count: Mapped[int] = mapped_column(default=0)
    ram_total: Mapped[float] = mapped_column(default=0.0)
    ram_used: Mapped[float] = mapped_column(default=0.0)
    ram_percent: Mapped[float] = mapped_column(default=0.0)
    disk_total: Mapped[float] = mapped_column(default=0.0)
    disk_used: Mapped[float] = mapped_column(default=0.0)
    disk_percent: Mapped[float] = mapped_column(default=0.0)

    @classmethod
    def save(cls, system_usage: SystemUsage, interval_sec: int):
        with enter_session() as sess:
            prev_record = sess.query(cls).order_by(cls.created_at.desc()).first()

            # only create a new record if the previous one was created 'interval' time ago
            if prev_record and (
                datetime.now(tz=timezone.utc) - prev_record.created_at
            ) < timedelta(seconds=interval_sec * 0.9):
                return

            new_record = cls(
                cpu_cores=system_usage["cpu_usage"]["cores"],
                cpu_percent=system_usage["cpu_usage"]["percent"],
                cpu_process_count=system_usage["cpu_usage"]["process_count"],
                ram_total=system_usage["ram_usage"]["total"],
                ram_used=system_usage["ram_usage"]["used"],
                ram_percent=system_usage["ram_usage"]["percent"],
                disk_total=system_usage["disk_usage"]["total"],
                disk_used=system_usage["disk_usage"]["used"],
                disk_percent=system_usage["disk_usage"]["percent"],
            )

            sess.add(new_record)
            sess.commit()
            sess.refresh(new_record)
            return new_record.to_dict()

    @classmethod
    def get_from(cls, from_date: datetime, pivots: list[datetime] | None = None):
        data = []
        with enter_session() as sess:
            stmt = select(cls).where(cls.created_at >= from_date)
            result = sess.scalars(stmt).all()
            data = [row.to_dict() for row in result]
        now = datetime.now(tz=timezone.utc)
        log_frequency_min = 5
        div_margin = timedelta(minutes=log_frequency_min / 2)
        intervals = ((now - from_date).total_seconds() / 60 / log_frequency_min) - 1
        pivots = pivots or (
            [from_date]
            + [
                from_date + timedelta(minutes=5 * i)
                for i in range(1, int(intervals + 1))
            ]
            + [now]
        )

        out = []
        i = 0
        for timestamp in pivots:
            if i < len(data):
                log_time = datetime.fromisoformat(data[i]["created_at"])
                if (
                    log_time >= timestamp and (log_time - timestamp) < div_margin
                ) or (
                    timestamp >= log_time and (timestamp - log_time) < div_margin
                ):
                    out.append(data[i])
                    out[-1]["created_at"] = timestamp
                    i += 1
                    continue

            missing = {
                "id": None,
                "created_at": timestamp,
                "cpu_cores": None,
                "cpu_percent": None,
                "cpu_process_count": None,
                "ram_total": None,
                "ram_used": None,
                "ram_percent": None,
                "disk_total": None,
                "disk_used": None,
                "disk_percent": None,
            }
            out.append(missing)
        return out

    def to_dict(self):
        return AnalyticsSystemUsageType.model_validate(self).model_dump()<|MERGE_RESOLUTION|>--- conflicted
+++ resolved
@@ -16,9 +16,6 @@
 )
 
 import pydantic
-<<<<<<< HEAD
-from sqlalchemy import TIMESTAMP, Enum, ForeignKey, String, create_engine, select, text, JSON
-=======
 from sqlalchemy import (
     TIMESTAMP,
     Enum,
@@ -29,7 +26,6 @@
     text,
     JSON,
 )
->>>>>>> c182fa14
 from sqlalchemy.dialects.postgresql import JSONB
 from sqlalchemy.exc import InvalidRequestError, ProgrammingError
 from sqlalchemy.ext.hybrid import hybrid_property
