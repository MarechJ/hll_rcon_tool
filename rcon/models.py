--- conflicted
+++ resolved
@@ -98,21 +98,12 @@
         back_populates="player",
         order_by="desc(PlayersAction.time)",
     )
-<<<<<<< HEAD
-    flags: Mapped[list["PlayerFlag"]] = relationship(back_populates="steamid")
-    watchlist: Mapped["WatchList"] = relationship(back_populates="steamid")
-    steaminfo: Mapped["SteamInfo"] = relationship(back_populates="steamid")
-    comments: Mapped[list["PlayerComment"]] = relationship(back_populates="player")
-    stats: Mapped["PlayerStats"] = relationship(back_populates="steam_id_64")
-    blacklists: Mapped[list["BlacklistRecord"]] = relationship(back_populates="steamid")
-=======
-    blacklist: Mapped["BlacklistedPlayer"] = relationship(back_populates="player")
     flags: Mapped[list["PlayerFlag"]] = relationship(back_populates="player")
     watchlist: Mapped["WatchList"] = relationship(back_populates="player")
     steaminfo: Mapped["SteamInfo"] = relationship(back_populates="player")
     comments: Mapped[list["PlayerComment"]] = relationship(back_populates="player")
     stats: Mapped["PlayerStats"] = relationship(back_populates="player")
->>>>>>> 00104cac
+    blacklists: Mapped[list["BlacklistRecord"]] = relationship(back_populates="player")
 
     vips: Mapped[list["PlayerVIP"]] = relationship(
         back_populates="player",
@@ -366,31 +357,6 @@
         }
 
 
-<<<<<<< HEAD
-=======
-class BlacklistedPlayer(Base):
-    __tablename__ = "player_blacklist"
-
-    id: Mapped[int] = mapped_column(primary_key=True)
-    player_id_id: Mapped[int] = mapped_column(
-        ForeignKey("player_id.id"), nullable=False, index=True, unique=True
-    )
-    is_blacklisted: Mapped[bool] = mapped_column(default=False)
-    reason: Mapped[str] = mapped_column()
-    by: Mapped[str] = mapped_column()
-
-    player: Mapped[PlayerID] = relationship(back_populates="blacklist")
-
-    def to_dict(self) -> BlackListType:
-        return {
-            PLAYER_ID: self.player.player_id,
-            "is_blacklisted": self.is_blacklisted,
-            "reason": self.reason,
-            "by": self.by,
-        }
-
-
->>>>>>> 00104cac
 class PlayersAction(Base):
     __tablename__ = "players_actions"
 
@@ -797,14 +763,14 @@
     )
     expires_at: Mapped[Optional[datetime]] = mapped_column(TIMESTAMP(timezone=True))
     
-    playersteamid_id: Mapped[int] = mapped_column(
+    player_id_id: Mapped[int] = mapped_column(
         ForeignKey("steam_id_64.id"), nullable=False, index=True
     )
     blacklist_id: Mapped[int] = mapped_column(
         ForeignKey("blacklist.id", ondelete="CASCADE"), nullable=False, index=True
     )
 
-    steamid: Mapped['PlayerSteamID'] = relationship(back_populates="blacklists")
+    player: Mapped['PlayerID'] = relationship(back_populates="blacklists")
     blacklist: Mapped['Blacklist'] = relationship(back_populates="records")
 
     def expires_in(self):
