--- conflicted
+++ resolved
@@ -504,7 +504,6 @@
             "end": self.end,
             "server_number": self.server_number,
             "map_name": self.map_name,
-<<<<<<< HEAD
             "result": {
                 "axis": self.result.get("Axis"),
                 "allied": self.result.get("Allied"),
@@ -512,13 +511,6 @@
             "player_stats": []
             if not with_stats or not self.player_stats
             else [s.to_dict() for s in self.player_stats],
-=======
-            "player_stats": (
-                []
-                if not with_stats or not self.player_stats
-                else [s.to_dict() for s in self.player_stats]
-            ),
->>>>>>> e97cfc14
         }
 
 
