<<<<<<< HEAD
import orjson
=======
import inspect
import json
>>>>>>> 10e9e3d2
import logging
import os
import secrets
from datetime import datetime, timezone
<<<<<<< HEAD
from typing import Any, Generic, TypeVar, Iterable
=======
from itertools import islice
from typing import Any, Generic, Iterable, TypeVar
>>>>>>> 10e9e3d2

import redis
import redis.exceptions

from rcon.cache_utils import get_redis_pool
from rcon.types import GetDetailedPlayer, MapInfo

logger = logging.getLogger("rcon")

STEAMID = "steam_id_64"
NAME = "name"
ROLE = "role"


class DefaultStringFormat(dict):
    """Base class for str.format usage to not crash with invalid keys"""

    def __missing__(self, key):
        logger.error("Invalid key=%s used in string format")
        return key


INDEFINITE_VIP_DATE = datetime(
    year=3000,
    month=1,
    day=1,
    tzinfo=timezone.utc,
)


ALL_ROLES = (
    "armycommander",
    "officer",
    "rifleman",
    "assault",
    "automaticrifleman",
    "medic",
    "support",
    "heavymachinegunner",
    "antitank",
    "engineer",
    "tankcommander",
    "crewman",
    "spotter",
    "sniper",
)

ALL_ROLES_KEY_INDEX_MAP = {v: i for i, v in enumerate(ALL_ROLES)}


def get_current_map(rcon):
    map_ = rcon.get_map()

    if map_.endswith("_RESTART"):
        map_ = map_.replace("_RESTART", "")

    return map_


T = TypeVar("T")

# Represents a redis stream ID, these are by default
# the unix timestamp of when the element was added
# with a 0 indexed sequence number when there are
# multiple entries at the same timestamp
# ex: "1526919030474-0"
StreamID = str | None

REDIS_STREAM_OUT_OF_ORDER = (
    "The ID specified in XADD is equal or smaller than the target stream top item"
)
REDIS_STREAM_INVALID_ID = "Invalid stream ID specified as stream command argument"


class StreamOlderElement(Exception):
    """Raised when trying to add an element older than the newest element"""


class StreamInvalidID(Exception):
    """Raised when a stream does not contain the requested element"""


class StreamNoElements(Exception):
    """Raised when a stream query returns no elements"""


class Stream(Generic[T]):
    def __init__(
        self, key, serializer=orjson.dumps, deserializer=orjson.loads, maxlen=10_000
    ) -> None:
        self.red = redis.StrictRedis(connection_pool=get_redis_pool())
        self.key = key
        self.serializer = serializer
        self.deserializer = deserializer
        self.maxlen = maxlen

    def _to_compatible_object(self, obj: dict[Any, Any]) -> T:
        return {self.serializer(k): self.serializer(v) for k, v in obj.items()}

    def _from_compatible_object(self, raw_obj: dict[bytes, bytes]):
        return {self.deserializer(k): self.deserializer(v) for k, v in raw_obj.items()}

    def __len__(self) -> int:
        return self.red.xlen(self.key)  # type: ignore

    def __getitem__(self, key: StreamID) -> tuple[StreamID, T]:
        id_: bytes
        obj: dict[bytes, bytes]
        try:
            id_, obj = next(self.range(min_id=key, max_id=key))
            return (id_.decode(), self._to_compatible_object(obj))
        except IndexError:
            raise KeyError(key)

    def add(
        self,
        obj: dict[Any, Any],
        custom_id: str | None = None,
        approximate_size=True,
        make_non_existent_stream=True,
        min_id_to_retain: StreamID | None = None,
        limit: int | None = None,
    ) -> StreamID:
        """Serialize and add the given object returning its redis stream ID"""
        custom_id = custom_id or "*"

        # Redis can only store key/value pairs that are
        # bytes | memoryview | str | int | float
        # so we serialize keys and values when adding
        # and deserialize when returning
        compatible_dict = self._to_compatible_object(obj)

        try:
            added_id: StreamID = self.red.xadd(
                name=self.key,
                fields=compatible_dict,
                id=custom_id,
                maxlen=self.maxlen,
                approximate=approximate_size,
                nomkstream=not make_non_existent_stream,
                minid=min_id_to_retain,
                limit=limit,
            )
            return added_id.decode()
        except redis.exceptions.ResponseError as e:
            if e.args[0] == REDIS_STREAM_OUT_OF_ORDER:
                raise StreamOlderElement
            else:
                raise

    def delete(self, *ids) -> int:
        """Delete ids from the stream returning the number deleted"""
        return self.red.xdel(self.key, *ids)

    def read(
        self,
        last_id: str | None = None,
        count: int | None = None,
        block_ms: int | None = None,
    ):
        if last_id is None:
            last_id = "$"

        try:
            response = self.red.xread(
                streams={self.key: last_id}, count=count, block=block_ms
            )
        except redis.exceptions.ResponseError:
            raise StreamInvalidID(REDIS_STREAM_INVALID_ID)

        body: dict[bytes, bytes]
        if response:
            body = response[0][1]
            id_: bytes
            return [
                (id_.decode(), self._from_compatible_object(obj)) for id_, obj in body
            ]
        else:
            raise StreamNoElements

    def range(
        self, min_id="-", max_id="+", count: int | None = None, exclusive_start=False
    ):
        if exclusive_start:
            min_id = "(" + min_id

        response: Iterable[tuple[bytes, dict[bytes, bytes]]] = self.red.xrange(
            self.key, min=min_id, max=max_id, count=count
        )
        id_: bytes
        body: dict[bytes, bytes]
        if response:
            for id_, body in response:
                yield id_.decode(), self._from_compatible_object(body)

    def rev_range(
        self, max_id="+", min_id="-", count: int | None = None, exclusive_start=False
    ):
        if exclusive_start:
            max_id = "(" + max_id

        response: Iterable[tuple[bytes, dict[bytes, bytes]]] = self.red.xrevrange(
            self.key, max=max_id, min=min_id, count=count
        )

        id_: bytes
        body: dict[bytes, bytes]
        if response:
            for id_, body in response:
                yield id_.decode(), self._from_compatible_object(body)

    def info(self, full: bool = False):
        response = self.red.xinfo_stream(self.key, full=full)
        return response

    def head(self) -> tuple[StreamID, T] | None:
        try:
            id_, obj = list(self.range(count=1))[0]
            return id_, obj
        except IndexError:
            return None

    def tail(self) -> tuple[StreamID, T] | None:
        try:
            id_, obj = list(self.rev_range(count=1))[0]
            return id_, obj
        except IndexError:
            return None


class FixedLenList(Generic[T]):
    def __init__(
        self, key, max_len=100, serializer=orjson.dumps, deserializer=orjson.loads
    ):
        self.red = redis.StrictRedis(connection_pool=get_redis_pool())
        self.max_len = max_len
        self.serializer = serializer
        self.deserializer = deserializer
        self.key = key

    def add(self, obj):
        self.red.lpush(self.key, self.serializer(obj))
        self.red.ltrim(self.key, 0, self.max_len - 1)

    def remove(self, obj):
        self.red.lrem(self.key, 0, self.serializer(obj))

    def update(self, index, obj):
        self.red.lset(self.key, index, self.serializer(obj))

    def __getitem__(self, index: slice | int) -> T:
        if isinstance(index, slice):
            if index.step:
                raise ValueError("Step is not supported")
            end = index.stop or -1
            start = index.start or 0
            return [self.deserializer(o) for o in self.red.lrange(self.key, start, end)]
        val = self.red.lindex(self.key, index)
        if val is None:
            raise IndexError("Index out of bound")
        return self.deserializer(val)

    def lpop(self):
        val = self.red.lpop(self.key)
        if val is None:
            return val
        return self.deserializer(val)

    def lpush(self, obj):
        self.red.lpush(self.key, self.serializer(obj))

    def __iter__(self):
        for o in self.red.lrange(self.key, 0, -1):
            yield self.deserializer(o)

    def __len__(self):
        return self.red.llen(self.key)


class MapsHistory(FixedLenList[MapInfo]):
    def __init__(self, key="maps_history", max_len=500):
        super().__init__(key, max_len)

    def save_map_end(self, old_map=None, end_timestamp: int = None):
        ts = end_timestamp or datetime.now().timestamp()
        logger.info("Saving end of map %s at time %s", old_map, ts)
        prev = self.lpop() or MapInfo(
            name=old_map, start=None, end=None, guessed=True, player_stats=dict()
        )
        prev["end"] = ts
        self.lpush(prev)
        return prev

    def save_new_map(self, new_map, guessed=True, start_timestamp: int = None):
        ts = start_timestamp or datetime.now().timestamp()
        logger.info("Saving start of new map %s at time %s", new_map, ts)
        new = MapInfo(
            name=new_map, start=ts, end=None, guessed=guessed, player_stats=dict()
        )
        self.add(new)
        return new


class ApiKey:
    def __init__(self):
        num = os.getenv("SERVER_NUMBER")
        if not num:
            raise ValueError("SERVER_NUMBER variable is not set, can't start")

        REDIS_PARTS = {
            "HOST": os.getenv("HLL_REDIS_HOST"),
            "PORT": os.getenv("HLL_REDIS_PORT"),
        }

        if not REDIS_PARTS["HOST"]:
            raise ValueError("HLL_REDIS_HOST must be set")

        if not REDIS_PARTS["PORT"]:
            raise ValueError("HLL_REDIS_PORT must be set")

        self.red = redis.StrictRedis(
            host=REDIS_PARTS["HOST"], port=REDIS_PARTS["PORT"], db=0
        )
        self.key_prefix = "frontend_"
        self.key = f"{self.key_prefix}{num}"

    def generate_key(self):
        api_key = secrets.token_urlsafe(64)
        self.red.set(self.key, api_key)
        return api_key

    def get_key(self):
        key = self.red.get(self.key)
        if key:
            return key.decode()
        return key

    def delete_key(self):
        self.red.delete(self.key)

    def get_all_keys(self):
        return {
            k.decode(): self.red.get(k.decode()).decode()
            for k in self.red.keys(f"{self.key_prefix}*")
        }


def get_server_number() -> str:
    """Get the CRCON server number"""
    server_number = os.getenv("SERVER_NUMBER")
    if not server_number:
        # Shouldn't get here because SERVER_NUMBER is a mandatory ENV Var
        raise ValueError("SERVER_NUMBER is not set")

    return server_number


def exception_in_chain(e: BaseException, c) -> bool:
    if isinstance(e, c):
        return True

    if e.__context__ is not None:
        s = exception_in_chain(e.__context__, c)
        if s:
            return True

    if e.__cause__ is not None:
        s = exception_in_chain(e.__cause__, c)
        if s:
            return True

    return False


def dict_differences(old: dict[Any, Any], new: dict[Any, Any]) -> dict[Any, Any]:
    """Compare old/new and return a dict of differences by key"""
    diff = {}
    for k, v in old.items():
        if isinstance(old[k], dict):
            sub_diff = dict_differences(old[k], new[k])
            if sub_diff:
                diff[k] = sub_diff
        else:
            if old[k] != new[k]:
                diff[k] = new[k]

    return diff


def is_invalid_name_whitespace(name: str) -> bool:
    return name.endswith(" ")


def is_invalid_name_pineapple(name: str) -> bool:
    return len(name) == 20 and name.endswith("?")


def default_player_info_dict(player) -> GetDetailedPlayer:
    return {
        "name": player,
        "steam_id_64": "",
        "profile": None,
        "is_vip": False,
        "unit_id": None,
        "unit_name": None,
        "loadout": None,
        "team": None,
        "role": None,
        "kills": 0,
        "deaths": 0,
        "combat": 0,
        "offense": 0,
        "defense": 0,
        "support": 0,
        "level": 0,
    }


def parse_raw_player_info(raw: str, player) -> GetDetailedPlayer:
    """Parse the result of the playerinfo command from the game server"""

    """
        Name: T17 Scott
        steamID64: 01234567890123456
        Team: Allies            # "None" when not in team
        Role: Officer
        Unit: 0 - Able          # Absent when not in unit
        Loadout: NCO            # Absent when not in team
        Kills: 0 - Deaths: 0
        Score: C 50, O 0, D 40, S 10
        Level: 34

    """

    data = default_player_info_dict(player)
    raw_data = {}

    for line in raw.split("\n"):
        if not line:
            continue
        if ": " not in line:
            logger.warning("Invalid info line: %s", line)
            continue

        key, val = line.split(": ", 1)
        raw_data[key.lower()] = val

    logger.debug(raw_data)
    # Remap keys and parse values
    data[STEAMID] = raw_data.get("steamid64")  # type: ignore
    data["team"] = raw_data.get("team", "None")
    if raw_data["role"].lower() == "armycommander":
        data["unit_id"], data["unit_name"] = (-1, "Commmand")
    else:
        data["unit_id"], data["unit_name"] = (
            raw_data.get("unit").split(" - ")  # type: ignore
            if raw_data.get("unit")
            else ("None", None)
        )
    data["kills"], data["deaths"] = (  # type: ignore
        raw_data.get("kills").split(" - Deaths: ")  # type: ignore
        if raw_data.get("kills")
        else ("0", "0")
    )
    for k in ["role", "loadout", "level"]:
        data[k] = raw_data.get(k)

    scores = dict(
        [
            score.split(" ", 1)
            for score in raw_data.get("score", "C 0, O 0, D 0, S 0").split(", ")
        ]
    )
    map_score = {"C": "combat", "O": "offense", "D": "defense", "S": "support"}
    for key, val in map_score.items():
        data[map_score[key]] = scores.get(key, "0")

    # Typecast values
    # cast strings to lower
    for key in ["team", "unit_name", "role", "loadout"]:
        data[key] = data[key].lower() if data.get(key) else None

    # cast string numbers to ints
    for key in [
        "kills",
        "deaths",
        "level",
        "combat",
        "offense",
        "defense",
        "support",
        "unit_id",
    ]:
        try:
            data[key] = int(data[key])
        except (ValueError, TypeError):
            data[key] = 0

    return data


# https://docs.python.org/3.12/library/itertools.html#itertools.batched
def batched(iterable: Iterable[Any], n: int):
    if n < 1:
        raise ValueError("n must be at least one")
    it = iter(iterable)
    while batch := tuple(islice(it, n)):
        yield batch


class SafeStringFormat(dict):
    def __missing__(self, key):
        called_from = inspect.stack()[1]
        logger.error(
            "SafeStringFormat key='%s' not found, called from %s, line number: %s, context=%s",
            key,
            called_from.filename,
            called_from.lineno,
            called_from.code_context,
        )
        return f"{{{key}}}"<|MERGE_RESOLUTION|>--- conflicted
+++ resolved
@@ -1,19 +1,11 @@
-<<<<<<< HEAD
+import inspect
 import orjson
-=======
-import inspect
-import json
->>>>>>> 10e9e3d2
 import logging
 import os
 import secrets
 from datetime import datetime, timezone
-<<<<<<< HEAD
-from typing import Any, Generic, TypeVar, Iterable
-=======
 from itertools import islice
-from typing import Any, Generic, Iterable, TypeVar
->>>>>>> 10e9e3d2
+from typing import Any, Generic, Iterable, TypeVar, Iterable
 
 import redis
 import redis.exceptions
@@ -74,6 +66,175 @@
 
 
 T = TypeVar("T")
+
+# Represents a redis stream ID, these are by default
+# the unix timestamp of when the element was added
+# with a 0 indexed sequence number when there are
+# multiple entries at the same timestamp
+# ex: "1526919030474-0"
+StreamID = str | None
+
+REDIS_STREAM_OUT_OF_ORDER = (
+    "The ID specified in XADD is equal or smaller than the target stream top item"
+)
+REDIS_STREAM_INVALID_ID = "Invalid stream ID specified as stream command argument"
+
+
+class StreamOlderElement(Exception):
+    """Raised when trying to add an element older than the newest element"""
+
+
+class StreamInvalidID(Exception):
+    """Raised when a stream does not contain the requested element"""
+
+
+class StreamNoElements(Exception):
+    """Raised when a stream query returns no elements"""
+
+
+class Stream(Generic[T]):
+    def __init__(
+        self, key, serializer=orjson.dumps, deserializer=orjson.loads, maxlen=10_000
+    ) -> None:
+        self.red = redis.StrictRedis(connection_pool=get_redis_pool())
+        self.key = key
+        self.serializer = serializer
+        self.deserializer = deserializer
+        self.maxlen = maxlen
+
+    def _to_compatible_object(self, obj: dict[Any, Any]) -> T:
+        return {self.serializer(k): self.serializer(v) for k, v in obj.items()}
+
+    def _from_compatible_object(self, raw_obj: dict[bytes, bytes]):
+        return {self.deserializer(k): self.deserializer(v) for k, v in raw_obj.items()}
+
+    def __len__(self) -> int:
+        return self.red.xlen(self.key)  # type: ignore
+
+    def __getitem__(self, key: StreamID) -> tuple[StreamID, T]:
+        id_: bytes
+        obj: dict[bytes, bytes]
+        try:
+            id_, obj = next(self.range(min_id=key, max_id=key))
+            return (id_.decode(), self._to_compatible_object(obj))
+        except IndexError:
+            raise KeyError(key)
+
+    def add(
+        self,
+        obj: dict[Any, Any],
+        custom_id: str | None = None,
+        approximate_size=True,
+        make_non_existent_stream=True,
+        min_id_to_retain: StreamID | None = None,
+        limit: int | None = None,
+    ) -> StreamID:
+        """Serialize and add the given object returning its redis stream ID"""
+        custom_id = custom_id or "*"
+
+        # Redis can only store key/value pairs that are
+        # bytes | memoryview | str | int | float
+        # so we serialize keys and values when adding
+        # and deserialize when returning
+        compatible_dict = self._to_compatible_object(obj)
+
+        try:
+            added_id: StreamID = self.red.xadd(
+                name=self.key,
+                fields=compatible_dict,
+                id=custom_id,
+                maxlen=self.maxlen,
+                approximate=approximate_size,
+                nomkstream=not make_non_existent_stream,
+                minid=min_id_to_retain,
+                limit=limit,
+            )
+            return added_id.decode()
+        except redis.exceptions.ResponseError as e:
+            if e.args[0] == REDIS_STREAM_OUT_OF_ORDER:
+                raise StreamOlderElement
+            else:
+                raise
+
+    def delete(self, *ids) -> int:
+        """Delete ids from the stream returning the number deleted"""
+        return self.red.xdel(self.key, *ids)
+
+    def read(
+        self,
+        last_id: str | None = None,
+        count: int | None = None,
+        block_ms: int | None = None,
+    ):
+        if last_id is None:
+            last_id = "$"
+
+        try:
+            response = self.red.xread(
+                streams={self.key: last_id}, count=count, block=block_ms
+            )
+        except redis.exceptions.ResponseError:
+            raise StreamInvalidID(REDIS_STREAM_INVALID_ID)
+
+        body: dict[bytes, bytes]
+        if response:
+            body = response[0][1]
+            id_: bytes
+            return [
+                (id_.decode(), self._from_compatible_object(obj)) for id_, obj in body
+            ]
+        else:
+            raise StreamNoElements
+
+    def range(
+        self, min_id="-", max_id="+", count: int | None = None, exclusive_start=False
+    ):
+        if exclusive_start:
+            min_id = "(" + min_id
+
+        response: Iterable[tuple[bytes, dict[bytes, bytes]]] = self.red.xrange(
+            self.key, min=min_id, max=max_id, count=count
+        )
+        id_: bytes
+        body: dict[bytes, bytes]
+        if response:
+            for id_, body in response:
+                yield id_.decode(), self._from_compatible_object(body)
+
+    def rev_range(
+        self, max_id="+", min_id="-", count: int | None = None, exclusive_start=False
+    ):
+        if exclusive_start:
+            max_id = "(" + max_id
+
+        response: Iterable[tuple[bytes, dict[bytes, bytes]]] = self.red.xrevrange(
+            self.key, max=max_id, min=min_id, count=count
+        )
+
+        id_: bytes
+        body: dict[bytes, bytes]
+        if response:
+            for id_, body in response:
+                yield id_.decode(), self._from_compatible_object(body)
+
+    def info(self, full: bool = False):
+        response = self.red.xinfo_stream(self.key, full=full)
+        return response
+
+    def head(self) -> tuple[StreamID, T] | None:
+        try:
+            id_, obj = list(self.range(count=1))[0]
+            return id_, obj
+        except IndexError:
+            return None
+
+    def tail(self) -> tuple[StreamID, T] | None:
+        try:
+            id_, obj = list(self.rev_range(count=1))[0]
+            return id_, obj
+        except IndexError:
+            return None
+
 
 # Represents a redis stream ID, these are by default
 # the unix timestamp of when the element was added
