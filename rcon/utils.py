--- conflicted
+++ resolved
@@ -3,12 +3,7 @@
 import os
 import secrets
 from datetime import datetime
-<<<<<<< HEAD
 from typing import Any, Generic, TypeVar
-from urllib.parse import urlparse
-=======
-from typing import Generic, TypeVar
->>>>>>> 7539313e
 
 import redis
 
@@ -460,17 +455,19 @@
             raise ValueError("SERVER_NUMBER variable is not set, can't start")
 
         REDIS_PARTS = {
-            'HOST': os.getenv('HLL_REDIS_HOST'),
-            'PORT': os.getenv('HLL_REDIS_PORT'),
+            "HOST": os.getenv("HLL_REDIS_HOST"),
+            "PORT": os.getenv("HLL_REDIS_PORT"),
         }
 
-        if not REDIS_PARTS['HOST']:
+        if not REDIS_PARTS["HOST"]:
             raise ValueError("HLL_REDIS_HOST must be set")
-        
-        if not REDIS_PARTS['PORT']:
+
+        if not REDIS_PARTS["PORT"]:
             raise ValueError("HLL_REDIS_PORT must be set")
 
-        self.red = redis.StrictRedis(host=REDIS_PARTS['HOST'], port=REDIS_PARTS['PORT'], db=0)
+        self.red = redis.StrictRedis(
+            host=REDIS_PARTS["HOST"], port=REDIS_PARTS["PORT"], db=0
+        )
         self.key_prefix = "frontend_"
         self.key = f"{self.key_prefix}{num}"
 
