--- conflicted
+++ resolved
@@ -608,12 +608,15 @@
     return diff
 
 
-<<<<<<< HEAD
+def is_invalid_name_whitespace(name: str) -> bool:
+    return name.endswith(" ")
+
+
+def is_invalid_name_pineapple(name: str) -> bool:
+    return len(name) == 20 and name.endswith("?")
+
+
 class SafeStringFormat(dict):
-    def __init__(self, *args, **kwargs):
-        logger.info(f"SafeStringFormat {args=} {kwargs=}")
-        super().__init__(*args, **kwargs)
-
     def __missing__(self, key):
         called_from = inspect.stack()[1]
         logger.error(
@@ -623,12 +626,4 @@
             called_from.lineno,
             called_from.code_context,
         )
-        return f"{{{key}}}"
-=======
-def is_invalid_name_whitespace(name: str) -> bool:
-    return name.endswith(" ")
-
-
-def is_invalid_name_pineapple(name: str) -> bool:
-    return len(name) == 20 and name.endswith("?")
->>>>>>> 18739eb7
+        return f"{{{key}}}"