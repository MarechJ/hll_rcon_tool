import json
import logging
import os
import secrets
<<<<<<< HEAD
from datetime import datetime
from typing import Any, Generic, TypeVar
=======
from datetime import datetime, timezone
from typing import Generic, TypeVar
>>>>>>> d8608813

import redis

from rcon.cache_utils import get_redis_pool
from rcon.types import MapInfo

logger = logging.getLogger("rcon")

INDEFINITE_VIP_DATE = datetime(
    year=3000,
    month=1,
    day=1,
    tzinfo=timezone.utc,
)

UNKNOWN_MAP_NAME = 'unknown'

ALL_MAPS = (
    "carentan_offensive_ger",
    "carentan_offensive_us",
    "carentan_warfare_night",
    "carentan_warfare",
    "driel_offensive_ger",
    "driel_offensive_us",
    "driel_warfare_night",
    "driel_warfare",
    "elalamein_offensive_CW",
    "elalamein_offensive_ger",
    "elalamein_warfare_night",
    "elalamein_warfare",
    "foy_offensive_ger",
    "foy_offensive_us",
    "foy_warfare_night",
    "foy_warfare",
    "hill400_offensive_ger",
    "hill400_offensive_US",
    "hill400_warfare_night",
    "hill400_warfare",
    "hurtgenforest_offensive_ger",
    "hurtgenforest_offensive_US",
    "hurtgenforest_warfare_V2_night",
    "hurtgenforest_warfare_V2",
    "kharkov_offensive_ger",
    "kharkov_offensive_rus",
    "kharkov_warfare_night",
    "kharkov_warfare",
    "kursk_offensive_ger",
    "kursk_offensive_rus",
    "kursk_warfare_night",
    "kursk_warfare",
    "omahabeach_offensive_ger",
    "omahabeach_offensive_us",
    "omahabeach_warfare_night",
    "omahabeach_warfare",
    "purpleheartlane_offensive_ger",
    "purpleheartlane_offensive_us",
    "purpleheartlane_warfare_night",
    "purpleheartlane_warfare",
    "remagen_offensive_ger",
    "remagen_offensive_us",
    "remagen_warfare_night",
    "remagen_warfare",
    "stalingrad_offensive_ger",
    "stalingrad_offensive_rus",
    "stalingrad_warfare_night",
    "stalingrad_warfare",
    "stmariedumont_off_ger",
    "stmariedumont_off_us",
    "stmariedumont_warfare",
    "stmereeglise_offensive_ger",
    "stmereeglise_offensive_us",
    "stmereeglise_warfare_night",
    "stmereeglise_warfare",
    "utahbeach_offensive_ger",
    "utahbeach_offensive_us",
    "utahbeach_warfare_night",
    "utahbeach_warfare",
)

ALL_ROLES = (
    "armycommander",
    "officer",
    "rifleman",
    "assault",
    "automaticrifleman",
    "medic",
    "support",
    "heavymachinegunner",
    "antitank",
    "engineer",
    "tankcommander",
    "crewman",
    "spotter",
    "sniper",
)

ALL_ROLES_KEY_INDEX_MAP = {v: i for i, v in enumerate(ALL_ROLES)}


def get_current_map(rcon):
    map_ = rcon.get_map()

    if map_.endswith("_RESTART"):
        map_ = map_.replace("_RESTART", "")

    return map_


def numbered_maps(maps):
    return {str(idx): map_ for idx, map_ in enumerate(maps)}


def categorize_maps(maps):
    warfare_offsensive = {
        "warfare": [],
        "offensive": [],
    }
    for m in maps:
        if "offensive" in m or m.startswith("stmariedumont_off"):
            warfare_offsensive["offensive"].append(m)
        if "warfare" in m:
            warfare_offsensive["warfare"].append(m)

    return warfare_offsensive


def map_name(map_):
    name, *rest = map_.split("_")
    # if "night" in map_:
    #    return f"{name}_night"
    return name


def get_map_side(map_):
    try:
        parts = map_.split("_")
        return parts[2].lower() if parts[2] in ["us", "ger", "rus"] else None
    except IndexError:
        return None


LOG_MAP_NAMES_TO_MAP = {
    "CARENTAN OFFENSIVE": "carentan_offensive_ger",
    "CARENTAN WARFARE": "carentan_warfare",
    "FOY OFFENSIVE": "foy_offensive_ger",
    "FOY WARFARE": "foy_warfare",
    "HILL 400 OFFENSIVE": "hill400_offensive_ger",
    "HILL 400 WARFARE": "hill400_warfare",
    "HÜRTGEN FOREST OFFENSIVE": "hurtgenforest_offensive_ger",
    "HÜRTGEN FOREST WARFARE": "hurtgenforest_warfare_V2",
    "KURSK OFFENSIVE": "kursk_offensive_ger",
    "KURSK WARFARE": "kursk_warfare",
    "Kharkov OFFENSIVE": "kharkov_offensive_rus",
    "Kharkov WARFARE": "kharkov_warfare",
    "PURPLE HEART LANE OFFENSIVE": "purpleheartlane_offensive_ger",
    "PURPLE HEART LANE WARFARE": "purpleheartlane_warfare",
    "REMAGEN OFFENSIVE": "remagen_offensive_ger",
    "REMAGEN WARFARE": "remagen_warfare",
    "SAINTE-MÈRE-ÉGLISE OFFENSIVE": "stmereeglise_offensive_ger",
    "SAINTE-MÈRE-ÉGLISE WARFARE": "stmereeglise_warfare",
    "ST MARIE DU MONT OFFENSIVE": "stmariedumont_off_ger",
    "ST MARIE DU MONT WARFARE": "stmariedumont_warfare",
    "STALINGRAD OFFENSIVE": "stalingrad_offensive_ger",
    "STALINGRAD WARFARE": "stalingrad_warfare",
    "UTAH BEACH OFFENSIVE": "utahbeach_offensive_ger",
    "UTAH BEACH WARFARE": "utahbeach_warfare",
    "OMAHA BEACH WARFARE": "omahabeach_warfare",
    "OMAHA BEACH OFFENSIVE": "omahabeach_offensive_ger",
    "DRIEL WARFARE": "driel_warfare",
    "DRIEL OFFENSIVE": "driel_offensive_ger",
    "EL ALAMEIN WARFARE": "elalamein_warfare",
    "EL ALAMEIN OFFENSIVE": "elalamein_offensive_ger",
}

LONG_HUMAN_MAP_NAMES = {
    "carentan_offensive_ger": "Carentan Offensive (GER)",
    "carentan_offensive_us": "Carentan Offensive (US)",
    "carentan_warfare_night": "Carentan (Night)",
    "carentan_warfare": "Carentan",
    "driel_offensive_ger": "Driel Offensive (GER)",
    "driel_offensive_us": "Driel Offensive (UK)",
    "driel_warfare_night": "Driel (Night)",
    "driel_warfare": "Driel",
    "elalamein_offensive_CW": "El Alamein Offensive (UK)",
    "elalamein_offensive_ger": "El Alamein Offensive (GER)",
    "elalamein_warfare_night": "El Alamein (Night)",
    "elalamein_warfare": "El Alamein",
    "foy_offensive_ger": "Foy Offensive (GER)",
    "foy_offensive_us": "Foy Offensive (US)",
    "foy_warfare_night": "Foy (Night)",
    "foy_warfare": "Foy",
    "hill400_offensive_ger": "Hill 400 Offensive (GER)",
    "hill400_offensive_US": "Hill 400 Offensive (US)",
    "hill400_warfare_night": "Hill 400 (Night)",
    "hill400_warfare": "Hill 400",
    "hurtgenforest_offensive_ger": "Hürtgen Forest Offensive (GER)",
    "hurtgenforest_offensive_US": "Hürtgen Forest Offensive (US)",
    "hurtgenforest_warfare_V2_night": "Hürtgen Forest (Night)",
    "hurtgenforest_warfare_V2": "Hürtgen Forest",
    "kharkov_offensive_ger": "Kharkov Offensive (GER)",
    "kharkov_offensive_rus": "Kharkov Offensive (RUS)",
    "kharkov_warfare_night": "Kharkov (Night)",
    "kharkov_warfare": "Kharkov",
    "kursk_offensive_ger": "Kursk Offensive (GER)",
    "kursk_offensive_rus": "Kursk Offensive (RUS)",
    "kursk_warfare_night": "Kursk (Night)",
    "kursk_warfare": "Kursk",
    "omahabeach_offensive_ger": "Omaha Beach Offensive (GER)",
    "omahabeach_offensive_us": "Omaha Beach Offensive (US)",
    "omahabeach_warfare_night": "Omaha Beach (Night)",
    "omahabeach_warfare": "Omaha Beach",
    "purpleheartlane_offensive_ger": "Purple Heart Lane Offensive (GER)",
    "purpleheartlane_offensive_us": "Purple Heart Lane Offensive (US)",
    "purpleheartlane_warfare_night": "Purple Heart Lane (Night)",
    "purpleheartlane_warfare": "Purple Heart Lane",
    "remagen_offensive_ger": "Remagen Offensive (GER)",
    "remagen_offensive_us": "Remagen Offensive (US)",
    "remagen_warfare_night": "Remagen (Night)",
    "remagen_warfare": "Remagen",
    "stalingrad_offensive_ger": "Stalingrad Offensive (GER)",
    "stalingrad_offensive_rus": "Stalingrad Offensive (RUS)",
    "stalingrad_warfare_night": "Stalingrad (Night)",
    "stalingrad_warfare": "Stalingrad",
    "stmariedumont_off_ger": "Ste Marie du Mont Offensive (GER)",
    "stmariedumont_off_us": "Ste Marie du Mont Offensive (US)",
    "stmariedumont_warfare": "Ste Marie du Mont",
    "stmereeglise_offensive_ger": "Ste Mère Église Offensive (GER)",
    "stmereeglise_offensive_us": "Ste Mère Église Offensive (US)",
    "stmereeglise_warfare_night": "Ste Mère Église (Night)",
    "stmereeglise_warfare": "Ste Mère Église",
    "utahbeach_offensive_ger": "Utah Beach Offensive (GER)",
    "utahbeach_offensive_us": "Utah Beach Offensive (US)",
    "utahbeach_warfare_night": "Utah Beach (Night)",
    "utahbeach_warfare": "Utah Beach",
}

SHORT_HUMAN_MAP_NAMES = {
    "carentan_offensive_ger": "Carentan Off. (GER)",
    "carentan_offensive_us": "Carentan Off. (US)",
    "carentan_warfare_night": "Carentan (Night)",
    "carentan_warfare": "Carentan",
    "driel_offensive_ger": "Driel Off. (GER)",
    "driel_offensive_us": "Driel Off. (UK)",
    "driel_warfare_night": "Driel (Night)",
    "driel_warfare": "Driel",
    "elalamein_offensive_CW": "El Alamein Off. (UK)",
    "elalamein_offensive_ger": "El Alamein Off. (GER)",
    "elalamein_warfare_night": "El Alamein (Night)",
    "elalamein_warfare": "El Alamein",
    "foy_offensive_ger": "Foy Off. (GER)",
    "foy_offensive_us": "Foy Off. (US)",
    "foy_warfare_night": "Foy (Night)",
    "foy_warfare": "Foy",
    "hill400_offensive_ger": "Hill400 Off. (GER)",
    "hill400_offensive_US": "Hill400 Off. (US)",
    "hill400_warfare_night": "Hill400 (Night)",
    "hill400_warfare": "Hill400",
    "hurtgenforest_offensive_ger": "Hürtgen Off. (GER)",
    "hurtgenforest_offensive_US": "Hürtgen Off. (US)",
    "hurtgenforest_warfare_V2_night": "Hürtgen (Night)",
    "hurtgenforest_warfare_V2": "Hürtgen",
    "kharkov_offensive_ger": "Kharkov Off. (GER)",
    "kharkov_offensive_rus": "Kharkov Off. (RUS)",
    "kharkov_warfare_night": "Kharkov (Night)",
    "kharkov_warfare": "Kharkov",
    "kursk_offensive_ger": "Kursk Off. (GER)",
    "kursk_offensive_rus": "Kursk Off. (RUS)",
    "kursk_warfare_night": "Kursk (Night)",
    "kursk_warfare": "Kursk",
    "omahabeach_offensive_ger": "Omaha Off. (GER)",
    "omahabeach_offensive_us": "Omaha Off. (US)",
    "omahabeach_warfare_night": "Omaha (Night)",
    "omahabeach_warfare": "Omaha",
    "purpleheartlane_offensive_ger": "PHL Off. (GER)",
    "purpleheartlane_offensive_us": "PHL Off. (US)",
    "purpleheartlane_warfare_night": "PHL (Night)",
    "purpleheartlane_warfare": "PHL",
    "remagen_offensive_ger": "Remagen Off. (GER)",
    "remagen_offensive_us": "Remagen Off. (US)",
    "remagen_warfare_night": "Remagen (Night)",
    "remagen_warfare": "Remagen",
    "stalingrad_offensive_ger": "Stalingrad Off. (GER)",
    "stalingrad_offensive_rus": "Stalingrad Off. (RUS)",
    "stalingrad_warfare_night": "Stalingrad (Night)",
    "stalingrad_warfare": "Stalingrad",
    "stmariedumont_off_ger": "SMDM Off. (GER)",
    "stmariedumont_off_us": "SMDM Off. (US)",
    "stmariedumont_warfare": "SMDM",
    "stmereeglise_offensive_ger": "SME Off. (GER)",
    "stmereeglise_offensive_us": "SME Off. (US)",
    "stmereeglise_warfare_night": "SME (Night)",
    "stmereeglise_warfare": "SME",
    "utahbeach_offensive_ger": "Utah Off. (GER)",
    "utahbeach_offensive_us": "Utah Off. (US)",
    "utahbeach_warfare_night": "Utah (Night)",
    "utahbeach_warfare": "Utah",
}

NO_MOD_LONG_HUMAN_MAP_NAMES = {
    "carentan_offensive_ger": "Carentan (GER)",
    "carentan_offensive_us": "Carentan (US)",
    "carentan_warfare_night": "Carentan (Night)",
    "carentan_warfare": "Carentan",
    "driel_offensive_ger": "Driel (GER)",
    "driel_offensive_us": "Driel (UK)",
    "driel_warfare_night": "Driel (Night)",
    "driel_warfare": "Driel",
    "elalamein_offensive_CW": "El Alamein (UK)",
    "elalamein_offensive_ger": "El Alamein (GER)",
    "elalamein_warfare_night": "El Alamein (Night)",
    "elalamein_warfare": "El Alamein",
    "foy_offensive_ger": "Foy (GER)",
    "foy_offensive_us": "Foy (US)",
    "foy_warfare_night": "Foy (Night)",
    "foy_warfare": "Foy",
    "hill400_offensive_ger": "Hill 400 (GER)",
    "hill400_offensive_US": "Hill 400 (US)",
    "hill400_warfare_night": "Hill 400 (Night)",
    "hill400_warfare": "Hill 400",
    "hurtgenforest_offensive_ger": "Hürtgen Forest (GER)",
    "hurtgenforest_offensive_US": "Hürtgen Forest (US)",
    "hurtgenforest_warfare_V2_night": "Hürtgen Forest (Night)",
    "hurtgenforest_warfare_V2": "Hürtgen Forest",
    "kharkov_offensive_ger": "Kharkov (GER)",
    "kharkov_offensive_rus": "Kharkov (RUS)",
    "kharkov_warfare_night": "Kharkov (Night)",
    "kharkov_warfare": "Kharkov",
    "kursk_offensive_ger": "Kursk (GER)",
    "kursk_offensive_rus": "Kursk (RUS)",
    "kursk_warfare_night": "Kursk (Night)",
    "kursk_warfare": "Kursk",
    "omahabeach_offensive_ger": "Omaha Beach (GER)",
    "omahabeach_offensive_us": "Omaha Beach (US)",
    "omahabeach_warfare_night": "Omaha Beach (Night)",
    "omahabeach_warfare": "Omaha Beach",
    "purpleheartlane_offensive_ger": "Purple Heart Lane (GER)",
    "purpleheartlane_offensive_us": "Purple Heart Lane (US)",
    "purpleheartlane_warfare_night": "Purple Heart Lane (Night)",
    "purpleheartlane_warfare": "Purple Heart Lane",
    "remagen_offensive_ger": "Remagen (GER)",
    "remagen_offensive_us": "Remagen (US)",
    "remagen_warfare_night": "Remagen (Night)",
    "remagen_warfare": "Remagen",
    "stalingrad_offensive_ger": "Stalingrad (GER)",
    "stalingrad_offensive_rus": "Stalingrad (RUS)",
    "stalingrad_warfare_night": "Stalingrad (Night)",
    "stalingrad_warfare": "Stalingrad",
    "stmariedumont_off_ger": "Ste Marie du Mont (GER)",
    "stmariedumont_off_us": "Ste Marie du Mont (US)",
    "stmariedumont_warfare": "Ste Marie du Mont",
    "stmereeglise_offensive_ger": "Ste Mère Église (GER)",
    "stmereeglise_offensive_us": "Ste Mère Église (US)",
    "stmereeglise_warfare_night": "Ste Mère Église (Night)",
    "stmereeglise_warfare": "Ste Mère Église",
    "utahbeach_offensive_ger": "Utah Beach (GER)",
    "utahbeach_offensive_us": "Utah Beach (US)",
    "utahbeach_warfare_night": "Utah Beach (Night)",
    "utahbeach_warfare": "Utah Beach",
}

NO_MOD_SHORT_HUMAN_MAP_NAMES = {
    "carentan_offensive_ger": "Carentan (GER)",
    "carentan_offensive_us": "Carentan (US)",
    "carentan_warfare_night": "Carentan (Night)",
    "carentan_warfare": "Carentan",
    "driel_offensive_ger": "Driel (GER)",
    "driel_offensive_us": "Driel (UK)",
    "driel_warfare_night": "Driel (Night)",
    "driel_warfare": "Driel",
    "elalamein_offensive_CW": "El Alamein (UK)",
    "elalamein_offensive_ger": "El Alamein (GER)",
    "elalamein_warfare_night": "El Alamein (Night)",
    "elalamein_warfare": "El Alamein",
    "foy_offensive_ger": "Foy (GER)",
    "foy_offensive_us": "Foy (US)",
    "foy_warfare_night": "Foy (Night)",
    "foy_warfare": "Foy",
    "hill400_offensive_ger": "Hill400 (GER)",
    "hill400_offensive_US": "Hill400 (US)",
    "hill400_warfare_night": "Hill400 (Night)",
    "hill400_warfare": "Hill400",
    "hurtgenforest_offensive_ger": "Hürtgen (GER)",
    "hurtgenforest_offensive_US": "Hürtgen (US)",
    "hurtgenforest_warfare_V2_night": "Hürtgen (Night)",
    "hurtgenforest_warfare_V2": "Hürtgen",
    "kharkov_offensive_ger": "Kharkov (GER)",
    "kharkov_offensive_rus": "Kharkov (RUS)",
    "kharkov_warfare_night": "Kharkov (Night)",
    "kharkov_warfare": "Kharkov",
    "kursk_offensive_ger": "Kursk (GER)",
    "kursk_offensive_rus": "Kursk (RUS)",
    "kursk_warfare_night": "Kursk (Night)",
    "kursk_warfare": "Kursk",
    "omahabeach_offensive_ger": "Omaha (GER)",
    "omahabeach_offensive_us": "Omaha (US)",
    "omahabeach_warfare_night": "Omaha (Night)",
    "omahabeach_warfare": "Omaha",
    "purpleheartlane_offensive_ger": "PHL (GER)",
    "purpleheartlane_offensive_us": "PHL (US)",
    "purpleheartlane_warfare_night": "PHL (Night)",
    "purpleheartlane_warfare": "PHL",
    "remagen_offensive_ger": "Remagen (GER)",
    "remagen_offensive_us": "Remagen (US)",
    "remagen_warfare_night": "Remagen (Night)",
    "remagen_warfare": "Remagen",
    "stalingrad_offensive_ger": "Stalingrad (GER)",
    "stalingrad_offensive_rus": "Stalingrad (RUS)",
    "stalingrad_warfare_night": "Stalingrad (Night)",
    "stalingrad_warfare": "Stalingrad",
    "stmariedumont_off_ger": "SMDM (GER)",
    "stmariedumont_off_us": "SMDM (US)",
    "stmariedumont_warfare": "SMDM",
    "stmereeglise_offensive_ger": "SME (GER)",
    "stmereeglise_offensive_us": "SME (US)",
    "stmereeglise_warfare_night": "SME (Night)",
    "stmereeglise_warfare": "SME",
    "utahbeach_offensive_ger": "Utah (GER)",
    "utahbeach_offensive_us": "Utah (US)",
    "utahbeach_warfare_night": "Utah (Night)",
    "utahbeach_warfare": "Utah",
}

T = TypeVar("T")


class FixedLenList(Generic[T]):
    def __init__(
        self, key, max_len=100, serializer=json.dumps, deserializer=json.loads
    ):
        self.red = redis.StrictRedis(connection_pool=get_redis_pool())
        self.max_len = max_len
        self.serializer = serializer
        self.deserializer = deserializer
        self.key = key

    def add(self, obj):
        self.red.lpush(self.key, self.serializer(obj))
        self.red.ltrim(self.key, 0, self.max_len - 1)

    def remove(self, obj):
        self.red.lrem(self.key, 0, self.serializer(obj))

    def update(self, index, obj):
        self.red.lset(self.key, index, self.serializer(obj))

    def __getitem__(self, index) -> T:
        if isinstance(index, slice):
            if index.step:
                raise ValueError("Step is not supported")
            end = index.stop or -1
            start = index.start or 0
            return [self.deserializer(o) for o in self.red.lrange(self.key, start, end)]
        val = self.red.lindex(self.key, index)
        if val is None:
            raise IndexError("Index out of bound")
        return self.deserializer(val)

    def lpop(self):
        val = self.red.lpop(self.key)
        if val is None:
            return val
        return self.deserializer(val)

    def lpush(self, obj):
        self.red.lpush(self.key, self.serializer(obj))

    def __iter__(self):
        for o in self.red.lrange(self.key, 0, -1):
            yield self.deserializer(o)

    def __len__(self):
        return self.red.llen(self.key)


class MapsHistory(FixedLenList[MapInfo]):
    def __init__(self, key="maps_history", max_len=500):
        super().__init__(key, max_len)

    def save_map_end(self, old_map=None, end_timestamp: int = None):
        ts = end_timestamp or datetime.now().timestamp()
        logger.info("Saving end of map %s at time %s", old_map, ts)
        prev = self.lpop() or MapInfo(
            name=old_map, start=None, end=None, guessed=True, player_stats=dict()
        )
        prev["end"] = ts
        self.lpush(prev)
        return prev

    def save_new_map(self, new_map, guessed=True, start_timestamp: int = None):
        ts = start_timestamp or datetime.now().timestamp()
        logger.info("Saving start of new map %s at time %s", new_map, ts)
        new = MapInfo(
            name=new_map, start=ts, end=None, guessed=guessed, player_stats=dict()
        )
        self.add(new)
        return new


class ApiKey:
    def __init__(self):
        num = os.getenv("SERVER_NUMBER")
        if not num:
            raise ValueError("SERVER_NUMBER variable is not set, can't start")

        REDIS_PARTS = {
            "HOST": os.getenv("HLL_REDIS_HOST"),
            "PORT": os.getenv("HLL_REDIS_PORT"),
        }

        if not REDIS_PARTS["HOST"]:
            raise ValueError("HLL_REDIS_HOST must be set")

        if not REDIS_PARTS["PORT"]:
            raise ValueError("HLL_REDIS_PORT must be set")

        self.red = redis.StrictRedis(
            host=REDIS_PARTS["HOST"], port=REDIS_PARTS["PORT"], db=0
        )
        self.key_prefix = "frontend_"
        self.key = f"{self.key_prefix}{num}"

    def generate_key(self):
        api_key = secrets.token_urlsafe(64)
        self.red.set(self.key, api_key)
        return api_key

    def get_key(self):
        key = self.red.get(self.key)
        if key:
            return key.decode()
        return key

    def delete_key(self):
        self.red.delete(self.key)

    def get_all_keys(self):
        return {
            k.decode(): self.red.get(k.decode()).decode()
            for k in self.red.keys(f"{self.key_prefix}*")
        }


def get_server_number() -> str:
    """Get the CRCON server number"""
    server_number = os.getenv("SERVER_NUMBER")
    if not server_number:
        # Shouldn't get here because SERVER_NUMBER is a mandatory ENV Var
        raise ValueError("SERVER_NUMBER is not set")

    return server_number


def exception_in_chain(e: BaseException, c) -> bool:
    if isinstance(e, c):
        return True

    if e.__context__ is not None:
        s = exception_in_chain(e.__context__, c)
        if s:
            return True

    if e.__cause__ is not None:
        s = exception_in_chain(e.__cause__, c)
        if s:
            return True

    return False


def dict_differences(old: dict[Any, Any], new: dict[Any, Any]) -> dict[Any, Any]:
    """Compare old/new and return a dict of differences by key"""
    diff = {}
    for k, v in old.items():
        if isinstance(old[k], dict):
            sub_diff = dict_differences(old[k], new[k])
            if sub_diff:
                diff[k] = sub_diff
        else:
            if old[k] != new[k]:
                diff[k] = new[k]

    return diff<|MERGE_RESOLUTION|>--- conflicted
+++ resolved
@@ -2,13 +2,8 @@
 import logging
 import os
 import secrets
-<<<<<<< HEAD
-from datetime import datetime
+from datetime import datetime, timezone
 from typing import Any, Generic, TypeVar
-=======
-from datetime import datetime, timezone
-from typing import Generic, TypeVar
->>>>>>> d8608813
 
 import redis
 
@@ -24,7 +19,7 @@
     tzinfo=timezone.utc,
 )
 
-UNKNOWN_MAP_NAME = 'unknown'
+UNKNOWN_MAP_NAME = "unknown"
 
 ALL_MAPS = (
     "carentan_offensive_ger",
