from concurrent.futures import ThreadPoolExecutor, as_completed
from datetime import datetime
from functools import cached_property
from logging import getLogger
from typing import List, Union, TypedDict

from dateutil import parser, relativedelta

from rcon.cache_utils import ttl_cache
from rcon.config import get_config
from rcon.extended_commands import NAME, STEAMID, Rcon
from rcon.models import AdvancedConfigOptions, PlayerSteamID, PlayerVIP, enter_session
from rcon.player_history import (
    add_player_to_blacklist,
    get_profiles,
    safe_save_player_action,
)
<<<<<<< HEAD
from rcon.steam_utils import get_players_country_code, get_players_have_bans
from rcon.types import EnrichedGetPlayersType, GetPlayersType
=======
from rcon.types import (
    EnrichedGetPlayersType,
    ParsedLogsType,
    GetPlayersType,
    GetDetailedPlayer,
)
>>>>>>> e2812717
from rcon.utils import ALL_ROLES, ALL_ROLES_KEY_INDEX_MAP, get_server_number

logger = getLogger(__name__)


class GetDetailedPlayers(TypedDict):
    players: dict[str, GetDetailedPlayer]
    fail_count: int


class RecordedRcon(Rcon):
    """
    Note beware of using the cache in this layer
    """

    def __init__(self, *args, pool_size=None, **kwargs):
        super().__init__(*args, **kwargs)

        # config/default_config.yml config.yml, etc.
        config = get_config()
        try:
            self.advanced_settings = AdvancedConfigOptions(
                **config["ADVANCED_CRCON_SETTINGS"]
            )
        except ValueError as e:
            # This might look dumb but pydantic provides useful error messages in the
            # stack trace and we don't have to remember to keep updating this if we add
            # any more fields to the ADVANCED_CRCON_SETTINGS config
            logger.exception(e)

        if pool_size is not None:
            self.pool_size = pool_size
        else:
            self.pool_size = self.advanced_settings.thread_pool_size

    @cached_property
    def thread_pool(self):
        return ThreadPoolExecutor(self.pool_size)

    def run_in_pool(self, function_name: str, *args, **kwargs):
        return self.thread_pool.submit(getattr(self, function_name), *args, **kwargs)

<<<<<<< HEAD
    def get_players_fast(self) -> List[GetPlayersType]:
        players = {}
        ids = []

        for name, steam_id_64 in self.get_playerids():
            players[steam_id_64] = {NAME: name, STEAMID: steam_id_64}
            ids.append(steam_id_64)

        countries = self.thread_pool.submit(get_players_country_code, ids)
        bans = self.thread_pool.submit(get_players_have_bans, ids)

        for future in as_completed([countries, bans]):
            d = future.result()
            for steamid, data in d.items():
                players.get(steamid, {}).update(data)

        return list(players.values())

    @ttl_cache(ttl=2, cache_falsy=False)
    def get_team_view(self):
        teams = {}
        players_by_id = {}
=======
    def get_detailed_players(self) -> GetDetailedPlayers:
>>>>>>> e2812717
        players = self.get_players_fast()
        fail_count = 0
        players_by_id = {}

        futures = {
            self.run_in_pool("get_detailed_player_info", player[NAME]): player
            for idx, player in enumerate(players)
        }
        for future in as_completed(futures):
            try:
                player_data = future.result()
            except Exception:
                logger.exception("Failed to get info for %s", futures[future])
                fail_count += 1
                player_data = self._get_default_info_dict(futures[future][NAME])
            player = futures[future]
            player.update(player_data)
            players_by_id[player[STEAMID]] = player

        return {
            "players": players_by_id,
            "fail_count": fail_count,
        }

    @mod_users_allowed
    @ttl_cache(ttl=2, cache_falsy=False)
    def get_team_view(self):
        teams = {}
        detailed_players = self.get_detailed_players()
        players_by_id = detailed_players["players"]
        fail_count = detailed_players["fail_count"]

        logger.debug("Getting DB profiles")
        steam_profiles = {
            profile[STEAMID]: profile
            for profile in get_profiles(list(players_by_id.keys()))
        }
        logger.debug("Getting VIP list")
        try:
            vips = set(v[STEAMID] for v in super().get_vip_ids())
        except Exception:
            logger.exception("Failed to get VIPs")
            vips = set()

        for player in players_by_id.values():
            steam_id_64 = player[STEAMID]
            profile = steam_profiles.get(player.get("steam_id_64"), {}) or {}
            player["profile"] = profile
            player["is_vip"] = steam_id_64 in vips

            teams.setdefault(player.get("team"), {}).setdefault(
                player.get("unit_name"), {}
            ).setdefault("players", []).append(player)

        for team, squads in teams.items():
            if team is None:
                continue
            for squad_name, squad in squads.items():
                squad["players"] = sorted(
                    squad["players"],
                    key=lambda player: (
                        ALL_ROLES_KEY_INDEX_MAP.get(player.get("role"), len(ALL_ROLES)),
                        player.get("steam_id_64"),
                    ),
                )
                squad["type"] = self._guess_squad_type(squad)
                squad["has_leader"] = self._has_leader(squad)

                try:
                    squad["combat"] = sum(p["combat"] for p in squad["players"])
                    squad["offense"] = sum(p["offense"] for p in squad["players"])
                    squad["defense"] = sum(p["defense"] for p in squad["players"])
                    squad["support"] = sum(p["support"] for p in squad["players"])
                    squad["kills"] = sum(p["kills"] for p in squad["players"])
                    squad["deaths"] = sum(p["deaths"] for p in squad["players"])
                except Exception as e:
                    logger.exception(e)

        game = {}
        for team, squads in teams.items():
            if team is None:
                continue
            commander = [
                squad for _, squad in squads.items() if squad["type"] == "commander"
            ]
            if not commander:
                commander = None
            else:
                commander = (
                    commander[0]["players"][0] if commander[0].get("players") else None
                )

            game[team] = {
                "squads": {
                    squad_name: squad
                    for squad_name, squad in squads.items()
                    if squad["type"] != "commander"
                },
                "commander": commander,
                "combat": sum(s["combat"] for s in squads.values()),
                "offense": sum(s["offense"] for s in squads.values()),
                "defense": sum(s["defense"] for s in squads.values()),
                "support": sum(s["support"] for s in squads.values()),
                "kills": sum(s["kills"] for s in squads.values()),
                "deaths": sum(s["deaths"] for s in squads.values()),
                "count": sum(len(s["players"]) for s in squads.values()),
            }

        return dict(fail_count=fail_count, **game)

    @mod_users_allowed
    @ttl_cache(ttl=2)
    def get_structured_logs(
        self, since_min_ago, filter_action=None, filter_player=None
    ) -> ParsedLogsType:
        raw = super().get_logs(since_min_ago)
        return self.parse_logs(raw, filter_action, filter_player)

    def do_punish(self, player, reason, by):
        res = super().do_punish(player, reason)
        safe_save_player_action(
            rcon=self, player_name=player, action_type="PUNISH", reason=reason, by=by
        )
        return res

    def do_kick(self, player, reason, by):
        res = super().do_kick(player, reason)
        safe_save_player_action(
            rcon=self, player_name=player, action_type="KICK", reason=reason, by=by
        )
        return res

    def do_temp_ban(
        self, player=None, steam_id_64=None, duration_hours=2, reason="", by=""
    ):
        res = super().do_temp_ban(
            player, steam_id_64, duration_hours, reason, admin_name=by
        )
        safe_save_player_action(
            rcon=self,
            player_name=player,
            action_type="TEMPBAN",
            reason=reason,
            by=by,
            steam_id_64=steam_id_64,
        )
        return res

    def do_perma_ban(self, player=None, steam_id_64=None, reason="", by=""):
        res = super().do_perma_ban(player, steam_id_64, reason, admin_name=by)
        safe_save_player_action(
            rcon=self,
            player_name=player,
            action_type="PERMABAN",
            reason=reason,
            by=by,
            steam_id_64=steam_id_64,
        )
        try:
            # TODO: this will never work when banning by name because they're already removed
            # from the server before you can get their steam ID
            if not steam_id_64:
                info = self.get_player_info(player)
                steam_id_64 = info["steam_id_64"]
            # TODO add author
            add_player_to_blacklist(steam_id_64, reason, by=by)
        except:
            logger.exception("Unable to blacklist")
        return res

    def do_switch_player_on_death(self, player, by):
        res = super().do_switch_player_on_death(player)
        return res

    def do_switch_player_now(self, player, by):
        res = super().do_switch_player_now(player)
        return res

    def invalidate_player_list_cache(self):
        super().get_players.cache_clear()

    def get_players(self) -> List[EnrichedGetPlayersType]:
        players = self.get_players_fast()

        vips = set(v["steam_id_64"] for v in super().get_vip_ids())
        steam_ids = [p.get(STEAMID) for p in players if p.get(STEAMID)]
        profiles = {p["steam_id_64"]: p for p in get_profiles(steam_ids)}

        for p in players:
            p.update(
                {
                    "profile": profiles.get(p.get(STEAMID)),
                    "is_vip": p.get(STEAMID) in vips,
                }
            )

        return players

    @mod_users_allowed
    def do_message_player(
        self, player=None, steam_id_64=None, message="", by="", save_message=False
    ):
        res = super().do_message_player(player, steam_id_64, message)
        if save_message:
            safe_save_player_action(
                rcon=self,
                player_name=player,
                action_type="MESSAGE",
                reason=message,
                by=by,
                steam_id_64=steam_id_64,
            )
        return res

    def do_remove_vip(self, steam_id_64):
        """Removes VIP status on the game server and removes their PlayerVIP record."""

        # Remove VIP before anything else in case we have errors
        result = super().do_remove_vip(steam_id_64)

        server_number = get_server_number()
        with enter_session() as session:
            player: PlayerSteamID = (
                session.query(PlayerSteamID)
                .filter(PlayerSteamID.steam_id_64 == steam_id_64)
                .one_or_none()
            )
            if player and player.vip:
                logger.info(
                    f"Removed VIP from {steam_id_64} expired: {player.vip.expiration}"
                )
                # TODO: This is an incredibly dumb fix because I can't get
                # the changes to persist otherwise
                vip_record: PlayerVIP = (
                    session.query(PlayerVIP)
                    .filter(
                        PlayerVIP.playersteamid_id == player.id,
                        PlayerVIP.server_number == server_number,
                    )
                    .one_or_none()
                )
                session.delete(vip_record)
            elif player and not player.vip:
                logger.warning(f"{steam_id_64} has no PlayerVIP record")
            else:
                # This is okay since you can give VIP to someone who has never been on a game server
                # or that your instance of CRCON hasn't seen before, but you might want to prune these
                logger.warning(f"{steam_id_64} has no PlayerSteamID record")

        return result

    def do_add_vip(self, name, steam_id_64, expiration: str = ""):
        """Adds VIP status on the game server and adds or updates their PlayerVIP record."""

        # Add VIP before anything else in case we have errors
        result = super().do_add_vip(name, steam_id_64)

        # postgres and Python have different max date limits
        # https://docs.python.org/3.8/library/datetime.html#datetime.MAXYEAR
        # https://www.postgresql.org/docs/12/datatype-datetime.html

        server_number = get_server_number()
        # If we're unable to parse the date, treat them as indefinite VIPs
        expiration_date: Union[str, datetime]
        try:
            expiration_date = parser.parse(expiration)
        except (parser.ParserError, OverflowError):
            logger.warning(f"Unable to parse {expiration=} for {name=} {steam_id_64=}")
            # For our purposes (human lifespans) we can use 200 years in the future as
            # the equivalent of indefinite VIP access
            expiration_date = datetime.utcnow() + relativedelta.relativedelta(years=200)

        # Find a player and update their expiration date if it exists or create a new record if not
        with enter_session() as session:
            player: PlayerSteamID = (
                session.query(PlayerSteamID)
                .filter(PlayerSteamID.steam_id_64 == steam_id_64)
                .one_or_none()
            )

            # If there's no PlayerSteamID record the player has never been on the server before
            # Adding VIP to them is still valid as it's tracked on the game server
            # The service that prunes expired VIPs checks for VIPs without a PlayerVIP record
            # and creates them there as indefinite VIPs
            if player:
                vip_record: PlayerVIP = (
                    session.query(PlayerVIP)
                    .filter(
                        PlayerVIP.server_number == server_number,
                        PlayerVIP.playersteamid_id == player.id,
                    )
                    .one_or_none()
                )
                if not vip_record:
                    new_vip_record = PlayerVIP(
                        expiration=expiration_date,
                        playersteamid_id=player.id,
                        server_number=server_number,
                    )
                    logger.info(
                        f"Added new PlayerVIP record {player.steam_id_64=} {expiration_date=}"
                    )
                    # TODO: This is an incredibly dumb fix because I can't get
                    # the changes to persist otherwise
                    session.add(new_vip_record)
                else:
                    previous_expiration = vip_record.expiration.isoformat()

                    new_vip_record = PlayerVIP(
                        expiration=expiration_date,
                        playersteamid_id=player.id,
                        server_number=server_number,
                    )

                    # TODO: This is an incredibly dumb fix because I can't get
                    # the changes to persist otherwise
                    session.delete(vip_record)
                    session.commit()
                    session.add(new_vip_record)
                    logger.info(
                        f"Modified PlayerVIP record {player.steam_id_64=} {player.vip.expiration=} {previous_expiration=}"
                    )

        return result<|MERGE_RESOLUTION|>--- conflicted
+++ resolved
@@ -15,17 +15,13 @@
     get_profiles,
     safe_save_player_action,
 )
-<<<<<<< HEAD
 from rcon.steam_utils import get_players_country_code, get_players_have_bans
-from rcon.types import EnrichedGetPlayersType, GetPlayersType
-=======
 from rcon.types import (
     EnrichedGetPlayersType,
     ParsedLogsType,
     GetPlayersType,
     GetDetailedPlayer,
 )
->>>>>>> e2812717
 from rcon.utils import ALL_ROLES, ALL_ROLES_KEY_INDEX_MAP, get_server_number
 
 logger = getLogger(__name__)
@@ -68,7 +64,6 @@
     def run_in_pool(self, function_name: str, *args, **kwargs):
         return self.thread_pool.submit(getattr(self, function_name), *args, **kwargs)
 
-<<<<<<< HEAD
     def get_players_fast(self) -> List[GetPlayersType]:
         players = {}
         ids = []
@@ -91,9 +86,6 @@
     def get_team_view(self):
         teams = {}
         players_by_id = {}
-=======
-    def get_detailed_players(self) -> GetDetailedPlayers:
->>>>>>> e2812717
         players = self.get_players_fast()
         fail_count = 0
         players_by_id = {}
@@ -118,93 +110,6 @@
             "fail_count": fail_count,
         }
 
-    @mod_users_allowed
-    @ttl_cache(ttl=2, cache_falsy=False)
-    def get_team_view(self):
-        teams = {}
-        detailed_players = self.get_detailed_players()
-        players_by_id = detailed_players["players"]
-        fail_count = detailed_players["fail_count"]
-
-        logger.debug("Getting DB profiles")
-        steam_profiles = {
-            profile[STEAMID]: profile
-            for profile in get_profiles(list(players_by_id.keys()))
-        }
-        logger.debug("Getting VIP list")
-        try:
-            vips = set(v[STEAMID] for v in super().get_vip_ids())
-        except Exception:
-            logger.exception("Failed to get VIPs")
-            vips = set()
-
-        for player in players_by_id.values():
-            steam_id_64 = player[STEAMID]
-            profile = steam_profiles.get(player.get("steam_id_64"), {}) or {}
-            player["profile"] = profile
-            player["is_vip"] = steam_id_64 in vips
-
-            teams.setdefault(player.get("team"), {}).setdefault(
-                player.get("unit_name"), {}
-            ).setdefault("players", []).append(player)
-
-        for team, squads in teams.items():
-            if team is None:
-                continue
-            for squad_name, squad in squads.items():
-                squad["players"] = sorted(
-                    squad["players"],
-                    key=lambda player: (
-                        ALL_ROLES_KEY_INDEX_MAP.get(player.get("role"), len(ALL_ROLES)),
-                        player.get("steam_id_64"),
-                    ),
-                )
-                squad["type"] = self._guess_squad_type(squad)
-                squad["has_leader"] = self._has_leader(squad)
-
-                try:
-                    squad["combat"] = sum(p["combat"] for p in squad["players"])
-                    squad["offense"] = sum(p["offense"] for p in squad["players"])
-                    squad["defense"] = sum(p["defense"] for p in squad["players"])
-                    squad["support"] = sum(p["support"] for p in squad["players"])
-                    squad["kills"] = sum(p["kills"] for p in squad["players"])
-                    squad["deaths"] = sum(p["deaths"] for p in squad["players"])
-                except Exception as e:
-                    logger.exception(e)
-
-        game = {}
-        for team, squads in teams.items():
-            if team is None:
-                continue
-            commander = [
-                squad for _, squad in squads.items() if squad["type"] == "commander"
-            ]
-            if not commander:
-                commander = None
-            else:
-                commander = (
-                    commander[0]["players"][0] if commander[0].get("players") else None
-                )
-
-            game[team] = {
-                "squads": {
-                    squad_name: squad
-                    for squad_name, squad in squads.items()
-                    if squad["type"] != "commander"
-                },
-                "commander": commander,
-                "combat": sum(s["combat"] for s in squads.values()),
-                "offense": sum(s["offense"] for s in squads.values()),
-                "defense": sum(s["defense"] for s in squads.values()),
-                "support": sum(s["support"] for s in squads.values()),
-                "kills": sum(s["kills"] for s in squads.values()),
-                "deaths": sum(s["deaths"] for s in squads.values()),
-                "count": sum(len(s["players"]) for s in squads.values()),
-            }
-
-        return dict(fail_count=fail_count, **game)
-
-    @mod_users_allowed
     @ttl_cache(ttl=2)
     def get_structured_logs(
         self, since_min_ago, filter_action=None, filter_player=None
@@ -292,7 +197,6 @@
 
         return players
 
-    @mod_users_allowed
     def do_message_player(
         self, player=None, steam_id_64=None, message="", by="", save_message=False
     ):
