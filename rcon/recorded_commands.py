--- conflicted
+++ resolved
@@ -7,10 +7,7 @@
 from rcon.cache_utils import ttl_cache
 from rcon.commands import ServerCtl
 from rcon.extended_commands import NAME, STEAMID, Rcon, invalidates
-<<<<<<< HEAD
-=======
 from rcon.models import PlayerSteamID, PlayerVIP, enter_session
->>>>>>> e465081a
 from rcon.player_history import (
     add_player_to_blacklist,
     get_profiles,
@@ -106,7 +103,6 @@
 
         return players
 
-<<<<<<< HEAD
     def do_message_player(
         self, player_name=None, steam_id_64=None, message="", by="", save_message=False
     ):
@@ -121,7 +117,7 @@
                 steam_id_64=steam_id_64,
             )
         return res
-=======
+
     def do_remove_vip(self, steam_id_64):
         """Removes VIP status on the game server and removes their PlayerVIP record."""
 
@@ -191,5 +187,4 @@
                         f"Created new PlayerVIP record {expiration_date=} {previous_expiration=}"
                     )
 
-        return result
->>>>>>> e465081a
+        return result