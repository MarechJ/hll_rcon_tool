--- conflicted
+++ resolved
@@ -1,28 +1,16 @@
 import logging
 import time
-from datetime import datetime, timezone, timedelta
+from datetime import datetime, timedelta, timezone
 from typing import List, Optional
 
-<<<<<<< HEAD
-from dateutil import relativedelta
 from pydantic import HttpUrl
-=======
-from pydantic import BaseModel, ValidationError, conint
->>>>>>> d8608813
 
 from rcon.discord import send_to_discord_audit
 from rcon.models import PlayerSteamID, PlayerVIP, enter_session
 from rcon.rcon import Rcon
 from rcon.settings import SERVER_INFO
-<<<<<<< HEAD
 from rcon.user_config.expired_vips import ExpiredVipsUserConfig
-from rcon.utils import get_server_number
-=======
-from rcon.utils import (
-    get_server_number,
-    INDEFINITE_VIP_DATE
-)
->>>>>>> d8608813
+from rcon.utils import INDEFINITE_VIP_DATE, get_server_number
 
 SERVICE_NAME = "ExpiringVIPs"
 logger = logging.getLogger(__name__)
@@ -76,11 +64,14 @@
             # so they get changed to the new fixed UTC 3000-01-01 datetime
             elif (
                 player_expiration
-                and player_expiration >= datetime.now(timezone.utc) + timedelta(days=365 * 100)
+                and player_expiration
+                >= datetime.now(timezone.utc) + timedelta(days=365 * 100)
                 and player_expiration.year < 3000
             ):
                 missing_expiration_records.append(player)
-                logger.info("Correcting old style expiration date for %s", player['steam_id_64'])
+                logger.info(
+                    "Correcting old style expiration date for %s", player["steam_id_64"]
+                )
 
         for raw_player in missing_expiration_records:
             player: PlayerSteamID = (
@@ -91,10 +82,17 @@
 
             if player:
                 expiration_date = INDEFINITE_VIP_DATE
-                vip_record = session.query(PlayerVIP).filter(PlayerVIP.playersteamid_id == player.id, PlayerVIP.server_number == get_server_number()).one_or_none()
+                vip_record = (
+                    session.query(PlayerVIP)
+                    .filter(
+                        PlayerVIP.playersteamid_id == player.id,
+                        PlayerVIP.server_number == get_server_number(),
+                    )
+                    .one_or_none()
+                )
 
                 if vip_record:
-                    vip_record.expiration=expiration_date
+                    vip_record.expiration = expiration_date
                 else:
                     vip_record = PlayerVIP(
                         expiration=expiration_date,
