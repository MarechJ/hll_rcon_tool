import datetime
import logging
import math
import os

import pandas as pd
from sqlalchemy import and_, func, or_
from sqlalchemy.orm import joinedload
from sqlalchemy.sql.functions import coalesce

<<<<<<< HEAD
from rcon.extended_commands import Rcon
=======
from rcon.cache_utils import ttl_cache
>>>>>>> f416584f
from rcon.models import (
    Maps,
    PlayerAtCount,
    PlayerSession,
    PlayerSteamID,
    ServerCount,
    enter_session,
)
from rcon.rcon import Rcon
from rcon.settings import SERVER_INFO

logger = logging.getLogger(__name__)


def trunc_datetime_to_hour(dt):
    return dt.replace(second=0, microsecond=0, minute=0)


def index_range_objs_per_hours(time_range_objects):
    """
    To quickly lookup which map was running at a certain time we index them by hours
    """
    indexed_objs_by_hours = {}

    for obj in time_range_objects:
        start_hour = trunc_datetime_to_hour(obj.start)
        end_hour = trunc_datetime_to_hour(obj.end or datetime.datetime.now())
        indexed_objs_by_hours.setdefault(start_hour, []).append(obj)
        if start_hour != end_hour:
            # add entries for all hours in the range.
            # This is necessary for map that strech several hours (mostly when server is empty)
            delta = end_hour - start_hour
            for h in range(1, math.ceil(delta.total_seconds() / 60 / 60)):
                indexed_objs_by_hours.setdefault(
                    start_hour + datetime.timedelta(hours=h), []
                ).append(obj)
            indexed_objs_by_hours.setdefault(end_hour, []).append(obj)

    return indexed_objs_by_hours


def get_obj_for_minute(minute, indexed_objs, first_only=True):
    matches = []
    for o in indexed_objs.get(trunc_datetime_to_hour(minute), []):
        end = o.end or datetime.datetime.now()
        if o.start <= minute <= end:
            if first_only:
                return o
            matches.append(o)

    return matches


def save_server_stats_for_last_hours(hours=24, skip_last_hours=1):
    start = datetime.datetime.now() - datetime.timedelta(hours=hours)
    end = datetime.datetime.now() - datetime.timedelta(hours=skip_last_hours)
    return save_server_stats_for_range(start, end)


def save_server_stats_since_inception():
    with enter_session() as sess:
        (start,) = sess.query(func.min(Maps.start)).one()
    save_server_stats_for_range(
        start, datetime.datetime.now() - datetime.timedelta(hours=2)
    )


def save_server_stats_for_range(start, end):
    start = start.replace(minute=0, second=0, microsecond=0)
    end = end.replace(minute=0, second=0, microsecond=0)
    series = pd.date_range(start=start, end=end, freq="H")
    server_number = os.getenv("SERVER_NUMBER")

    logger.info("Saving stats from %s to %s", start, end)
    with enter_session() as sess:
        existing_hours = (
            sess.query(func.date_trunc("hour", ServerCount.datapoint_time))
            .filter(ServerCount.datapoint_time.between(start, end))
            .group_by(func.date_trunc("hour", ServerCount.datapoint_time))
            .all()
        )
        existing_hours = {dt for dt, in existing_hours}
        logger.debug("Existing hourly data points: %s", existing_hours)
        for hour in series.to_list():
            if hour in existing_hours:
                logger.debug("%s is already in the DB. Skipping", hour)
                continue
            # TODO catch failure per hour, not to block the whole batch
            logger.debug("Getting server stats for %s", hour)
            stats = _get_server_stats(
                sess,
                start=hour,
                end=hour + datetime.timedelta(minutes=59, seconds=59, microseconds=999),
                by_map=False,
                return_models=True,
            )
            logger.info("Saving server stats for %s", hour)
            for item in stats:
                if not item.get("map"):
                    if item.get("count") > 0:
                        logger.warning(
                            "No map info despite positive player count can't record, minute: %s",
                            item["minute"],
                        )
                    else:
                        logger.debug("No map info can't record %s", item)
                    continue

                try:
                    server_count = ServerCount(
                        server_number=server_number,
                        map_id=item["map"].id,  # TODO that might be None and crash
                        count=item["count"],
                        vip_count=item["vip_count"],
                        datapoint_time=item["minute"],
                    )

                    sess.add(server_count)
                    sess.commit()
                    players_at_counts = [
                        PlayerAtCount(
                            servercount_id=server_count.id,
                            playersteamid_id=player.id,
                            vip=is_vip,
                        )
                        for player, is_vip in item["players"]
                    ]
                    sess.bulk_save_objects(players_at_counts)
                    sess.commit()
                except Exception as e:
                    # TODO An exception of duplicate key is always raise on round hours
                    logger.exception("Unable to add count item %s", item)
                    sess.rollback()


def get_db_server_stats_for_range(
    start,
    end,
    by_map=True,
    server_number=None,
    players_as_tuple=True,
    fill_with_live_data=True,
    with_player_list=False,
):
    if server_number is None:
        server_number = os.getenv("SERVER_NUMBER")

    # Turn the timestamps back to naive
    start = datetime.datetime.fromtimestamp(start.timestamp())
    end = datetime.datetime.fromtimestamp(end.timestamp())
    with enter_session() as sess:
        t = datetime.datetime.now()
        query = (
            sess.query(ServerCount)
            .filter(
                and_(
                    ServerCount.datapoint_time >= start,
                    ServerCount.datapoint_time <= end,
                    ServerCount.server_number == server_number,
                )
            )
            .order_by(ServerCount.datapoint_time.asc())
        )

        if with_player_list:
            query = query.options(
                joinedload(ServerCount.players)
                .joinedload(PlayerAtCount.steamid)
                .joinedload(PlayerSteamID.names)
            )
        last_datapoint = None
        if by_map:
            data = {}
            items = query.all()
            print(f"Query took {(datetime.datetime.now() - t).total_seconds()} seconds")
            t = datetime.datetime.now()
            # import ipdb; ipdb.set_trace();
            for item in items:
                item = item.to_dict(
                    players_as_tuple=players_as_tuple, with_player_list=with_player_list
                )
                data.setdefault(item["map"], []).append(item)
                last_datapoint = item
            print(
                f"Iteration took {(datetime.datetime.now() - t).total_seconds()} seconds"
            )
        else:
            data = [
                item.to_dict(
                    players_as_tuple=players_as_tuple, with_player_list=with_player_list
                )
                for item in query.all()
            ]
            last_datapoint = data[-1] if data else None

        if last_datapoint and last_datapoint["minute"] < (
            end - datetime.timedelta(minutes=5)
        ):
            live_stats = get_server_stats_for_range(
                start=last_datapoint["minute"] + datetime.timedelta(minutes=1),
                end=end,
                by_map=by_map,
            )
            # import ipdb; ipdb.set_trace();
            if by_map:
                for m, items in live_stats.items():
                    data.setdefault(m, []).extend(items)
            else:
                data.extend(live_stats)
        return data


# @ttl_cache(60 * 10)
def get_server_stats_for_range(start=None, end=None, by_map=False):
    if start is None:
        start = datetime.datetime.now() - datetime.timedelta(hours=24)
    if end is None:
        end = datetime.datetime.now() - datetime.timedelta(hours=0)

    if start > end:
        raise ValueError("Start time can't be after end time")

    start = start.replace(second=0, microsecond=0)
    end = end.replace(second=0, microsecond=0)

    with enter_session() as sess:
        return _get_server_stats(sess, start, end, by_map)


def _get_server_stats(
    sess, start, end, by_map, return_models=False, server_number=None
):
    server_number = server_number or os.getenv("SERVER_NUMBER")
    # Crete a list of minutes for the given time window
    # Bear in mind that a huge window will impact perf a lot
    try:
        vips = Rcon(SERVER_INFO).get_vip_ids()
        vips = {d["steam_id_64"] for d in vips}
    except:
        logger.warning("Unable to get VIP list")
        vips = set()

    series = pd.date_range(start=start, end=end, freq="T")
    series = series.to_list()

    maps = (
        sess.query(Maps)
        .filter(
            and_(
                Maps.server_number == server_number,
                or_(
                    Maps.start.between(start, end),
                    Maps.end.between(start, end),
                    and_(
                        Maps.start <= start, end <= coalesce(Maps.end, end)
                    ).self_group(),  # Self group adds parenthesis around that AND condidtion
                ),
            )
        )
        .all()
    )
    indexed_map_hours = index_range_objs_per_hours(maps)

    # Get all players withing the time window
    q = (
        sess.query(PlayerSession)
        .filter(
            and_(
                or_(
                    PlayerSession.start.between(start, end),
                    PlayerSession.end.between(start, end),
                    and_(
                        PlayerSession.start <= start,
                        end <= coalesce(PlayerSession.end, end),
                    ).self_group(),
                ),
                PlayerSession.server_number == server_number,
            )
        )
        .options(joinedload(PlayerSession.steamid).joinedload(PlayerSteamID.names))
    )
    q = q.all()
    print("Found players: ", len(q))
    indexed_sessions = index_range_objs_per_hours(q)

    stats = []
    if by_map:
        stats = {}
    for minute in series:
        # For every minute of the time window we add:
        # The map, and all the players that had a session at that minute
        # This algo is quite crappy but it works decently enough
        present_players = []
        vip_count = 0
        map_ = get_obj_for_minute(minute, indexed_map_hours)
        # find the map that was running at that minute
        # for m in indexed_map_hours.get(trunc_datetime_to_hour(minute), []):
        #     if m.start <= minute <= m.end:
        #         map_ = m
        #         break

        # for player_session in sessions:
        #     if not player_session.start:
        #         # TODO handle current players
        #         continue
        #     session_end = player_session.end or end
        #     if player_session.start <= minute <= session_end:
        #         present_players.append(player_session.steamid.names[0].name)
        for player_session in get_obj_for_minute(
            minute, indexed_sessions, first_only=False
        ):
            if not player_session.steamid:
                continue
            if not return_models:
                present_players.append(
                    (
                        player_session.steamid.names[0].name,
                        player_session.steamid.steam_id_64,
                        player_session.steamid.steam_id_64 in vips,
                    )
                )
            else:
                present_players.append(
                    (player_session.steamid, player_session.steamid.steam_id_64 in vips)
                )
            if player_session.steamid.steam_id_64 in vips:
                vip_count += 1
        map_name = map_.map_name if map_ else None
        item = {
            "minute": minute,
            "map": map_name if not return_models else (map_ or None),
            "count": len(present_players),
            "vip_count": vip_count,
            "players": present_players,
        }
        if by_map:
            stats.setdefault(map_name, []).append(item)
        else:
            stats.append(item)
    return stats


if __name__ == "__main__":
    save_server_stats_for_last_hours(hours=72)
    print(
        get_db_server_stats_for_range(
            datetime.datetime.now() - datetime.timedelta(hours=48),
            datetime.datetime.now(),
        )
    )<|MERGE_RESOLUTION|>--- conflicted
+++ resolved
@@ -8,11 +8,7 @@
 from sqlalchemy.orm import joinedload
 from sqlalchemy.sql.functions import coalesce
 
-<<<<<<< HEAD
-from rcon.extended_commands import Rcon
-=======
 from rcon.cache_utils import ttl_cache
->>>>>>> f416584f
 from rcon.models import (
     Maps,
     PlayerAtCount,
