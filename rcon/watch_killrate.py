--- conflicted
+++ resolved
@@ -222,18 +222,6 @@
     if config.whitelist_mg:
         whitelisted_weapons |= MGS
 
-    # Create a dict of all the weapons that are whitelisted so that we can
-    # recalculate our base kill rate for the player after filtering them out
-    # so we don't get a false positive with the KPM from the player stats
-    # which includes all weapons
-    whitelisted_weapons: dict[str, bool] = {}
-    if config.whitelist_armor:
-        whitelisted_weapons |= ARMOR
-    if config.whitelist_artillery:
-        whitelisted_weapons |= ARTILLERY
-    if config.whitelist_mg:
-        whitelisted_weapons |= MGS
-
     if len(player_stats) < 2:
         logger.info("Fewer than 2 players, skipping")
         return
@@ -281,9 +269,6 @@
             continue
 
         kpm: float = stats["kills_per_minute"]
-<<<<<<< HEAD
-        logger.info(f"{player_id=} {playtime_secs=} {kills=} {kpm=}")
-=======
         logger.info(
             "player_id=%s playtime_secs=%s kills=%s kpm=%s",
             player_id,
@@ -291,7 +276,6 @@
             kills,
             kpm,
         )
->>>>>>> de5cd9d3
         used_weapons: Counter = Counter()
         # If the players unfiltered KPM doesn't meet any of the thresholds
         # skip all the calculations because this is the highest possible KPM
