"""
    Ported with some tweaks/additions from https://github.com/ElGuillermo/HLL_CRCON_Discord_watch_killrate/blob/main/hll_rcon_tool/custom_tools/watch_killrate.py
"""

import sys
from collections import Counter, defaultdict
from datetime import datetime, timedelta
from logging import getLogger
from time import sleep

from discord_webhook import DiscordEmbed, DiscordWebhook

from rcon.cache_utils import invalidates, ttl_cache
from rcon.player_history import get_player_profile, player_has_flag
from rcon.player_stats import current_game_stats
from rcon.user_config.rcon_server_settings import RconServerSettingsUserConfig
from rcon.user_config.watch_killrate import WatchKillRateUserConfig
from rcon.utils import get_server_number
from rcon.webhook_service import (
    WebhookMessage,
    WebhookMessageType,
    WebhookType,
    enqueue_message,
)

logger = getLogger(__name__)

# TODO: move these to a common location and get translations from T17
# sourced from https://gist.github.com/timraay/5634d85eab552b5dfafb9fd61273dc52#playerinfo-player_name
ARTILLERY: dict[str, bool] = {
    "155MM HOWITZER [M114]": True,
    "150MM HOWITZER [sFH 18]": True,
    "122MM HOWITZER [M1938 (M-30)]": True,
    "QF 25-POUNDER [QF 25-Pounder]": True,
}

MGS: dict[str, bool] = {
    "BROWNING M1919": True,
    "MG34": True,
    "MG42": True,
    "DP-27": True,
    "Lewis Gun": True,
}

ARMOR: dict[str, bool] = {
    "M6 37mm [M8 Greyhound]": True,
    "COAXIAL M1919 [M8 Greyhound]": True,
    "37MM CANNON [Stuart M5A1]": True,
    "COAXIAL M1919 [Stuart M5A1]": True,
    "HULL M1919 [Stuart M5A1]": True,
    "75MM CANNON [Sherman M4A3(75)W]": True,
    "COAXIAL M1919 [Sherman M4A3(75)W]": True,
    "HULL M1919 [Sherman M4A3(75)W]": True,
    "75MM M3 GUN [Sherman M4A3E2]": True,
    "COAXIAL M1919 [Sherman M4A3E2]": True,
    "HULL M1919 [Sherman M4A3E2]": True,
    "76MM M1 GUN [Sherman M4A3E2(76)]": True,
    "COAXIAL M1919 [Sherman M4A3E2(76)]": True,
    "HULL M1919 [Sherman M4A3E2(76)]": True,
    "M2 Browning [M3 Half-track]": True,
    "50mm KwK 39/1 [Sd.Kfz.234 Puma]": True,
    "COAXIAL MG34 [Sd.Kfz.234 Puma]": True,
    "20MM KWK 30 [Sd.Kfz.121 Luchs]": True,
    "COAXIAL MG34 [Sd.Kfz.121 Luchs]": True,
    "75MM CANNON [Sd.Kfz.161 Panzer IV]": True,
    "COAXIAL MG34 [Sd.Kfz.161 Panzer IV]": True,
    "HULL MG34 [Sd.Kfz.161 Panzer IV]": True,
    "75MM CANNON [Sd.Kfz.171 Panther]": True,
    "COAXIAL MG34 [Sd.Kfz.171 Panther]": True,
    "HULL MG34 [Sd.Kfz.171 Panther]": True,
    "88 KWK 36 L/56 [Sd.Kfz.181 Tiger 1]": True,
    "COAXIAL MG34 [Sd.Kfz.181 Tiger 1]": True,
    "HULL MG34 [Sd.Kfz.181 Tiger 1]": True,
    "MG 42 [Sd.Kfz 251 Half-track]": True,
    "19-K 45MM [BA-10]": True,
    "COAXIAL DT [BA-10]": True,
    "45MM M1937 [T70]": True,
    "COAXIAL DT [T70]": True,
    "76MM ZiS-5 [T34/76]": True,
    "COAXIAL DT [T34/76]": True,
    "HULL DT [T34/76]": True,
    "D-5T 85MM [IS-1]": True,
    "COAXIAL DT [IS-1]": True,
    "HULL DT [IS-1]": True,
    "QF 2-POUNDER [Daimler]": True,
    "COAXIAL BESA [Daimler]": True,
    "QF 2-POUNDER [Tetrarch]": True,
    "COAXIAL BESA [Tetrarch]": True,
    "37MM CANNON [M3 Stuart Honey]": True,
    "COAXIAL M1919 [M3 Stuart Honey]": True,
    "HULL M1919 [M3 Stuart Honey]": True,
    "OQF 75MM [Cromwell]": True,
    "COAXIAL BESA [Cromwell]": True,
    "HULL BESA [Cromwell]": True,
    "OQF 57MM [Crusader Mk.III]": True,
    "COAXIAL BESA [Crusader Mk.III]": True,
    "QF 17-POUNDER [Firefly]": True,
    "COAXIAL M1919 [Firefly]": True,
    "OQF 57MM [Churchill Mk.III]": True,
    "COAXIAL BESA 7.92mm [Churchill Mk.III]": True,
    "HULL BESA 7.92mm [Churchill Mk.III]": True,
    "OQF 57MM [Churchill Mk.VII]": True,
    "COAXIAL BESA 7.92mm [Churchill Mk.VII]": True,
    "HULL BESA 7.92mm [Churchill Mk.VII]": True,
    "M8 Greyhound": True,
    "Stuart M5A1": True,
    "Sherman M4A3(75)W": True,
    "Sherman M4A3E2": True,
    "Sherman M4A3E2(76)": True,
    "M3 Half-track": True,
    "GMC CCKW 353 (Transport)": True,
    "GMC CCKW 353 (Supply)": True,
    "Jeep Willys": True,
    "Sd.Kfz.234 Puma": True,
    "Sd.Kfz.121 Luchs": True,
    "Sd.Kfz.161 Panzer IV": True,
    "Sd.Kfz.181 Tiger 1": True,
    "Sd.Kfz.171 Panther": True,
    "Sd.Kfz 251 Half-track": True,
    "Opel Blitz (Transport)": True,
    "Opel Blitz (Supply)": True,
    "Kubelwagen": True,
    "BA-10": True,
    "T70": True,
    "T34/76": True,
    "IS-1 ": True,
    "ZIS-5 (Transport)": True,
    "ZIS-5 (Supply)": True,
    "GAZ-67": True,
    "Daimler": True,
    "Tetrarch": True,
    "M3 Stuart Honey": True,
    "Cromwell": True,
    "Crusader Mk.III": True,
    "Firefly": True,
    "Churchill Mk.III": True,
    "Churchill Mk.VII": True,
    "Bedford OYD (Transport)": True,
    "Bedford OYD (Supply)": True,
}


_LAST_REPORTED_CACHE: defaultdict[str, datetime | None] = defaultdict(lambda: None)


def reset_cache() -> None:
    """ Reset cache """
    global _LAST_REPORTED_CACHE
    with invalidates(get_cache_value):
        _LAST_REPORTED_CACHE = defaultdict(lambda: None)


@ttl_cache(ttl=10, cache_falsy=False)
def get_cache_value(player_id: str) -> datetime | None:
    """ Get cache value """
    return _LAST_REPORTED_CACHE[player_id]


def set_cache_value(player_id: str, last_reported: datetime) -> None:
    """ Set cache value """
    with invalidates(get_cache_value):
        _LAST_REPORTED_CACHE[player_id] = last_reported


def make_embed(
    player_name: str,
    player_id: str,
    timestamp: datetime,
    playtime_secs: int,
    kills: int,
    kpm: float,
    armor_kpm: float,
    artillery_kpm: float,
    mg_kpm: float,
    used_weapons: Counter[str],
    server_name: str,
    author_name: str,
):
    """ Prepare Discord message embed """
    embed = DiscordEmbed()
    embed.set_author(name=author_name)
    embed.timestamp = str(timestamp)
    embed.add_embed_field(name="Player", value=player_name)
    embed.add_embed_field(name="Player ID", value=player_id)
    embed.add_embed_field(
        name="Playtime", value=str(timedelta(seconds=playtime_secs)), inline=False
    )
    embed.add_embed_field(name="Kills", value=str(kills), inline=True)
    embed.add_embed_field(name="Overall KPM", value=f"{kpm:.1f}", inline=False)
    if armor_kpm > 0.0:
        embed.add_embed_field(name="Armor KPM", value=f"{armor_kpm:.1f}", inline=True)
    if artillery_kpm > 0.0:
        embed.add_embed_field(name="Artillery KPM", value=f"{artillery_kpm:.1f}", inline=True)
    if mg_kpm > 0.0:
        embed.add_embed_field(name="MG KPM", value=f"{mg_kpm:.1f}", inline=False)
    embed.add_embed_field(
        name="Weapons",
        value="\n".join(
            f"{weapon}: {kill_count}" for weapon, kill_count in used_weapons.items()
        ),
        inline=False,
    )
    embed.set_footer(text=f"{server_name}")
    return embed


def watch_killrate(config: WatchKillRateUserConfig, server_name: str) -> None:
    """ Observe all players and report them if they hit k/r thresholds """
    player_stats:dict = current_game_stats()

    # Create a dict of all the weapons that are whitelisted so that we can
    # recalculate our base kill rate for the player after filtering them out
    # so we don't get a false positive with the KPM from the player stats
    # which includes all weapons
    whitelisted_weapons: dict[str, bool] = {}
    if config.whitelist_armor:
        whitelisted_weapons |= ARMOR
    if config.whitelist_artillery:
        whitelisted_weapons |= ARTILLERY
    if config.whitelist_mg:
        whitelisted_weapons |= MGS

    if len(player_stats) < 2:
        logger.info("Fewer than 2 players, skipping")
        return

    for player_name, stats in player_stats.items():
        player_id:str = stats["player_id"]

        # Skip whitelisted players
        whitelisted: bool = False
        for flag in config.whitelist_flags:
            if player_has_flag((get_player_profile(player_id, 0)), flag):
                logger.info(
                    "Skipping %s/%s - Whitelist flag",
                    player_name,
                    player_id
                )
                whitelisted = True
                break
        if whitelisted:
            continue

        # There is some wonkiness in player stat calculation and this can be negative sometimes
        playtime_secs:int = (
            int(stats["time_seconds"]) if stats["time_seconds"] > 0 else 0
        )

        # Skip players with less than minimum playtime
        if playtime_secs < config.watch_interval_secs:
            logger.debug(
                "Skipping %s/%s - Did not meet minimum play time %s/%s",
                player_name,
                player_id,
                playtime_secs,
                config.watch_interval_secs,
            )
            continue

        kills:int = stats["kills"]

        # Skip players with less than minimum kills
        if kills < config.min_kills:
            logger.debug(
                "Skipping %s/%s - Did not meet minimum kills %s/%s",
                player_name,
                player_id,
                kills,
                config.min_kills,
            )
            continue

        kpm: float = stats["kills_per_minute"]
<<<<<<< HEAD
        logger.info("%s %s %s %s", player_id, playtime_secs, kills, kpm)
        used_weapons: Counter = Counter()

        # Check if player has exceeded any of the thresholds
=======
        logger.info(f"{player_id=} {playtime_secs=} {kills=} {kpm=}")
        used_weapons: Counter = Counter()
        # If the players unfiltered KPM doesn't meet any of the thresholds
        # skip all the calculations because this is the highest possible KPM
        # filtering weapons can only reduce KPM
>>>>>>> 8544ba21
        if kpm > min(
            config.killrate_threshold,
            config.killrate_threshold_armor,
            config.killrate_threshold_artillery,
            config.killrate_threshold_mg,
        ):
            timestamp = datetime.now()
            used_weapons = Counter(stats["weapons"])

<<<<<<< HEAD
            # Armor
=======
            # Recalculate the players KPM after filtering out whitelisted weapons
            # TODO: redo this section so we aren't looping over used_weapons 4 different times
            whitelisted_kpm: float = round(
                (
                    (
                        sum(
                            kill_count
                            for weapon, kill_count in used_weapons.items()
                            if weapon not in whitelisted_weapons
                        )
                        / playtime_secs
                        * 60
                    )
                    if not config.whitelist_armor
                    else 0.0
                ),
                1,
            )
>>>>>>> 8544ba21
            armor_kpm: float = round(
                (
                    (
                        sum(
                            kill_count
                            for weapon, kill_count in used_weapons.items()
                            if weapon in ARMOR
                        )
                        / playtime_secs
                        * 60
                    )
                    if not config.whitelist_armor
                    else 0.0
                ),
                1,
            )

            # Artillery
            artillery_kpm: float = round(
                (
                    (
                        sum(
                            kill_count
                            for weapon, kill_count in used_weapons.most_common()
                            if weapon in ARTILLERY
                        )
                        / playtime_secs
                        * 60
                    )
                    if not config.whitelist_artillery
                    else 0.0
                ),
                1,
            )

            # Machinegun
            mg_kpm: float = round(
                (
                    (
                        sum(
                            kill_count
                            for weapon, kill_count in used_weapons.items()
                            if weapon in MGS
                        )
                        / playtime_secs
                        * 60
                    )
                    if not config.whitelist_mg
                    else 0.0
                ),
                1,
            )

<<<<<<< HEAD
            # Nothing above threshold, skip
            if not (
                kpm > config.killrate_threshold
                or armor_kpm > config.killrate_threshold_armor
                or artillery_kpm > config.killrate_threshold_artillery
                or mg_kpm > config.killrate_threshold_mg
            ):
=======
            # Don't make the embed unless at least one condition is met
            # If a category is whitelisted its KPM is set to 0.0
            conditions_met = any(
                [
                    whitelisted_kpm >= config.killrate_threshold,
                    armor_kpm >= config.killrate_threshold_armor,
                    artillery_kpm >= config.killrate_threshold_artillery,
                    mg_kpm >= config.killrate_threshold_mg,
                ]
            )

            if not conditions_met:
>>>>>>> 8544ba21
                continue

            # Threshold exceeded

            # Only report once per match
            last_reported = get_cache_value(player_id)
            if config.only_report_once_per_match and last_reported:
                logger.info(
                    "Already reported (once per match) %s/%s at %s",
                    player_name,
                    player_id,
                    last_reported,
                )
                continue

            # Player has not been reported or cooldown has passed
            if (
                not last_reported
                or (timestamp - last_reported).total_seconds()
                > config.report_cooldown_mins * 60
            ):
                set_cache_value(player_id, timestamp)

                logger.debug(
                    "Creating embed %s/%s/%s kpm %s armor: %s arty: %s mg: %s",
                    player_name,
                    player_id,
                    used_weapons,
                    kpm,
                    armor_kpm,
                    artillery_kpm,
                    mg_kpm,
                )

                embed: DiscordEmbed = make_embed(
                    timestamp=timestamp,
                    player_name=player_name,
                    player_id=player_id,
                    kills=kills,
                    playtime_secs=playtime_secs,
                    kpm=kpm,
                    armor_kpm=armor_kpm,
                    artillery_kpm=artillery_kpm,
                    mg_kpm=mg_kpm,
                    used_weapons=used_weapons,
                    server_name=server_name,
                    author_name=config.author,
                )

                for hook in config.webhooks:
                    wh = DiscordWebhook(url=str(hook.url))
                    wh.add_embed(embed)
                    role_mentions = " ".join(hook.role_mentions)
                    user_mentions = " ".join(hook.user_mentions)
                    wh.content = f"{user_mentions} {role_mentions}"
                    enqueue_message(
                        message=WebhookMessage(
                            payload=wh.json,
                            webhook_type=WebhookType.DISCORD,
                            message_type=WebhookMessageType.ADMIN_PING,
                            server_number=int(get_server_number()),
                        )
                    )

            else:
                logger.info(
                    "Already reported %s/%s at %s",
                    player_name,
                    player_id,
                    last_reported,
                )


def run() -> None:
    """ Main process (loop) """
    while True:
        server_config = RconServerSettingsUserConfig.load_from_db()
        config = WatchKillRateUserConfig.load_from_db()

        if not config.enabled:
            break  # The service will gracefully exit

        watch_killrate(
            config=config,
            server_name=server_config.short_name,
        )
        logger.info("Sleeping %s seconds", config.watch_interval_secs)
        sleep(config.watch_interval_secs)


if __name__ == "__main__":
    try:
        run()
    except Exception as e:
        logger.error("Watch KillRate stopped")
        logger.exception(e)
        sys.exit(1)<|MERGE_RESOLUTION|>--- conflicted
+++ resolved
@@ -144,7 +144,7 @@
 
 
 def reset_cache() -> None:
-    """ Reset cache """
+    """Reset cache"""
     global _LAST_REPORTED_CACHE
     with invalidates(get_cache_value):
         _LAST_REPORTED_CACHE = defaultdict(lambda: None)
@@ -152,12 +152,12 @@
 
 @ttl_cache(ttl=10, cache_falsy=False)
 def get_cache_value(player_id: str) -> datetime | None:
-    """ Get cache value """
+    """Get cache value"""
     return _LAST_REPORTED_CACHE[player_id]
 
 
 def set_cache_value(player_id: str, last_reported: datetime) -> None:
-    """ Set cache value """
+    """Set cache value"""
     with invalidates(get_cache_value):
         _LAST_REPORTED_CACHE[player_id] = last_reported
 
@@ -176,7 +176,7 @@
     server_name: str,
     author_name: str,
 ):
-    """ Prepare Discord message embed """
+    """Prepare Discord message embed"""
     embed = DiscordEmbed()
     embed.set_author(name=author_name)
     embed.timestamp = str(timestamp)
@@ -190,7 +190,9 @@
     if armor_kpm > 0.0:
         embed.add_embed_field(name="Armor KPM", value=f"{armor_kpm:.1f}", inline=True)
     if artillery_kpm > 0.0:
-        embed.add_embed_field(name="Artillery KPM", value=f"{artillery_kpm:.1f}", inline=True)
+        embed.add_embed_field(
+            name="Artillery KPM", value=f"{artillery_kpm:.1f}", inline=True
+        )
     if mg_kpm > 0.0:
         embed.add_embed_field(name="MG KPM", value=f"{mg_kpm:.1f}", inline=False)
     embed.add_embed_field(
@@ -205,8 +207,8 @@
 
 
 def watch_killrate(config: WatchKillRateUserConfig, server_name: str) -> None:
-    """ Observe all players and report them if they hit k/r thresholds """
-    player_stats:dict = current_game_stats()
+    """Observe all players and report them if they hit k/r thresholds"""
+    player_stats: dict = current_game_stats()
 
     # Create a dict of all the weapons that are whitelisted so that we can
     # recalculate our base kill rate for the player after filtering them out
@@ -225,24 +227,20 @@
         return
 
     for player_name, stats in player_stats.items():
-        player_id:str = stats["player_id"]
+        player_id: str = stats["player_id"]
 
         # Skip whitelisted players
         whitelisted: bool = False
         for flag in config.whitelist_flags:
             if player_has_flag((get_player_profile(player_id, 0)), flag):
-                logger.info(
-                    "Skipping %s/%s - Whitelist flag",
-                    player_name,
-                    player_id
-                )
+                logger.info("Skipping %s/%s - Whitelist flag", player_name, player_id)
                 whitelisted = True
                 break
         if whitelisted:
             continue
 
         # There is some wonkiness in player stat calculation and this can be negative sometimes
-        playtime_secs:int = (
+        playtime_secs: int = (
             int(stats["time_seconds"]) if stats["time_seconds"] > 0 else 0
         )
 
@@ -257,7 +255,7 @@
             )
             continue
 
-        kills:int = stats["kills"]
+        kills: int = stats["kills"]
 
         # Skip players with less than minimum kills
         if kills < config.min_kills:
@@ -271,18 +269,17 @@
             continue
 
         kpm: float = stats["kills_per_minute"]
-<<<<<<< HEAD
-        logger.info("%s %s %s %s", player_id, playtime_secs, kills, kpm)
-        used_weapons: Counter = Counter()
-
-        # Check if player has exceeded any of the thresholds
-=======
-        logger.info(f"{player_id=} {playtime_secs=} {kills=} {kpm=}")
+        logger.info(
+            "player_id=%s playtime_secs=%s kills=%s kpm=%s",
+            player_id,
+            playtime_secs,
+            kills,
+            kpm,
+        )
         used_weapons: Counter = Counter()
         # If the players unfiltered KPM doesn't meet any of the thresholds
         # skip all the calculations because this is the highest possible KPM
         # filtering weapons can only reduce KPM
->>>>>>> 8544ba21
         if kpm > min(
             config.killrate_threshold,
             config.killrate_threshold_armor,
@@ -292,9 +289,6 @@
             timestamp = datetime.now()
             used_weapons = Counter(stats["weapons"])
 
-<<<<<<< HEAD
-            # Armor
-=======
             # Recalculate the players KPM after filtering out whitelisted weapons
             # TODO: redo this section so we aren't looping over used_weapons 4 different times
             whitelisted_kpm: float = round(
@@ -313,7 +307,6 @@
                 ),
                 1,
             )
->>>>>>> 8544ba21
             armor_kpm: float = round(
                 (
                     (
@@ -367,15 +360,6 @@
                 1,
             )
 
-<<<<<<< HEAD
-            # Nothing above threshold, skip
-            if not (
-                kpm > config.killrate_threshold
-                or armor_kpm > config.killrate_threshold_armor
-                or artillery_kpm > config.killrate_threshold_artillery
-                or mg_kpm > config.killrate_threshold_mg
-            ):
-=======
             # Don't make the embed unless at least one condition is met
             # If a category is whitelisted its KPM is set to 0.0
             conditions_met = any(
@@ -388,7 +372,6 @@
             )
 
             if not conditions_met:
->>>>>>> 8544ba21
                 continue
 
             # Threshold exceeded
@@ -463,7 +446,7 @@
 
 
 def run() -> None:
-    """ Main process (loop) """
+    """Main process (loop)"""
     while True:
         server_config = RconServerSettingsUserConfig.load_from_db()
         config = WatchKillRateUserConfig.load_from_db()
