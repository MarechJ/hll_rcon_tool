--- conflicted
+++ resolved
@@ -307,31 +307,12 @@
                         )
 
                 # TODO: update this when we update how maps are stored
-<<<<<<< HEAD
                 current_map = parse_layer(game_state["current_map"]["id"])
                 if current_map.gamemode in (
                     Gamemode.OFFENSIVE,
                     Gamemode.CONTROL,
                     Gamemode.PHASED,
                     Gamemode.MAJORITY,
-=======
-                if (
-                    "offensive" in game_state["current_map"]
-                    or game_state["current_map"].startswith("stmariedumont_off")
-                    or game_state["current_map"]
-                    in (
-                        "ELA_S_1942_P_Skirmish",
-                        "ELA_S_1942_Night_P_Skirmish",
-                        "DRL_S_1944_P_Skirmish",
-                        "DRL_S_1944_Night_P_Skirmish",
-                        "DRL_S_1944_Day_P_Skirmish",
-                        "mortain_skirmish_day",
-                        "mortain_skirmish_overcast",
-                        "SMDM_S_1944_Night_P_Skirmish",
-                        "SMDM_S_1944_Day_P_Skirmish",
-                        "SMDM_S_1944_Rain_P_Skirmish"
-                    )
->>>>>>> edac6941
                 ):
                     self._disable_for_round("enforce_cap_fight")
 
