--- conflicted
+++ resolved
@@ -66,11 +66,7 @@
 
 
 def _do_punitions(
-<<<<<<< HEAD
-    rcon: RecordedRcon,
-=======
     rcon: Rcon,
->>>>>>> f416584f
     method: ActionMethod,
     players: List[PunishPlayer],
     mods,
