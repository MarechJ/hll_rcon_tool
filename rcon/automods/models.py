--- conflicted
+++ resolved
@@ -149,69 +149,7 @@
                 self.punish,
                 self.kick,
             ]
-<<<<<<< HEAD
         )
-=======
-        )
-
-
-@dataclass
-class RoleLabelNLevel:
-    label: str
-    min_level: int
-    min_players: int
-
-
-@dataclass
-class LevelByRoleConfig:
-    roles: Mapping[str, RoleLabelNLevel] | None = field(default_factory=dict)
-    message: str = "{role} is not allowed under level {level}"
-
-
-@dataclass
-class LevelThresholdsConfig:
-    enabled: bool = False
-    discord_webhook_url: str = ""
-
-    warning_message: str = (
-        "Warning, {player_name}! You violate level thresholds rules on this server: {violation}\n"
-        "You will be punished after {max_warnings} warnings (you already received {received_warnings}), "
-        "then kicked.\nNext check will happen automatically in {next_check_seconds}s."
-    )
-    number_of_warning: int = 2
-    warning_interval_seconds: int = 60
-
-    number_of_punish: int = 0
-    punish_interval_seconds: int = 60
-    punish_message: str = (
-        "You violated level thresholds rules on this server.\n"
-        "You're being punished by a bot ({received_punishes}/{max_punishes}).\n"
-        "Next check in {next_check_seconds} seconds"
-    )
-
-    kick_after_max_punish: bool = False
-    kick_grace_period_seconds: int = 120
-    kick_message: str = (
-        "You violated level thresholds rules on this server.\n"
-        "Your grace period of {kick_grace_period}s has passed.\n"
-        "You failed to comply with the previous warnings."
-    )
-
-    force_kick_message: str = (
-        "You violated level thresholds rules on this server: {violation}."
-    )
-
-    announce_level_thresholds: AnnounceSeedingActiveConfig = field(
-        default_factory=AnnounceSeedingActiveConfig
-    )
-
-    min_level: int = 0
-    min_level_message: str = "Access to this server is not allowed under level {level}"
-
-    max_level: int = 0
-    max_level_message: str = "Access to this server is not allowed over level {level}"
-
-    level_thresholds: LevelByRoleConfig = field(default_factory=LevelByRoleConfig)
 
 
 @dataclass
@@ -250,5 +188,4 @@
         "You violated solo tank rule on this server.\n"
         "Your grace period of {kick_grace_period}s has passed.\n"
         "You failed to comply with the previous warnings."
-    )
->>>>>>> f5ad868e
+    )