import logging
import re

from pydantic import HttpUrl

from rcon.discord import send_to_discord_audit
from rcon.game_logs import on_connected
from rcon.hooks import inject_player_ids
from rcon.player_history import get_player_profile, player_has_flag
from rcon.rcon import Rcon
from rcon.settings import SERVER_INFO
from rcon.user_config.name_kicks import NameKickUserConfig

logger = logging.getLogger(__name__)


@on_connected()
@inject_player_ids
def auto_kick(rcon, struct_log, name: str, player_id: str):
    config = NameKickUserConfig.load_from_db()

    for r in config.regular_expressions:
        try:
            profile = get_player_profile(player_id, 0)
            for f in config.whitelist_flags:
                if player_has_flag(profile, f):
                    logger.debug(
                        "Not checking nickname validity for whitelisted player %s (%s)",
                        name,
                        player_id,
                    )
                    return
        except:
            logger.exception("Unable to check player profile")

        if re.match(r, name):
            logger.info("%s matched player %s", r, name)
<<<<<<< HEAD
            rcon.kick(player=name, reason=config.kick_reason, by="NAME_KICK")
=======
            rcon.do_kick(player=name, reason=config.kick_reason, by="NAME_KICK", steam_id_64=steam_id_64)
>>>>>>> edac6941
            try:
                webhookurls: list[HttpUrl | None] | None
                if config.discord_webhook_url is None:
                    webhookurls = None
                else:
                    webhookurls = [config.discord_webhook_url]
                send_to_discord_audit(
                    message=f"`{name}` kicked from regexp `{r}`",
                    command_name="kick",
                    by="NAME_KICK",
                    webhookurls=webhookurls,
                )
            except Exception:
                logger.error("Unable to send to audit_log")
            return<|MERGE_RESOLUTION|>--- conflicted
+++ resolved
@@ -35,11 +35,12 @@
 
         if re.match(r, name):
             logger.info("%s matched player %s", r, name)
-<<<<<<< HEAD
-            rcon.kick(player=name, reason=config.kick_reason, by="NAME_KICK")
-=======
-            rcon.do_kick(player=name, reason=config.kick_reason, by="NAME_KICK", steam_id_64=steam_id_64)
->>>>>>> edac6941
+            rcon.do_kick(
+                player=name,
+                reason=config.kick_reason,
+                by="NAME_KICK",
+                player_id=player_id,
+            )
             try:
                 webhookurls: list[HttpUrl | None] | None
                 if config.discord_webhook_url is None:
