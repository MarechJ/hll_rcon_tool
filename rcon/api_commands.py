--- conflicted
+++ resolved
@@ -1957,7 +1957,6 @@
         """Delete each queue of wh_type (discord, etc.) returning the number of deleted queues"""
         return webhook_service.reset_message_type(message_type=message_type)
 
-<<<<<<< HEAD
     def update_player_profile(
         self,
         player_id: str,
@@ -2218,19 +2217,15 @@
         )
 
     # End VIP List Endpoints
-=======
+
     def set_match_timer(self, game_mode: str, length: int):
         super().set_match_timer(maps.GameMode[game_mode.upper()], length)
 
-
     def remove_match_timer(self, game_mode: str):
         super().remove_match_timer(maps.GameMode[game_mode.upper()])
 
-
     def set_warmup_timer(self, game_mode: str, length: int):
         super().set_warmup_timer(maps.GameMode[game_mode.upper()], length)
 
-
     def remove_warmup_timer(self, game_mode: str):
-        super().remove_warmup_timer(maps.GameMode[game_mode.upper()])
->>>>>>> cd514e37
+        super().remove_warmup_timer(maps.GameMode[game_mode.upper()])