import inspect
from datetime import datetime, timedelta
from logging import getLogger
from typing import Any, Iterable, Literal, Optional, Sequence, Type

from dateutil import parser

from rcon import game_logs, player_history
from rcon.audit import ingame_mods, online_mods
from rcon.blacklist import add_record_to_blacklist, create_blacklist, delete_blacklist, edit_blacklist, edit_record_from_blacklist, expire_all_player_blacklists, remove_record_from_blacklist
from rcon.cache_utils import RedisCached, get_redis_pool
from rcon.discord import audit_user_config_differences
from rcon.gtx import GTXFtp
from rcon.player_history import (
    add_flag_to_player,
    get_players_by_appearance,
    remove_flag,
)
from rcon.rcon import Rcon
from rcon.scoreboard import TimeWindowStats
from rcon.server_stats import get_db_server_stats_for_range
from rcon.settings import SERVER_INFO
from rcon.types import (
    AdminUserType,
<<<<<<< HEAD
    BlacklistSyncMethod,
    BlacklistType,
=======
    GameServerBanType,
>>>>>>> 00104cac
    ParsedLogsType,
    PlayerCommentType,
    PlayerFlagType,
    PlayerProfileTypeEnriched,
    ServerInfoType,
    VoteMapStatusType,
)
from rcon.user_config.auto_broadcast import AutoBroadcastUserConfig
from rcon.user_config.auto_kick import AutoVoteKickUserConfig
from rcon.user_config.auto_mod_level import AutoModLevelUserConfig
from rcon.user_config.auto_mod_no_leader import AutoModNoLeaderUserConfig
from rcon.user_config.auto_mod_seeding import AutoModSeedingUserConfig
from rcon.user_config.auto_mod_solo_tank import AutoModNoSoloTankUserConfig
from rcon.user_config.ban_tk_on_connect import BanTeamKillOnConnectUserConfig
from rcon.user_config.camera_notification import CameraNotificationUserConfig
from rcon.user_config.chat_commands import ChatCommandsUserConfig
from rcon.user_config.expired_vips import ExpiredVipsUserConfig
from rcon.user_config.gtx_server_name import GtxServerNameChangeUserConfig
from rcon.user_config.log_line_webhooks import LogLineWebhookUserConfig
from rcon.user_config.log_stream import LogStreamUserConfig
from rcon.user_config.name_kicks import NameKickUserConfig
from rcon.user_config.rcon_connection_settings import RconConnectionSettingsUserConfig
from rcon.user_config.rcon_server_settings import RconServerSettingsUserConfig
from rcon.user_config.real_vip import RealVipUserConfig
from rcon.user_config.scorebot import ScorebotUserConfig
from rcon.user_config.standard_messages import (
    StandardBroadcastMessagesUserConfig,
    StandardPunishmentMessagesUserConfig,
    StandardWelcomeMessagesUserConfig,
)
from rcon.user_config.steam import SteamUserConfig
from rcon.user_config.utils import BaseUserConfig, validate_user_config
from rcon.user_config.vac_game_bans import VacGameBansUserConfig
from rcon.user_config.vote_map import VoteMapUserConfig
from rcon.user_config.webhooks import (
    AdminPingWebhooksUserConfig,
    AuditWebhooksUserConfig,
    CameraWebhooksUserConfig,
    ChatWebhooksUserConfig,
    KillsWebhooksUserConfig,
    WatchlistWebhooksUserConfig,
)
from rcon.utils import MISSING
from rcon.vote_map import VoteMap
from rcon.watchlist import PlayerWatch

logger = getLogger(__name__)

PLAYER_ID = "player_id"

CTL: Optional["RconAPI"] = None


def get_rcon_api(credentials: ServerInfoType | None = None) -> "RconAPI":
    """Return a initialized Rcon connection to the game server

    This maintains a single initialized instance across a Python interpreter
    instance unless someone explicitly chooses to use multiple instances.
    This also doesn't automatically attempt to connect to the game server on
    module import.

    Args:
        credentials: A dict of the game server IP, RCON port and RCON password
    """
    global CTL

    if credentials is None:
        credentials = SERVER_INFO

    if CTL is None:
        CTL = RconAPI(credentials)
    return CTL


class RconAPI(Rcon):
    """Defines additional commands so they are usable internally and in auto settings

    These commands are all automatically exposed as API endpoint in rconweb.api.views

    The set_X_config commands are a special case and **kwargs must be included so it will work
    properly with how auto settings passes in parameters
    """

    def __init__(self, *args, pool_size: bool | None = None, **kwargs):
        super().__init__(*args, pool_size=pool_size, **kwargs)

    @staticmethod
    def _validate_user_config(
        command_name: str,
        by: str,
        model: Type[BaseUserConfig],
        data: dict[str, Any] | BaseUserConfig,
        dry_run: bool = True,
        errors_as_json: bool = False,
        reset_to_default: bool = False,
    ):
        old_model = model.load_from_db()
        res = validate_user_config(
            model=model,
            data=data,
            dry_run=dry_run,
            errors_as_json=errors_as_json,
            reset_to_default=reset_to_default,
        )

        if res:
            audit_user_config_differences(
                old_model=old_model,
                new_model=data,
                command_name=command_name,
                author=by,
            )
        return res

    def create_blacklist(
        self,
        name: str,
        sync: BlacklistSyncMethod = BlacklistSyncMethod.KICK_ONLY,
        servers: Sequence[int] | None = None,
    ):
        """
        Creates a new, empty blacklist.

        Blacklists are collections of ban-like records stored by CRCON
        to provide greater flexibility and scalability.

        Args:
            name:
                Name for the list
            sync:
                Method to use for synchronizing an active record with the
                game server. See `BlacklistSyncMethod` for more details.
            servers:
                A sequence of server numbers which this blacklist will
                apply to. `None` means all servers.
        """
        return create_blacklist(
            name=name,
            sync=sync,
            servers=servers,
        )

    def edit_blacklist(
        self,
        blacklist_id: int,
        name: str = MISSING,
        sync: BlacklistSyncMethod = MISSING,
        servers: Sequence[int] | None = MISSING,
    ):
        """
        Edits a blacklist.

        Blacklists are collections of ban-like records stored by CRCON
        to provide greater flexibility and scalability.

        Args:
            blacklist_id: The ID of the blacklist
            name: What to name the blacklist
            sync: Method to use for synchronizing records with the game
            servers: List of server numbers this blacklist applies to. `None` means all.
        """
        return edit_blacklist(
            blacklist_id,
            name=name,
            sync=sync,
            servers=servers,
        )

    def delete_blacklist(
        self,
        blacklist_id: int,
    ):
        """
        Removes a blacklist alongside all of its records.

        Blacklists are collections of ban-like records stored by CRCON
        to provide greater flexibility and scalability.

        Args:
            blacklist_id: The ID of the blacklist
        """
        return delete_blacklist(blacklist_id)

    def add_blacklist_record(
        self,
        player_id: str,
        blacklist_id: int,
        reason: str,
        expires_at: datetime | None = None,
        admin_name: str = "",
    ) -> BlacklistType:
        """
        Adds a new record to a blacklist.

        Blacklists are collections of ban-like records stored by CRCON
        to provide greater flexibility and scalability.

        Args:
            player_id: steam_id_64 or windows store ID to blacklist
            blacklist_id: The ID of the blacklist to use
            reason: The reason the player was blacklisted for
            expires_at: When the blacklist should expire, if ever
            admin_name: The person/tool that is blacklisting the player
        """
        return add_record_to_blacklist(
            player_id=player_id,
            blacklist_id=blacklist_id,
            reason=reason,
            expires_at=expires_at,
            admin_name=admin_name,
        )

    def edit_blacklist_record(
        self,
        record_id: int,
        blacklist_id: int = MISSING,
        reason: str = MISSING,
        expires_at: datetime | None = MISSING,
    ) -> bool:
        """
        Edits a blacklist record.

        Blacklists are collections of ban-like records stored by CRCON
        to provide greater flexibility and scalability.

        The blacklisted player ID cannot be edited. You instead need to
        delete this record and create a new one.

<<<<<<< HEAD
        Args:
            record_id: The ID of the record
            blacklist_id: The ID of the blacklist this record should be part of
            reason: The reason the player was blacklisted for
            expires_at: When the blacklist should expire, if ever
        """
        return edit_record_from_blacklist(
            record_id,
            blacklist_id=blacklist_id,
            reason=reason,
            expires_at=expires_at,
=======
        # This is redundant since the player is added to the blacklist in `perma_ban`
        # but including it here to preserve functionality with the blacklist regardless of
        # whether or not the player is perma banned or blacklisted
        # legacy game server versions would not let you perma ban a player who was not connected
        add_player_to_blacklist(
            player_id=player_id, reason=reason, name=player_name, by=audit_name
>>>>>>> 00104cac
        )
    
    def remove_blacklist_record(
        self,
        record_id: int,
    ) -> bool:
        """
        Removes a blacklist record.

        Blacklists are collections of ban-like records stored by CRCON
        to provide greater flexibility and scalability.

        Args:
            record_id: The ID of the record
        """
        return remove_record_from_blacklist(record_id)
    
    blacklist_player = add_blacklist_record

    def unblacklist_player(
        self,
        player_id: str
    ) -> bool:
        """Expires all blacklists of a player

        Args:
            player_id: steam_id_64 or windows store ID
        """
        expire_all_player_blacklists(player_id)
        return True


    def unban(
        self,
        player_id: str,
    ) -> bool:
        """Remove all temporary and permanent bans from the player_id

        Args:
            player_id: steam_id_64 or windows store ID
        """
        bans = self.get_bans()
        type_to_func = {
            "temp": self.remove_temp_ban,
            "perma": self.remove_perma_ban,
        }
        for b in bans:
            if b.get(PLAYER_ID) == player_id:
                type_to_func[b["type"]](b["raw"])

<<<<<<< HEAD
=======
        # unban broadcasting is handled in `rconweb.api.views.expose_api_endpoints`
        config = RconServerSettingsUserConfig.load_from_db()
        if config.unban_does_unblacklist:
            remove_player_from_blacklist(player_id=player_id)

        return True

    def unblacklist_player(
        self,
        player_id: str,
    ) -> bool:
        """
        Remove a player from the blacklist

        The blacklist is a permanent ban list stored in CRCON so it persists
        between game servers if you move providers or your files are reset and
        each player is automatically checked when they connect and permanently
        banned if they are on the list.

        Args:
            player_id: steam_id_64 or windows store ID
        """

        remove_player_from_blacklist(player_id=player_id)

>>>>>>> 00104cac
        return True

    def clear_cache(self) -> bool:
        """Clear every key in this servers Redis cache and return number of deleted keys

        Many things in CRCON are cached in Redis to avoid excessively polling
        the game server, this clears the entire cache which is sometimes necessary
        to force a refresh
        """
        # TODO: allow clearing specific cache keys
        return RedisCached.clear_all_caches(get_redis_pool())

    def get_player_profile(
        self,
        player_id: str,
        num_sessions: int = 10,
    ) -> PlayerProfileTypeEnriched | None:
        raw_profile = player_history.get_player_profile(
            player_id=player_id, nb_sessions=num_sessions
        )

        bans: list[GameServerBanType] = []
        comments: list[PlayerCommentType] = []
        profile: PlayerProfileTypeEnriched | None = None
        if raw_profile:
            bans = self.get_ban(player_id=player_id)
            comments = player_history.get_player_comments(player_id=player_id)

            profile = {
                "id": raw_profile["id"],
                "player_id": raw_profile["player_id"],
                "created": raw_profile["created"],
                "names": raw_profile["names"],
                "sessions": raw_profile["sessions"],
                "sessions_count": raw_profile["sessions_count"],
                "total_playtime_seconds": raw_profile["total_playtime_seconds"],
                "current_playtime_seconds": raw_profile["current_playtime_seconds"],
                "received_actions": raw_profile["received_actions"],
                "penalty_count": raw_profile["penalty_count"],
                "blacklist": raw_profile["blacklist"],
                "flags": raw_profile["flags"],
                "watchlist": raw_profile["watchlist"],
                "steaminfo": raw_profile["steaminfo"],
                "vips": raw_profile["vips"],
                "bans": bans,
                "comments": comments,
            }
        return profile

    def get_player_comments(self, player_id: str) -> list[PlayerCommentType]:
        return player_history.get_player_comments(player_id=player_id)

    def post_player_comment(self, player_id: str, comment: str, by: str):
        return player_history.post_player_comment(
            player_id=player_id,
            comment=comment,
            user=by,
        )

    def get_player_messages(self, player_id: str):
        return player_history.get_player_messages(player_id=player_id)

    def get_players_history(
        self,
        page: int = 1,
        page_size: int = 500,
        last_seen_from: datetime | None = None,
        last_seen_till: datetime | None = None,
        player_id: str | None = None,
        player_name: str | None = None,
        blacklisted: bool | None = None,
        is_watched: bool | None = None,
        exact_name_match: bool = False,
        ignore_accent: bool = True,
        flags: str | list[str] | None = None,
        country: str | None = None,
    ):
        return get_players_by_appearance(
            page=page,
            page_size=page_size,
            last_seen_from=last_seen_from,
            last_seen_till=last_seen_till,
            player_name=player_name,
            blacklisted=blacklisted,
            player_id=player_id,
            is_watched=is_watched,
            exact_name_match=exact_name_match,
            ignore_accent=ignore_accent,
            flags=flags,
            country=country,
        )

    def flag_player(
        self,
        player_id: str,
        flag: str,
        player_name: str | None = None,
        comment: str | None = None,
    ) -> PlayerFlagType:
        """Adds a new flag to the specified player_id

        Flags are used to label users and some tools use the flags to whitelist
        users. They are traditionally an emoji (the frontend uses an emoji picker)
        but there is no length restriction in the database.

        Args:
            player_id: steam_id_64 or windows store ID
            player_name: The players name which will be added as an alias
            flag:
            comment:


        """

        player, new_flag = add_flag_to_player(
            player_id=player_id, flag=flag, comment=comment, player_name=player_name
        )
        # TODO: can we preserve discord auditing with player aliases?
        # data["player_name"] = " | ".join(n["name"] for n in player["names"])

        return new_flag

    def unflag_player(
        self,
        flag_id: int | None = None,
        player_id: str | None = None,
        flag: str | None = None,
    ) -> PlayerFlagType:
        """Flags can be removed either by flag_id (database key) or by passing a player ID and flag

        Args:
            flag_id: The database primary key of the flag record to delete
            player_id: steam_id_64 or windows store ID
            flag: The flag to remove from `player_id` if present
        """
        player, removed_flag = remove_flag(
            flag_id=flag_id, player_id=player_id, flag=flag
        )
        return removed_flag

    def set_server_name(self, name: str):
        # TODO: server name won't change until map change
        # but the cache also needs to be cleared, but can't
        # immediately clear or it will just refresh but we
        # can use a timer

        gtx = GTXFtp.from_config()
        gtx.change_server_name(new_name=name)

    @staticmethod
    def toggle_player_watch(
        player_id: str,
        audit_name: str,
        add: bool,
        reason: str | None = None,
        player_name: str | None = None,
    ) -> bool:
        watcher = PlayerWatch(player_id=player_id)
        if add:
            result = watcher.watch(
                reason=reason or "",
                by=audit_name,
                player_name=player_name or "",
            )
        else:
            result = watcher.unwatch()

        return result

    def watch_player(
        self,
        player_id: str,
        reason: str,
        by: str,
        player_name: str | None = None,
    ) -> bool:
        return self.toggle_player_watch(
            player_id=player_id,
            player_name=player_name,
            reason=reason,
            audit_name=by,
            add=True,
        )

    def unwatch_player(
        self,
        player_id: str,
        by: str,
        reason: str | None = None,
        player_name: str | None = None,
    ) -> bool:
        return self.toggle_player_watch(
            player_id=player_id,
            player_name=player_name,
            reason=reason,
            audit_name=by,
            add=False,
        )

    def get_online_mods(self) -> list[AdminUserType]:
        return online_mods()

    def get_ingame_mods(self) -> list[AdminUserType]:
        return ingame_mods()

    def get_historical_logs(
        self,
        player_name: str | None = None,
        player_id: str | None = None,
        action: str | None = None,
        limit: int = 1000,
        from_: datetime | None = None,
        till: datetime | None = None,
        time_sort: Literal["desc", "asc"] = "desc",
        exact_player_match: bool = False,
        exact_action: bool = True,
        output: str | None = None,
    ):
        lines = game_logs.get_historical_logs(
            player_name=player_name,
            action=action,
            player_id=player_id,
            limit=limit,
            from_=from_,
            till=till,
            time_sort=time_sort,
            exact_player_match=exact_player_match,
            exact_action=exact_action,
        )

        if output and output.upper() == "CSV":
            # TODO: csv output
            pass
        else:
            return lines

    def get_recent_logs(
        self,
        filter_player: list[str] = [],
        filter_action: list[str] = [],
        inclusive_filter: bool = True,
        start: int = 0,
        end: int = 10000,
        exact_player_match: bool = True,
        exact_action: bool = False,
    ) -> ParsedLogsType:
        return game_logs.get_recent_logs(
            start=start,
            end=end,
            player_search=filter_player,
            action_filter=filter_action,
            exact_player_match=exact_player_match,
            exact_action=exact_action,
            inclusive_filter=inclusive_filter,
        )

    def get_votemap_status(self) -> VoteMapStatusType:
        v = VoteMap()

        return {
            "votes": v.get_votes(),
            "selection": [m for m in v.get_selection()],
            "results": v.get_vote_overview(),
        }

    def reset_votemap_state(self) -> VoteMapStatusType:
        v = VoteMap()
        v.clear_votes()
        v.gen_selection()
        v.apply_results()

        return self.get_votemap_status()

    def get_votemap_whitelist(self) -> list[str]:
        v = VoteMap()

        # TODO: update this when we return `Layer`s instead of strings
        return [str(map) for map in v.get_map_whitelist()]

    def add_map_to_votemap_whitelist(self, map_name: str):
        v = VoteMap()
        v.add_map_to_whitelist(map_name=map_name)

    def add_maps_to_votemap_whitelist(self, map_names: Iterable[str]):
        v = VoteMap()
        v.add_maps_to_whitelist(map_names=map_names)

    def remove_map_from_votemap_whitelist(self, map_name: str):
        v = VoteMap()
        v.remove_map_from_whitelist(map_name=map_name)

    def remove_maps_from_votemap_whitelist(self, map_names: Iterable[str]):
        v = VoteMap()
        v.remove_maps_from_whitelist(map_names=map_names)

    def reset_map_votemap_whitelist(self):
        v = VoteMap()
        v.reset_map_whitelist()

    def set_map_votemap_whitelist(self, map_names: Iterable[str]):
        v = VoteMap()
        v.set_map_whitelist(map_names=map_names)

    def get_votemap_config(self) -> VoteMapUserConfig:
        return VoteMapUserConfig.load_from_db()

    def validate_votemap_config(
        self,
        by: str,
        config: dict[str, Any] | BaseUserConfig | None = None,
        errors_as_json: bool = False,
        reset_to_default: bool = False,
        **kwargs,
    ) -> bool:
        return self._validate_user_config(
            by=by,
            command_name=inspect.currentframe().f_code.co_name,  # type: ignore
            model=VoteMapUserConfig,
            data=config or kwargs,
            dry_run=True,
            errors_as_json=errors_as_json,
            reset_to_default=reset_to_default,
        )

    def set_votemap_config(
        self,
        by: str,
        config: dict[str, Any] | BaseUserConfig | None = None,
        errors_as_json: bool = False,
        reset_to_default: bool = False,
        **kwargs,
    ) -> bool:
        return self._validate_user_config(
            by=by,
            command_name=inspect.currentframe().f_code.co_name,  # type: ignore
            model=VoteMapUserConfig,
            data=config or kwargs,
            dry_run=False,
            errors_as_json=errors_as_json,
            reset_to_default=reset_to_default,
        )

    def get_auto_broadcasts_config(self) -> AutoBroadcastUserConfig:
        return AutoBroadcastUserConfig.load_from_db()

    def validate_auto_broadcasts_config(
        self,
        by: str,
        config: dict[str, Any] | BaseUserConfig | None = None,
        errors_as_json: bool = False,
        reset_to_default: bool = False,
        **kwargs,
    ) -> bool:
        return self._validate_user_config(
            command_name=inspect.currentframe().f_code.co_name,  # type: ignore
            by=by,
            model=AutoBroadcastUserConfig,
            data=config or kwargs,
            dry_run=True,
            errors_as_json=errors_as_json,
            reset_to_default=reset_to_default,
        )

    def set_auto_broadcasts_config(
        self,
        by: str,
        config: dict[str, Any] | BaseUserConfig | None = None,
        errors_as_json: bool = False,
        reset_to_default: bool = False,
        **kwargs,
    ) -> bool:
        return self._validate_user_config(
            command_name=inspect.currentframe().f_code.co_name,  # type: ignore
            by=by,
            model=AutoBroadcastUserConfig,
            data=config or kwargs,
            dry_run=False,
            errors_as_json=errors_as_json,
            reset_to_default=reset_to_default,
        )

    def get_votekick_autotoggle_config(self) -> AutoVoteKickUserConfig:
        return AutoVoteKickUserConfig.load_from_db()

    def validate_votekick_autotoggle_config(
        self,
        by: str,
        config: dict[str, Any] | BaseUserConfig | None = None,
        errors_as_json: bool = False,
        reset_to_default: bool = False,
        **kwargs,
    ) -> bool:
        return self._validate_user_config(
            command_name=inspect.currentframe().f_code.co_name,  # type: ignore
            by=by,
            model=AutoVoteKickUserConfig,
            data=config or kwargs,
            dry_run=True,
            errors_as_json=errors_as_json,
            reset_to_default=reset_to_default,
        )

    def set_votekick_autotoggle_config(
        self,
        by: str,
        config: dict[str, Any] | BaseUserConfig | None = None,
        errors_as_json: bool = False,
        reset_to_default: bool = False,
        **kwargs,
    ) -> bool:
        return self._validate_user_config(
            command_name=inspect.currentframe().f_code.co_name,  # type: ignore
            by=by,
            model=AutoVoteKickUserConfig,
            data=config or kwargs,
            dry_run=False,
            errors_as_json=errors_as_json,
            reset_to_default=reset_to_default,
        )

    def get_auto_mod_level_config(self) -> AutoModLevelUserConfig:
        return AutoModLevelUserConfig.load_from_db()

    def validate_auto_mod_level_config(
        self,
        by: str,
        config: dict[str, Any] | BaseUserConfig | None = None,
        errors_as_json: bool = False,
        reset_to_default: bool = False,
        **kwargs,
    ) -> bool:
        return self._validate_user_config(
            command_name=inspect.currentframe().f_code.co_name,  # type: ignore
            by=by,
            model=AutoModLevelUserConfig,
            data=config or kwargs,
            dry_run=True,
            errors_as_json=errors_as_json,
            reset_to_default=reset_to_default,
        )

    def set_auto_mod_level_config(
        self,
        by: str,
        config: dict[str, Any] | BaseUserConfig | None = None,
        errors_as_json: bool = False,
        reset_to_default: bool = False,
        **kwargs,
    ) -> bool:
        return self._validate_user_config(
            command_name=inspect.currentframe().f_code.co_name,  # type: ignore
            by=by,
            model=AutoModLevelUserConfig,
            data=config or kwargs,
            dry_run=False,
            errors_as_json=errors_as_json,
            reset_to_default=reset_to_default,
        )

    def get_auto_mod_no_leader_config(self) -> AutoModNoLeaderUserConfig:
        return AutoModNoLeaderUserConfig.load_from_db()

    def validate_auto_mod_no_leader_config(
        self,
        by: str,
        config: dict[str, Any] | BaseUserConfig | None = None,
        errors_as_json: bool = False,
        reset_to_default: bool = False,
        **kwargs,
    ) -> bool:
        return self._validate_user_config(
            command_name=inspect.currentframe().f_code.co_name,  # type: ignore
            by=by,
            model=AutoModNoLeaderUserConfig,
            data=config or kwargs,
            dry_run=True,
            errors_as_json=errors_as_json,
            reset_to_default=reset_to_default,
        )

    def set_auto_mod_no_leader_config(
        self,
        by: str,
        config: dict[str, Any] | BaseUserConfig | None = None,
        errors_as_json: bool = False,
        reset_to_default: bool = False,
        **kwargs,
    ) -> bool:
        return self._validate_user_config(
            command_name=inspect.currentframe().f_code.co_name,  # type: ignore
            by=by,
            model=AutoModNoLeaderUserConfig,
            data=config or kwargs,
            dry_run=False,
            errors_as_json=errors_as_json,
            reset_to_default=reset_to_default,
        )

    def get_auto_mod_seeding_config(self) -> AutoModSeedingUserConfig:
        return AutoModSeedingUserConfig.load_from_db()

    def validate_auto_mod_seeding_config(
        self,
        by: str,
        config: dict[str, Any] | BaseUserConfig | None = None,
        errors_as_json: bool = False,
        reset_to_default: bool = False,
        **kwargs,
    ) -> bool:
        return self._validate_user_config(
            command_name=inspect.currentframe().f_code.co_name,  # type: ignore
            by=by,
            model=AutoModSeedingUserConfig,
            data=config or kwargs,
            dry_run=True,
            errors_as_json=errors_as_json,
            reset_to_default=reset_to_default,
        )

    def set_auto_mod_seeding_config(
        self,
        by: str,
        user_config: dict[str, Any] | BaseUserConfig | None = None,
        errors_as_json: bool = False,
        reset_to_default: bool = False,
        **kwargs,
    ) -> bool:
        return self._validate_user_config(
            command_name=inspect.currentframe().f_code.co_name,  # type: ignore
            by=by,
            model=AutoModSeedingUserConfig,
            data=user_config or kwargs,
            dry_run=False,
            errors_as_json=errors_as_json,
            reset_to_default=reset_to_default,
        )

    def get_auto_mod_solo_tank_config(self) -> AutoModNoSoloTankUserConfig:
        return AutoModNoSoloTankUserConfig.load_from_db()

    def validate_auto_mod_solo_tank_config(
        self,
        by: str,
        config: dict[str, Any] | BaseUserConfig | None = None,
        errors_as_json: bool = False,
        reset_to_default: bool = False,
        **kwargs,
    ) -> bool:
        return self._validate_user_config(
            command_name=inspect.currentframe().f_code.co_name,  # type: ignore
            by=by,
            model=AutoModNoSoloTankUserConfig,
            data=config or kwargs,
            dry_run=True,
            errors_as_json=errors_as_json,
            reset_to_default=reset_to_default,
        )

    def set_auto_mod_solo_tank_config(
        self,
        by: str,
        config: dict[str, Any] | BaseUserConfig | None = None,
        errors_as_json: bool = False,
        reset_to_default: bool = False,
        **kwargs,
    ) -> bool:
        return self._validate_user_config(
            command_name=inspect.currentframe().f_code.co_name,  # type: ignore
            by=by,
            model=AutoModNoSoloTankUserConfig,
            data=config or kwargs,
            dry_run=False,
            errors_as_json=errors_as_json,
            reset_to_default=reset_to_default,
        )

    def get_tk_ban_on_connect_config(self) -> BanTeamKillOnConnectUserConfig:
        return BanTeamKillOnConnectUserConfig.load_from_db()

    def validate_tk_ban_on_connect_config(
        self,
        by: str,
        config: dict[str, Any] | BaseUserConfig | None = None,
        errors_as_json: bool = False,
        reset_to_default: bool = False,
        **kwargs,
    ) -> bool:
        return self._validate_user_config(
            command_name=inspect.currentframe().f_code.co_name,  # type: ignore
            by=by,
            model=BanTeamKillOnConnectUserConfig,
            data=config or kwargs,
            dry_run=True,
            errors_as_json=errors_as_json,
            reset_to_default=reset_to_default,
        )

    def set_tk_ban_on_connect_config(
        self,
        by: str,
        config: dict[str, Any] | BaseUserConfig | None = None,
        errors_as_json: bool = False,
        reset_to_default: bool = False,
        **kwargs,
    ) -> bool:
        return self._validate_user_config(
            command_name=inspect.currentframe().f_code.co_name,  # type: ignore
            by=by,
            model=BanTeamKillOnConnectUserConfig,
            data=config or kwargs,
            dry_run=False,
            errors_as_json=errors_as_json,
            reset_to_default=reset_to_default,
        )

    def get_real_vip_config(
        self,
    ) -> RealVipUserConfig:
        return RealVipUserConfig.load_from_db()

    def validate_real_vip_config(
        self,
        by: str,
        config: dict[str, Any] | BaseUserConfig | None = None,
        errors_as_json: bool = False,
        reset_to_default: bool = False,
        **kwargs,
    ) -> bool:
        return self._validate_user_config(
            command_name=inspect.currentframe().f_code.co_name,  # type: ignore
            by=by,
            model=RealVipUserConfig,
            data=config or kwargs,
            dry_run=True,
            errors_as_json=errors_as_json,
            reset_to_default=reset_to_default,
        )

    def set_real_vip_config(
        self,
        by: str,
        config: dict[str, Any] | BaseUserConfig | None = None,
        errors_as_json: bool = False,
        reset_to_default: bool = False,
        **kwargs,
    ) -> bool:
        return self._validate_user_config(
            command_name=inspect.currentframe().f_code.co_name,  # type: ignore
            by=by,
            model=RealVipUserConfig,
            data=config or kwargs,
            dry_run=False,
            errors_as_json=errors_as_json,
            reset_to_default=reset_to_default,
        )

    def get_camera_notification_config(self) -> CameraNotificationUserConfig:
        return CameraNotificationUserConfig.load_from_db()

    def set_camera_notification_config(
        self,
        by: str,
        config: dict[str, Any] | BaseUserConfig | None = None,
        errors_as_json: bool = False,
        reset_to_default: bool = False,
        **kwargs,
    ) -> bool:
        return self._validate_user_config(
            command_name=inspect.currentframe().f_code.co_name,  # type: ignore
            by=by,
            model=CameraNotificationUserConfig,
            data=config or kwargs,
            dry_run=False,
            errors_as_json=errors_as_json,
            reset_to_default=reset_to_default,
        )

    def validate_camera_notification_config(
        self,
        by: str,
        config: dict[str, Any] | BaseUserConfig | None = None,
        errors_as_json: bool = False,
        reset_to_default: bool = False,
        **kwargs,
    ) -> bool:
        return self._validate_user_config(
            command_name=inspect.currentframe().f_code.co_name,  # type: ignore
            by=by,
            model=CameraNotificationUserConfig,
            data=config or kwargs,
            dry_run=True,
            errors_as_json=errors_as_json,
            reset_to_default=reset_to_default,
        )

    def get_expired_vip_config(self) -> ExpiredVipsUserConfig:
        return ExpiredVipsUserConfig.load_from_db()

    def set_expired_vip_config(
        self,
        by: str,
        config: dict[str, Any] | BaseUserConfig | None = None,
        errors_as_json: bool = False,
        reset_to_default: bool = False,
        **kwargs,
    ) -> bool:
        return self._validate_user_config(
            command_name=inspect.currentframe().f_code.co_name,  # type: ignore
            by=by,
            model=ExpiredVipsUserConfig,
            data=config or kwargs,
            dry_run=False,
            errors_as_json=errors_as_json,
            reset_to_default=reset_to_default,
        )

    def validate_expired_vip_config(
        self,
        by: str,
        config: dict[str, Any] | BaseUserConfig | None = None,
        errors_as_json: bool = False,
        reset_to_default: bool = False,
        **kwargs,
    ) -> bool:
        return self._validate_user_config(
            command_name=inspect.currentframe().f_code.co_name,  # type: ignore
            by=by,
            model=ExpiredVipsUserConfig,
            data=config or kwargs,
            dry_run=True,
            errors_as_json=errors_as_json,
            reset_to_default=reset_to_default,
        )

    def get_server_name_change_config(self) -> GtxServerNameChangeUserConfig:
        return GtxServerNameChangeUserConfig.load_from_db()

    def set_server_name_change_config(
        self,
        by: str,
        config: dict[str, Any] | BaseUserConfig | None = None,
        errors_as_json: bool = False,
        reset_to_default: bool = False,
        **kwargs,
    ) -> bool:
        return self._validate_user_config(
            command_name=inspect.currentframe().f_code.co_name,  # type: ignore
            by=by,
            model=GtxServerNameChangeUserConfig,
            data=config or kwargs,
            dry_run=False,
            errors_as_json=errors_as_json,
            reset_to_default=reset_to_default,
        )

    def validate_server_name_change_config(
        self,
        by: str,
        config: dict[str, Any] | BaseUserConfig | None = None,
        errors_as_json: bool = False,
        reset_to_default: bool = False,
        **kwargs,
    ) -> bool:
        return self._validate_user_config(
            command_name=inspect.currentframe().f_code.co_name,  # type: ignore
            by=by,
            model=GtxServerNameChangeUserConfig,
            data=config or kwargs,
            dry_run=True,
            errors_as_json=errors_as_json,
            reset_to_default=reset_to_default,
        )

    def get_log_line_webhook_config(self) -> LogLineWebhookUserConfig:
        return LogLineWebhookUserConfig.load_from_db()

    def set_log_line_webhook_config(
        self,
        by: str,
        config: dict[str, Any] | BaseUserConfig | None = None,
        errors_as_json: bool = False,
        reset_to_default: bool = False,
        **kwargs,
    ) -> bool:
        return self._validate_user_config(
            command_name=inspect.currentframe().f_code.co_name,  # type: ignore
            by=by,
            model=LogLineWebhookUserConfig,
            data=config or kwargs,
            dry_run=False,
            errors_as_json=errors_as_json,
            reset_to_default=reset_to_default,
        )

    def validate_log_line_webhook_config(
        self,
        by: str,
        config: dict[str, Any] | BaseUserConfig | None = None,
        errors_as_json: bool = False,
        reset_to_default: bool = False,
        **kwargs,
    ) -> bool:
        return self._validate_user_config(
            command_name=inspect.currentframe().f_code.co_name,  # type: ignore
            by=by,
            model=LogLineWebhookUserConfig,
            data=config or kwargs,
            dry_run=True,
            errors_as_json=errors_as_json,
            reset_to_default=reset_to_default,
        )

    def get_name_kick_config(self) -> NameKickUserConfig:
        return NameKickUserConfig.load_from_db()

    def set_name_kick_config(
        self,
        by: str,
        config: dict[str, Any] | BaseUserConfig | None = None,
        errors_as_json: bool = False,
        reset_to_default: bool = False,
        **kwargs,
    ) -> bool:
        return self._validate_user_config(
            command_name=inspect.currentframe().f_code.co_name,  # type: ignore
            by=by,
            model=NameKickUserConfig,
            data=config or kwargs,
            dry_run=False,
            errors_as_json=errors_as_json,
            reset_to_default=reset_to_default,
        )

    def validate_name_kick_config(
        self,
        by: str,
        config: dict[str, Any] | BaseUserConfig | None = None,
        errors_as_json: bool = False,
        reset_to_default: bool = False,
        **kwargs,
    ) -> bool:
        return self._validate_user_config(
            command_name=inspect.currentframe().f_code.co_name,  # type: ignore
            by=by,
            model=NameKickUserConfig,
            data=config or kwargs,
            dry_run=True,
            errors_as_json=errors_as_json,
            reset_to_default=reset_to_default,
        )

    def get_rcon_connection_settings_config(self) -> RconConnectionSettingsUserConfig:
        return RconConnectionSettingsUserConfig.load_from_db()

    def set_rcon_connection_settings_config(
        self,
        by: str,
        config: dict[str, Any] | BaseUserConfig | None = None,
        errors_as_json: bool = False,
        reset_to_default: bool = False,
        **kwargs,
    ) -> bool:
        return self._validate_user_config(
            command_name=inspect.currentframe().f_code.co_name,  # type: ignore
            by=by,
            model=RconConnectionSettingsUserConfig,
            data=config or kwargs,
            dry_run=False,
            errors_as_json=errors_as_json,
            reset_to_default=reset_to_default,
        )

    def validate_rcon_connection_settings_config(
        self,
        by: str,
        config: dict[str, Any] | BaseUserConfig | None = None,
        errors_as_json: bool = False,
        reset_to_default: bool = False,
        **kwargs,
    ) -> bool:
        return self._validate_user_config(
            command_name=inspect.currentframe().f_code.co_name,  # type: ignore
            by=by,
            model=RconConnectionSettingsUserConfig,
            data=config or kwargs,
            dry_run=True,
            errors_as_json=errors_as_json,
            reset_to_default=reset_to_default,
        )

    def get_rcon_server_settings_config(self) -> RconServerSettingsUserConfig:
        return RconServerSettingsUserConfig.load_from_db()

    def set_rcon_server_settings_config(
        self,
        by: str,
        config: dict[str, Any] | BaseUserConfig | None = None,
        errors_as_json: bool = False,
        reset_to_default: bool = False,
        **kwargs,
    ) -> bool:
        return self._validate_user_config(
            command_name=inspect.currentframe().f_code.co_name,  # type: ignore
            by=by,
            model=RconServerSettingsUserConfig,
            data=config or kwargs,
            dry_run=False,
            errors_as_json=errors_as_json,
            reset_to_default=reset_to_default,
        )

    def validate_rcon_server_settings_config(
        self,
        by: str,
        config: dict[str, Any] | BaseUserConfig | None = None,
        errors_as_json: bool = False,
        reset_to_default: bool = False,
        **kwargs,
    ) -> bool:
        return self._validate_user_config(
            command_name=inspect.currentframe().f_code.co_name,  # type: ignore
            by=by,
            model=RconServerSettingsUserConfig,
            data=config or kwargs,
            dry_run=True,
            errors_as_json=errors_as_json,
            reset_to_default=reset_to_default,
        )

    def get_scorebot_config(self) -> ScorebotUserConfig:
        return ScorebotUserConfig.load_from_db()

    def set_scorebot_config(
        self,
        by: str,
        config: dict[str, Any] | BaseUserConfig | None = None,
        errors_as_json: bool = False,
        reset_to_default: bool = False,
        **kwargs,
    ) -> bool:
        return self._validate_user_config(
            command_name=inspect.currentframe().f_code.co_name,  # type: ignore
            by=by,
            model=ScorebotUserConfig,
            data=config or kwargs,
            dry_run=False,
            errors_as_json=errors_as_json,
            reset_to_default=reset_to_default,
        )

    def validate_scorebot_config(
        self,
        by: str,
        config: dict[str, Any] | BaseUserConfig | None = None,
        errors_as_json: bool = False,
        reset_to_default: bool = False,
        **kwargs,
    ) -> bool:
        return self._validate_user_config(
            command_name=inspect.currentframe().f_code.co_name,  # type: ignore
            by=by,
            model=ScorebotUserConfig,
            data=config or kwargs,
            dry_run=True,
            errors_as_json=errors_as_json,
            reset_to_default=reset_to_default,
        )

    def get_standard_broadcast_messages(self) -> StandardBroadcastMessagesUserConfig:
        return StandardBroadcastMessagesUserConfig.load_from_db()

    def set_standard_broadcast_messages(
        self,
        by: str,
        config: dict[str, Any] | BaseUserConfig | None = None,
        errors_as_json: bool = False,
        reset_to_default: bool = False,
        **kwargs,
    ) -> bool:
        return self._validate_user_config(
            command_name=inspect.currentframe().f_code.co_name,  # type: ignore
            by=by,
            model=StandardBroadcastMessagesUserConfig,
            data=config or kwargs,
            dry_run=False,
            errors_as_json=errors_as_json,
            reset_to_default=reset_to_default,
        )

    def validate_standard_broadcast_messages(
        self,
        by: str,
        config: dict[str, Any] | BaseUserConfig | None = None,
        errors_as_json: bool = False,
        reset_to_default: bool = False,
        **kwargs,
    ) -> bool:
        return self._validate_user_config(
            command_name=inspect.currentframe().f_code.co_name,  # type: ignore
            by=by,
            model=StandardBroadcastMessagesUserConfig,
            data=config or kwargs,
            dry_run=True,
            errors_as_json=errors_as_json,
            reset_to_default=reset_to_default,
        )

    def get_standard_punishments_messages(self) -> StandardPunishmentMessagesUserConfig:
        return StandardPunishmentMessagesUserConfig.load_from_db()

    def set_standard_punishments_messages(
        self,
        by: str,
        config: dict[str, Any] | BaseUserConfig | None = None,
        errors_as_json: bool = False,
        reset_to_default: bool = False,
        **kwargs,
    ) -> bool:
        return self._validate_user_config(
            command_name=inspect.currentframe().f_code.co_name,  # type: ignore
            by=by,
            model=StandardPunishmentMessagesUserConfig,
            data=config or kwargs,
            dry_run=False,
            errors_as_json=errors_as_json,
            reset_to_default=reset_to_default,
        )

    def validate_standard_punishments_messages(
        self,
        by: str,
        config: dict[str, Any] | BaseUserConfig | None = None,
        errors_as_json: bool = False,
        reset_to_default: bool = False,
        **kwargs,
    ) -> bool:
        return self._validate_user_config(
            command_name=inspect.currentframe().f_code.co_name,  # type: ignore
            by=by,
            model=StandardPunishmentMessagesUserConfig,
            data=config or kwargs,
            dry_run=True,
            errors_as_json=errors_as_json,
            reset_to_default=reset_to_default,
        )

    def get_standard_welcome_messages(self) -> StandardWelcomeMessagesUserConfig:
        return StandardWelcomeMessagesUserConfig.load_from_db()

    def set_standard_welcome_messages(
        self,
        by: str,
        config: dict[str, Any] | BaseUserConfig | None = None,
        errors_as_json: bool = False,
        reset_to_default: bool = False,
        **kwargs,
    ) -> bool:
        return self._validate_user_config(
            command_name=inspect.currentframe().f_code.co_name,  # type: ignore
            by=by,
            model=StandardWelcomeMessagesUserConfig,
            data=config or kwargs,
            dry_run=False,
            errors_as_json=errors_as_json,
            reset_to_default=reset_to_default,
        )

    def validate_standard_welcome_messages(
        self,
        by: str,
        config: dict[str, Any] | BaseUserConfig | None = None,
        errors_as_json: bool = False,
        reset_to_default: bool = False,
        **kwargs,
    ) -> bool:
        return self._validate_user_config(
            command_name=inspect.currentframe().f_code.co_name,  # type: ignore
            by=by,
            model=StandardWelcomeMessagesUserConfig,
            data=config or kwargs,
            dry_run=True,
            errors_as_json=errors_as_json,
            reset_to_default=reset_to_default,
        )

    def get_steam_config(self) -> SteamUserConfig:
        return SteamUserConfig.load_from_db()

    def set_steam_config(
        self,
        by: str,
        config: dict[str, Any] | BaseUserConfig | None = None,
        errors_as_json: bool = False,
        reset_to_default: bool = False,
        **kwargs,
    ) -> bool:
        return self._validate_user_config(
            command_name=inspect.currentframe().f_code.co_name,  # type: ignore
            by=by,
            model=SteamUserConfig,
            data=config or kwargs,
            dry_run=False,
            errors_as_json=errors_as_json,
            reset_to_default=reset_to_default,
        )

    def validate_steam_config(
        self,
        by: str,
        config: dict[str, Any] | BaseUserConfig | None = None,
        errors_as_json: bool = False,
        reset_to_default: bool = False,
        **kwargs,
    ) -> bool:
        return self._validate_user_config(
            command_name=inspect.currentframe().f_code.co_name,  # type: ignore
            by=by,
            model=SteamUserConfig,
            data=config or kwargs,
            dry_run=True,
            errors_as_json=errors_as_json,
            reset_to_default=reset_to_default,
        )

    def get_vac_game_bans_config(self) -> VacGameBansUserConfig:
        return VacGameBansUserConfig.load_from_db()

    def set_vac_game_bans_config(
        self,
        by: str,
        config: dict[str, Any] | BaseUserConfig | None = None,
        errors_as_json: bool = False,
        reset_to_default: bool = False,
        **kwargs,
    ) -> bool:
        return self._validate_user_config(
            command_name=inspect.currentframe().f_code.co_name,  # type: ignore
            by=by,
            model=VacGameBansUserConfig,
            data=config or kwargs,
            dry_run=False,
            errors_as_json=errors_as_json,
            reset_to_default=reset_to_default,
        )

    def validate_vac_game_bans_config(
        self,
        by: str,
        config: dict[str, Any] | BaseUserConfig | None = None,
        errors_as_json: bool = False,
        reset_to_default: bool = False,
        **kwargs,
    ) -> bool:
        return self._validate_user_config(
            command_name=inspect.currentframe().f_code.co_name,  # type: ignore
            by=by,
            model=VacGameBansUserConfig,
            data=config or kwargs,
            dry_run=True,
            errors_as_json=errors_as_json,
            reset_to_default=reset_to_default,
        )

    def get_admin_pings_discord_webhooks_config(self) -> AdminPingWebhooksUserConfig:
        return AdminPingWebhooksUserConfig.load_from_db()

    def set_admin_pings_discord_webhooks_config(
        self,
        by: str,
        config: dict[str, Any] | BaseUserConfig | None = None,
        errors_as_json: bool = False,
        reset_to_default: bool = False,
        **kwargs,
    ) -> bool:
        return self._validate_user_config(
            command_name=inspect.currentframe().f_code.co_name,  # type: ignore
            by=by,
            model=AdminPingWebhooksUserConfig,
            data=config or kwargs,
            dry_run=False,
            errors_as_json=errors_as_json,
            reset_to_default=reset_to_default,
        )

    def validate_admin_pings_discord_webhooks_config(
        self,
        by: str,
        config: dict[str, Any] | BaseUserConfig | None = None,
        errors_as_json: bool = False,
        reset_to_default: bool = False,
        **kwargs,
    ) -> bool:
        return self._validate_user_config(
            command_name=inspect.currentframe().f_code.co_name,  # type: ignore
            by=by,
            model=AdminPingWebhooksUserConfig,
            data=config or kwargs,
            dry_run=True,
            errors_as_json=errors_as_json,
            reset_to_default=reset_to_default,
        )

    def get_audit_discord_webhooks_config(self) -> AuditWebhooksUserConfig:
        return AuditWebhooksUserConfig.load_from_db()

    def set_audit_discord_webhooks_config(
        self,
        by: str,
        config: dict[str, Any] | BaseUserConfig | None = None,
        errors_as_json: bool = False,
        reset_to_default: bool = False,
        **kwargs,
    ) -> bool:
        return self._validate_user_config(
            command_name=inspect.currentframe().f_code.co_name,  # type: ignore
            by=by,
            model=AuditWebhooksUserConfig,
            data=config or kwargs,
            dry_run=False,
            errors_as_json=errors_as_json,
            reset_to_default=reset_to_default,
        )

    def validate_audit_discord_webhooks_config(
        self,
        by: str,
        config: dict[str, Any] | BaseUserConfig | None = None,
        errors_as_json: bool = False,
        reset_to_default: bool = False,
        **kwargs,
    ) -> bool:
        return self._validate_user_config(
            command_name=inspect.currentframe().f_code.co_name,  # type: ignore
            by=by,
            model=AuditWebhooksUserConfig,
            data=config or kwargs,
            dry_run=True,
            errors_as_json=errors_as_json,
            reset_to_default=reset_to_default,
        )

    def get_camera_discord_webhooks_config(self) -> CameraWebhooksUserConfig:
        return CameraWebhooksUserConfig.load_from_db()

    def set_camera_discord_webhooks_config(
        self,
        by: str,
        config: dict[str, Any] | BaseUserConfig | None = None,
        errors_as_json: bool = False,
        reset_to_default: bool = False,
        **kwargs,
    ) -> bool:
        return self._validate_user_config(
            command_name=inspect.currentframe().f_code.co_name,  # type: ignore
            by=by,
            model=CameraWebhooksUserConfig,
            data=config or kwargs,
            dry_run=False,
            errors_as_json=errors_as_json,
            reset_to_default=reset_to_default,
        )

    def validate_camera_discord_webhooks_config(
        self,
        by: str,
        config: dict[str, Any] | BaseUserConfig | None = None,
        errors_as_json: bool = False,
        reset_to_default: bool = False,
        **kwargs,
    ) -> bool:
        return self._validate_user_config(
            command_name=inspect.currentframe().f_code.co_name,  # type: ignore
            by=by,
            model=CameraWebhooksUserConfig,
            data=config or kwargs,
            dry_run=True,
            errors_as_json=errors_as_json,
            reset_to_default=reset_to_default,
        )

    def get_chat_discord_webhooks_config(self) -> ChatWebhooksUserConfig:
        return ChatWebhooksUserConfig.load_from_db()

    def set_chat_discord_webhooks_config(
        self,
        by: str,
        config: dict[str, Any] | BaseUserConfig | None = None,
        errors_as_json: bool = False,
        reset_to_default: bool = False,
        **kwargs,
    ) -> bool:
        return self._validate_user_config(
            command_name=inspect.currentframe().f_code.co_name,  # type: ignore
            by=by,
            model=ChatWebhooksUserConfig,
            data=config or kwargs,
            dry_run=False,
            errors_as_json=errors_as_json,
            reset_to_default=reset_to_default,
        )

    def validate_chat_discord_webhooks_config(
        self,
        by: str,
        config: dict[str, Any] | BaseUserConfig | None = None,
        errors_as_json: bool = False,
        reset_to_default: bool = False,
        **kwargs,
    ) -> bool:
        return self._validate_user_config(
            command_name=inspect.currentframe().f_code.co_name,  # type: ignore
            by=by,
            model=ChatWebhooksUserConfig,
            data=config or kwargs,
            dry_run=True,
            errors_as_json=errors_as_json,
            reset_to_default=reset_to_default,
        )

    def get_kills_discord_webhooks_config(self):
        return KillsWebhooksUserConfig.load_from_db()

    def set_kills_discord_webhooks_config(
        self,
        by: str,
        config: dict[str, Any] | BaseUserConfig | None = None,
        errors_as_json: bool = False,
        reset_to_default: bool = False,
        **kwargs,
    ) -> bool:
        return self._validate_user_config(
            by=by,
            command_name=inspect.currentframe().f_code.co_name,  # type: ignore
            model=KillsWebhooksUserConfig,
            data=config or kwargs,
            dry_run=False,
            errors_as_json=errors_as_json,
            reset_to_default=reset_to_default,
        )

    def validate_kills_discord_webhooks_config(
        self,
        by: str,
        config: dict[str, Any] | BaseUserConfig | None = None,
        errors_as_json: bool = False,
        reset_to_default: bool = False,
        **kwargs,
    ) -> bool:
        return self._validate_user_config(
            command_name=inspect.currentframe().f_code.co_name,  # type: ignore
            by=by,
            model=KillsWebhooksUserConfig,
            data=config or kwargs,
            dry_run=True,
            errors_as_json=errors_as_json,
            reset_to_default=reset_to_default,
        )

    def get_watchlist_discord_webhooks_config(self) -> WatchlistWebhooksUserConfig:
        return WatchlistWebhooksUserConfig.load_from_db()

    def set_watchlist_discord_webhooks_config(
        self,
        by: str,
        config: dict[str, Any] | BaseUserConfig | None = None,
        errors_as_json: bool = False,
        reset_to_default: bool = False,
        **kwargs,
    ) -> bool:
        return self._validate_user_config(
            command_name=inspect.currentframe().f_code.co_name,  # type: ignore
            by=by,
            model=WatchlistWebhooksUserConfig,
            data=config or kwargs,
            dry_run=False,
            errors_as_json=errors_as_json,
            reset_to_default=reset_to_default,
        )

    def validate_watchlist_discord_webhooks_config(
        self,
        by: str,
        config: dict[str, Any] | BaseUserConfig | None = None,
        errors_as_json: bool = False,
        reset_to_default: bool = False,
        **kwargs,
    ) -> bool:
        return self._validate_user_config(
            command_name=inspect.currentframe().f_code.co_name,  # type: ignore
            by=by,
            model=WatchlistWebhooksUserConfig,
            data=config or kwargs,
            dry_run=True,
            errors_as_json=errors_as_json,
            reset_to_default=reset_to_default,
        )

    def get_chat_commands_config(self):
        return ChatCommandsUserConfig.load_from_db()

    def set_chat_commands_config(
        self,
        by: str,
        config: dict[str, Any] | BaseUserConfig | None = None,
        errors_as_json: bool = False,
        reset_to_default: bool = False,
        **kwargs,
    ) -> bool:
        return self._validate_user_config(
            command_name=inspect.currentframe().f_code.co_name,  # type: ignore
            by=by,
            model=ChatCommandsUserConfig,
            data=config or kwargs,
            dry_run=False,
            errors_as_json=errors_as_json,
            reset_to_default=reset_to_default,
        )

    def validate_chat_commands_config(
        self,
        by: str,
        config: dict[str, Any] | BaseUserConfig | None = None,
        errors_as_json: bool = False,
        reset_to_default: bool = False,
        **kwargs,
    ) -> bool:
        return self._validate_user_config(
            command_name=inspect.currentframe().f_code.co_name,  # type: ignore
            by=by,
            model=ChatCommandsUserConfig,
            data=config or kwargs,
            dry_run=True,
            errors_as_json=errors_as_json,
            reset_to_default=reset_to_default,
        )

    def get_log_stream_config(self):
        return LogStreamUserConfig.load_from_db()

    def set_log_stream_config(
        self,
        by: str,
        config: dict[str, Any] | BaseUserConfig | None = None,
        errors_as_json: bool = False,
        reset_to_default: bool = False,
        **kwargs,
    ) -> bool:
        return self._validate_user_config(
            command_name=inspect.currentframe().f_code.co_name,  # type: ignore
            by=by,
            model=LogStreamUserConfig,
            data=config or kwargs,
            dry_run=False,
            errors_as_json=errors_as_json,
            reset_to_default=reset_to_default,
        )

    def validate_log_stream_config(
        self,
        by: str,
        config: dict[str, Any] | BaseUserConfig | None = None,
        errors_as_json: bool = False,
        reset_to_default: bool = False,
        **kwargs,
    ) -> bool:
        return self._validate_user_config(
            command_name=inspect.currentframe().f_code.co_name,  # type: ignore
            by=by,
            model=LogStreamUserConfig,
            data=config or kwargs,
            dry_run=True,
            errors_as_json=errors_as_json,
            reset_to_default=reset_to_default,
        )

    def get_date_scoreboard(self, start: int, end: int):
        try:
            start_date = datetime.fromtimestamp(int(start))
        except (ValueError, KeyError, TypeError) as e:
            logger.error(e)
            start_date = datetime.now() - timedelta(minutes=60)
        try:
            end_date = datetime.fromtimestamp(int(end))
        except (ValueError, KeyError, TypeError) as e:
            logger.error(e)
            end_date = datetime.now()

        stats = TimeWindowStats()

        try:
            result = stats.get_players_stats_at_time(start_date, end_date)
        except Exception as e:
            logger.exception("Unable to produce date stats: %s", e)
            result = {}

        return result<|MERGE_RESOLUTION|>--- conflicted
+++ resolved
@@ -2,8 +2,6 @@
 from datetime import datetime, timedelta
 from logging import getLogger
 from typing import Any, Iterable, Literal, Optional, Sequence, Type
-
-from dateutil import parser
 
 from rcon import game_logs, player_history
 from rcon.audit import ingame_mods, online_mods
@@ -18,16 +16,12 @@
 )
 from rcon.rcon import Rcon
 from rcon.scoreboard import TimeWindowStats
-from rcon.server_stats import get_db_server_stats_for_range
 from rcon.settings import SERVER_INFO
 from rcon.types import (
     AdminUserType,
-<<<<<<< HEAD
     BlacklistSyncMethod,
     BlacklistType,
-=======
     GameServerBanType,
->>>>>>> 00104cac
     ParsedLogsType,
     PlayerCommentType,
     PlayerFlagType,
@@ -256,7 +250,6 @@
         The blacklisted player ID cannot be edited. You instead need to
         delete this record and create a new one.
 
-<<<<<<< HEAD
         Args:
             record_id: The ID of the record
             blacklist_id: The ID of the blacklist this record should be part of
@@ -268,14 +261,6 @@
             blacklist_id=blacklist_id,
             reason=reason,
             expires_at=expires_at,
-=======
-        # This is redundant since the player is added to the blacklist in `perma_ban`
-        # but including it here to preserve functionality with the blacklist regardless of
-        # whether or not the player is perma banned or blacklisted
-        # legacy game server versions would not let you perma ban a player who was not connected
-        add_player_to_blacklist(
-            player_id=player_id, reason=reason, name=player_name, by=audit_name
->>>>>>> 00104cac
         )
     
     def remove_blacklist_record(
@@ -322,39 +307,13 @@
             "temp": self.remove_temp_ban,
             "perma": self.remove_perma_ban,
         }
+        success = False
         for b in bans:
             if b.get(PLAYER_ID) == player_id:
+                success = True
                 type_to_func[b["type"]](b["raw"])
 
-<<<<<<< HEAD
-=======
-        # unban broadcasting is handled in `rconweb.api.views.expose_api_endpoints`
-        config = RconServerSettingsUserConfig.load_from_db()
-        if config.unban_does_unblacklist:
-            remove_player_from_blacklist(player_id=player_id)
-
-        return True
-
-    def unblacklist_player(
-        self,
-        player_id: str,
-    ) -> bool:
-        """
-        Remove a player from the blacklist
-
-        The blacklist is a permanent ban list stored in CRCON so it persists
-        between game servers if you move providers or your files are reset and
-        each player is automatically checked when they connect and permanently
-        banned if they are on the list.
-
-        Args:
-            player_id: steam_id_64 or windows store ID
-        """
-
-        remove_player_from_blacklist(player_id=player_id)
-
->>>>>>> 00104cac
-        return True
+        return success
 
     def clear_cache(self) -> bool:
         """Clear every key in this servers Redis cache and return number of deleted keys
