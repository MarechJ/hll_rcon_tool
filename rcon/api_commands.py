--- conflicted
+++ resolved
@@ -4,13 +4,7 @@
 from logging import getLogger
 from typing import Any, Iterable, Literal, Optional, Sequence, Type
 
-<<<<<<< HEAD
-from rcon import blacklist, game_logs, player_history
-=======
-from dateutil import parser
-
-from rcon import game_logs, maps, player_history
->>>>>>> e7d93cde
+from rcon import blacklist, game_logs, maps, player_history
 from rcon.audit import ingame_mods, online_mods
 from rcon.cache_utils import RedisCached, get_redis_pool
 from rcon.discord import audit_user_config_differences
