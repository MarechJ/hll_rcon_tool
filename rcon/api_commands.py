import functools
import inspect
from collections import defaultdict
from datetime import datetime, timedelta
from logging import getLogger
from typing import Any, Dict, Iterable, Literal, Optional, Sequence, Type

from rcon.message_templates import (
    get_all_message_templates,
    get_message_template,
    get_message_template_categories,
    get_message_templates,
    add_message_template,
    edit_message_template,
    delete_message_template,
)
from rcon import blacklist, game_logs, maps, player_history
from rcon.audit import ingame_mods, online_mods
from rcon.cache_utils import RedisCached, get_redis_pool
from rcon.discord import audit_user_config_differences
from rcon.gtx import GTXFtp
from rcon.models import enter_session
from rcon.player_history import (
    add_flag_to_player,
    get_players_by_appearance,
    remove_flag,
)
from rcon.rcon import Rcon
from rcon.scoreboard import TimeWindowStats
from rcon.settings import SERVER_INFO
from rcon.types import (
    AdminUserType,
    BlacklistSyncMethod,
    BlacklistType,
    BlacklistWithRecordsType,
    GameServerBanType,
    ParsedLogsType,
    PlayerCommentType,
    PlayerFlagType,
    PlayerProfileTypeEnriched,
    ServerInfoType,
    VoteMapStatusType,
)
<<<<<<< HEAD
from rcon.user_config.watch_killrate import WatchKillRateUserConfig
=======
from rcon.models import enter_session, MessageTemplate
from rcon.types import (
    MessageTemplateCategory,
    MessageTemplateType,
    AllMessageTemplateTypes,
)
>>>>>>> 4a01f8ee
from rcon.user_config.auto_broadcast import AutoBroadcastUserConfig
from rcon.user_config.auto_kick import AutoVoteKickUserConfig
from rcon.user_config.auto_mod_level import AutoModLevelUserConfig
from rcon.user_config.auto_mod_no_leader import AutoModNoLeaderUserConfig
from rcon.user_config.auto_mod_seeding import AutoModSeedingUserConfig
from rcon.user_config.auto_mod_solo_tank import AutoModNoSoloTankUserConfig
from rcon.user_config.ban_tk_on_connect import BanTeamKillOnConnectUserConfig
from rcon.user_config.camera_notification import CameraNotificationUserConfig
from rcon.user_config.chat_commands import ChatCommandsUserConfig
from rcon.user_config.expired_vips import ExpiredVipsUserConfig
from rcon.user_config.gtx_server_name import GtxServerNameChangeUserConfig
from rcon.user_config.log_line_webhooks import LogLineWebhookUserConfig
from rcon.user_config.log_stream import LogStreamUserConfig
from rcon.user_config.name_kicks import NameKickUserConfig
from rcon.user_config.rcon_chat_commands import RConChatCommandsUserConfig
from rcon.user_config.rcon_connection_settings import RconConnectionSettingsUserConfig
from rcon.user_config.rcon_server_settings import RconServerSettingsUserConfig
from rcon.user_config.real_vip import RealVipUserConfig
from rcon.user_config.scorebot import ScorebotUserConfig
from rcon.user_config.seed_vip import SeedVIPUserConfig
from rcon.user_config.standard_messages import (
    StandardBroadcastMessagesUserConfig,
    StandardPunishmentMessagesUserConfig,
    StandardWelcomeMessagesUserConfig,
)
from rcon.user_config.steam import SteamUserConfig
from rcon.user_config.utils import BaseUserConfig, validate_user_config
from rcon.user_config.vac_game_bans import VacGameBansUserConfig
from rcon.user_config.vote_map import VoteMapUserConfig
from rcon.user_config.webhooks import (
    AdminPingWebhooksUserConfig,
    AuditWebhooksUserConfig,
    CameraWebhooksUserConfig,
    ChatWebhooksUserConfig,
    KillsWebhooksUserConfig,
    WatchlistWebhooksUserConfig,
)
from rcon.utils import MISSING
from rcon.vote_map import VoteMap
from rcon.watchlist import PlayerWatch

logger = getLogger(__name__)

PLAYER_ID = "player_id"

CTL: Optional["RconAPI"] = None


def parameter_aliases(alias_to_param: Dict[str, str]):
    """Specify parameter aliases of a function. This might be useful to preserve backwards
    compatibility or to handle parameters named after a Python reserved keyword.

    Takes a mapping of aliases to their parameter name."""

    def decorator(func):
        @functools.wraps(func)
        def wrapper(*args, **kwargs):
            for alias, param in alias_to_param.items():
                if alias in kwargs:
                    kwargs[param] = kwargs.pop(alias)
            return func(*args, **kwargs)

        wrapper._parameter_aliases = alias_to_param
        return wrapper

    return decorator


def get_rcon_api(credentials: ServerInfoType | None = None) -> "RconAPI":
    """Return a initialized Rcon connection to the game server

    This maintains a single initialized instance across a Python interpreter
    instance unless someone explicitly chooses to use multiple instances.
    This also doesn't automatically attempt to connect to the game server on
    module import.

    Args:
        credentials: A dict of the game server IP, RCON port and RCON password
    """
    global CTL

    if credentials is None:
        credentials = SERVER_INFO

    if CTL is None:
        CTL = RconAPI(credentials)
    return CTL


class RconAPI(Rcon):
    """Defines additional commands so they are usable internally and in auto settings

    These commands are all automatically exposed as API endpoint in rconweb.api.views

    The set_X_config commands are a special case and **kwargs must be included so it will work
    properly with how auto settings passes in parameters
    """

    def __init__(self, *args, pool_size: bool | None = None, **kwargs):
        super().__init__(*args, pool_size=pool_size, **kwargs)

    @staticmethod
    def _validate_user_config(
        command_name: str,
        by: str,
        model: Type[BaseUserConfig],
        data: dict[str, Any] | BaseUserConfig,
        dry_run: bool = True,
        reset_to_default: bool = False,
    ):
        old_model = model.load_from_db()
        res = validate_user_config(
            model=model,
            data=data,
            dry_run=dry_run,
            reset_to_default=reset_to_default,
        )

        if res:
            audit_user_config_differences(
                old_model=old_model,
                new_model=data,
                command_name=command_name,
                author=by,
            )
        return res

    def get_blacklists(self) -> list[BlacklistType]:
        """Get all blacklists.

        Blacklists are collections of ban-like records stored by CRCON
        to provide greater flexibility and scalability.
        """
        with enter_session() as sess:
            return [
                bl.to_dict(with_records=False) for bl in blacklist.get_blacklists(sess)
            ]

    def get_blacklist(self, blacklist_id: int) -> BlacklistWithRecordsType:
        """Get a blacklist and its respective records.

        Blacklists are collections of ban-like records stored by CRCON
        to provide greater flexibility and scalability.

        Args:
            blacklist_id: The ID of the blacklist
        """
        with enter_session() as sess:
            return blacklist.get_blacklist(sess, blacklist_id, strict=True).to_dict(
                with_records=True
            )

    def create_blacklist(
        self,
        name: str,
        sync: BlacklistSyncMethod = BlacklistSyncMethod.KICK_ONLY,
        servers: Sequence[int] | None = None,
    ):
        """
        Creates a new, empty blacklist.

        Blacklists are collections of ban-like records stored by CRCON
        to provide greater flexibility and scalability.

        Args:
            name:
                Name for the list
            sync:
                Method to use for synchronizing an active record with the
                game server. See `BlacklistSyncMethod` for more details.
            servers:
                A sequence of server numbers which this blacklist will
                apply to. `None` means all servers.
        """
        return blacklist.create_blacklist(
            name=name,
            sync=BlacklistSyncMethod(sync.lower()),
            servers=servers,
        )

    def edit_blacklist(
        self,
        blacklist_id: int,
        name: str = MISSING,
        sync_method: BlacklistSyncMethod = MISSING,
        servers: Sequence[int] | None = MISSING,
    ):
        """
        Edits a blacklist.

        Blacklists are collections of ban-like records stored by CRCON
        to provide greater flexibility and scalability.

        Args:
            blacklist_id: The ID of the blacklist
            name: What to name the blacklist
            sync: Method to use for synchronizing records with the game
            servers: List of server numbers this blacklist applies to. `None` means all.
        """
        if sync_method:
            sync_method = BlacklistSyncMethod(sync_method.lower())
        return blacklist.edit_blacklist(
            blacklist_id,
            name=name,
            sync=sync_method,
            servers=servers,
        )

    def delete_blacklist(
        self,
        blacklist_id: int,
    ):
        """
        Removes a blacklist alongside all of its records.

        Blacklists are collections of ban-like records stored by CRCON
        to provide greater flexibility and scalability.

        Args:
            blacklist_id: The ID of the blacklist
        """
        return blacklist.delete_blacklist(blacklist_id)

    def get_blacklist_records(
        self,
        player_id: str = None,
        reason: str = None,
        blacklist_id: int = None,
        exclude_expired: bool = False,
        page_size: int = 50,
        page: int = 1,
    ):
        page_size = int(page_size)
        page = int(page)
        if blacklist_id is not None:
            blacklist_id = int(blacklist_id)
        with enter_session() as sess:
            records, total = blacklist.search_blacklist_records(
                sess,
                player_id=player_id,
                reason=reason,
                blacklist_id=blacklist_id,
                exclude_expired=exclude_expired,
                page_size=page_size,
                page=page,
            )
            return {
                "records": [
                    record.to_dict(with_blacklist=True, with_player=True)
                    for record in records
                ],
                "page": page,
                "page_size": page_size,
                "total": total,
            }

    def add_blacklist_record(
        self,
        player_id: str,
        blacklist_id: int,
        reason: str,
        expires_at: datetime | None = None,
        admin_name: str = "",
    ) -> BlacklistType:
        """
        Adds a new record to a blacklist.

        Blacklists are collections of ban-like records stored by CRCON
        to provide greater flexibility and scalability.

        Args:
            player_id: steam_id_64 or windows store ID to blacklist
            blacklist_id: The ID of the blacklist to use
            reason: The reason the player was blacklisted for
            expires_at: When the blacklist should expire, if ever
            admin_name: The person/tool that is blacklisting the player
        """
        return blacklist.add_record_to_blacklist(
            player_id=player_id,
            blacklist_id=blacklist_id,
            reason=reason,
            expires_at=expires_at,
            admin_name=admin_name,
        )

    def edit_blacklist_record(
        self,
        record_id: int,
        blacklist_id: int = MISSING,
        reason: str = MISSING,
        expires_at: datetime | None = MISSING,
    ) -> bool:
        """
        Edits a blacklist record.

        Blacklists are collections of ban-like records stored by CRCON
        to provide greater flexibility and scalability.

        The blacklisted player ID cannot be edited. You instead need to
        delete this record and create a new one.

        Args:
            record_id: The ID of the record
            blacklist_id: The ID of the blacklist this record should be part of
            reason: The reason the player was blacklisted for
            expires_at: When the blacklist should expire, if ever
        """
        return blacklist.edit_record_from_blacklist(
            record_id,
            blacklist_id=blacklist_id,
            reason=reason,
            expires_at=expires_at,
        )

    def delete_blacklist_record(
        self,
        record_id: int,
    ) -> bool:
        """
        Removes a blacklist record.

        Blacklists are collections of ban-like records stored by CRCON
        to provide greater flexibility and scalability.

        Args:
            record_id: The ID of the record
        """
        return blacklist.remove_record_from_blacklist(record_id)

    def unblacklist_player(self, player_id: str) -> bool:
        """Expires all blacklists of a player and unbans them from all servers.

        Args:
            player_id: steam_id_64 or windows store ID
        """
        blacklist.expire_all_player_blacklists(player_id)
        return True

    def unban(
        self,
        player_id: str,
    ) -> bool:
        """Remove all temporary and permanent bans from the player_id.

        This does not remove any blacklists, meaning the player may be immediately banned
        again. To remove any bans or blacklists, use `unblacklist_player` instead.

        Args:
            player_id: steam_id_64 or windows store ID
        """
        bans = self.get_bans()
        type_to_func = {
            "temp": self.remove_temp_ban,
            "perma": self.remove_perma_ban,
        }
        success = False
        for b in bans:
            if b.get(PLAYER_ID) == player_id:
                success = True
                type_to_func[b["type"]](b["player_id"])

        return success

    def clear_cache(self) -> bool:
        """Clear every key in this servers Redis cache and return number of deleted keys

        Many things in CRCON are cached in Redis to avoid excessively polling
        the game server, this clears the entire cache which is sometimes necessary
        to force a refresh
        """
        # TODO: allow clearing specific cache keys
        return RedisCached.clear_all_caches(get_redis_pool())

    def get_player_profile(
        self,
        player_id: str,
        num_sessions: int = 10,
    ) -> PlayerProfileTypeEnriched | None:
        raw_profile = player_history.get_player_profile(
            player_id=player_id, nb_sessions=num_sessions
        )

        bans: list[GameServerBanType] = []
        comments: list[PlayerCommentType] = []
        profile: PlayerProfileTypeEnriched | None = None
        if raw_profile:
            bans = self.get_ban(player_id=player_id)
            comments = player_history.get_player_comments(player_id=player_id)

            profile = raw_profile.copy()
            profile.update(
                {
                    "bans": bans,
                    "comments": comments,
                }
            )
        return profile

    def get_player_comments(self, player_id: str) -> list[PlayerCommentType]:
        return player_history.get_player_comments(player_id=player_id)

    def post_player_comment(self, player_id: str, comment: str, by: str):
        return player_history.post_player_comment(
            player_id=player_id,
            comment=comment,
            user=by,
        )

    def get_player_messages(self, player_id: str):
        return player_history.get_player_messages(player_id=player_id)

    def get_players_history(
        self,
        page: int = 1,
        page_size: int = 500,
        last_seen_from: datetime | None = None,
        last_seen_till: datetime | None = None,
        player_id: str | None = None,
        player_name: str | None = None,
        blacklisted: bool | None = None,
        is_watched: bool | None = None,
        exact_name_match: bool = False,
        ignore_accent: bool = True,
        flags: str | list[str] | None = None,
        country: str | None = None,
    ):
        return get_players_by_appearance(
            page=page,
            page_size=page_size,
            last_seen_from=last_seen_from,
            last_seen_till=last_seen_till,
            player_name=player_name,
            blacklisted=blacklisted,
            player_id=player_id,
            is_watched=is_watched,
            exact_name_match=exact_name_match,
            ignore_accent=ignore_accent,
            flags=flags,
            country=country,
        )

    def flag_player(
        self,
        player_id: str,
        flag: str,
        player_name: str | None = None,
        comment: str | None = None,
    ) -> PlayerFlagType:
        """Adds a new flag to the specified player_id

        Flags are used to label users and some tools use the flags to whitelist
        users. They are traditionally an emoji (the frontend uses an emoji picker)
        but there is no length restriction in the database.

        Args:
            player_id: steam_id_64 or windows store ID
            player_name: The players name which will be added as an alias
            flag:
            comment:


        """

        player, new_flag = add_flag_to_player(
            player_id=player_id, flag=flag, comment=comment, player_name=player_name
        )
        # TODO: can we preserve discord auditing with player aliases?
        # data["player_name"] = " | ".join(n["name"] for n in player["names"])

        return new_flag

    def unflag_player(
        self,
        flag_id: int | None = None,
        player_id: str | None = None,
        flag: str | None = None,
    ) -> PlayerFlagType:
        """Flags can be removed either by flag_id (database key) or by passing a player ID and flag

        Args:
            flag_id: The database primary key of the flag record to delete
            player_id: steam_id_64 or windows store ID
            flag: The flag to remove from `player_id` if present
        """
        player, removed_flag = remove_flag(
            flag_id=flag_id, player_id=player_id, flag=flag
        )
        return removed_flag

    def set_server_name(self, name: str):
        # TODO: server name won't change until map change
        # but the cache also needs to be cleared, but can't
        # immediately clear or it will just refresh but we
        # can use a timer or clear the cache on match start

        gtx = GTXFtp.from_config()
        gtx.change_server_name(new_name=name)

    @staticmethod
    def toggle_player_watch(
        player_id: str,
        audit_name: str | None,
        add: bool,
        reason: str | None = None,
        player_name: str | None = None,
    ) -> bool:
        watcher = PlayerWatch(player_id=player_id)
        if add:
            result = watcher.watch(
                reason=reason or "",
                by=audit_name,
                player_name=player_name or "",
            )
        else:
            result = watcher.unwatch()

        return result

    def watch_player(
        self,
        player_id: str,
        reason: str,
        by: str,
        player_name: str | None = None,
    ) -> bool:
        return self.toggle_player_watch(
            player_id=player_id,
            player_name=player_name,
            reason=reason,
            audit_name=by,
            add=True,
        )

    def unwatch_player(
        self,
        player_id: str,
    ) -> bool:
        return self.toggle_player_watch(
            player_id=player_id,
            player_name=None,
            reason=None,
            audit_name=None,
            add=False,
        )

    def get_online_mods(self) -> list[AdminUserType]:
        return online_mods()

    def get_ingame_mods(self) -> list[AdminUserType]:
        return ingame_mods()

    @parameter_aliases(
        {
            "from": "from_",
        }
    )
    def get_historical_logs(
        self,
        player_name: str | None = None,
        player_id: str | None = None,
        action: str | None = None,
        limit: int = 1000,
        from_: datetime | None = None,
        till: datetime | None = None,
        time_sort: Literal["desc", "asc"] = "desc",
        exact_player_match: bool = False,
        exact_action: bool = True,
        server_filter: str | None = None,
    ):
        lines = game_logs.get_historical_logs(
            player_name=player_name,
            action=action,
            player_id=player_id,
            limit=limit,
            from_=from_,
            till=till,
            time_sort=time_sort,
            exact_player_match=exact_player_match,
            exact_action=exact_action,
            server_filter=server_filter,
        )

        return lines

    def get_recent_logs(
        self,
        filter_player: list[str] | str = [],
        filter_action: list[str] = [],
        inclusive_filter: bool = True,
        start: int = 0,
        end: int = 10000,
        exact_player_match: bool = True,
        exact_action: bool = False,
    ) -> ParsedLogsType:
        return game_logs.get_recent_logs(
            start=start,
            end=end,
            player_search=filter_player,
            action_filter=filter_action,
            exact_player_match=exact_player_match,
            exact_action=exact_action,
            inclusive_filter=inclusive_filter,
        )

    def get_votemap_status(self) -> list[VoteMapStatusType]:
        v = VoteMap()

        votes = v.get_votes()
        votes_by_map: dict[maps.Layer, list[str]] = defaultdict(list)
        for player, map_ in votes.items():
            votes_by_map[map_].append(player)

        selection = v.get_selection()

        result = []
        for map_ in selection:
            result.append({"map": map_, "voters": votes_by_map[map_]})

        return sorted(result, key=lambda m: len(m["voters"]), reverse=True)

    def reset_votemap_state(self) -> list[VoteMapStatusType]:
        v = VoteMap()
        v.clear_votes()
        v.gen_selection()
        v.apply_results()

        return self.get_votemap_status()

    def get_votemap_whitelist(self) -> list[str]:
        v = VoteMap()

        # TODO: update this when we return `Layer`s instead of strings
        return [str(map) for map in v.get_map_whitelist()]

    def add_map_to_votemap_whitelist(self, map_name: str):
        v = VoteMap()
        v.add_map_to_whitelist(map_name=map_name)

    def add_maps_to_votemap_whitelist(self, map_names: Iterable[str]):
        v = VoteMap()
        v.add_maps_to_whitelist(map_names=map_names)

    def remove_map_from_votemap_whitelist(self, map_name: str):
        v = VoteMap()
        v.remove_map_from_whitelist(map_name=map_name)

    def remove_maps_from_votemap_whitelist(self, map_names: Iterable[str]):
        v = VoteMap()
        v.remove_maps_from_whitelist(map_names=map_names)

    def reset_map_votemap_whitelist(self):
        v = VoteMap()
        v.reset_map_whitelist()

    def set_votemap_whitelist(self, map_names: Iterable[str]):
        v = VoteMap()
        v.set_map_whitelist(map_names=map_names)

    def get_votemap_config(self) -> VoteMapUserConfig:
        return VoteMapUserConfig.load_from_db()

    def validate_votemap_config(
        self,
        by: str,
        config: dict[str, Any] | BaseUserConfig | None = None,
        reset_to_default: bool = False,
        **kwargs,
    ) -> bool:
        return self._validate_user_config(
            by=by,
            command_name=inspect.currentframe().f_code.co_name,  # type: ignore
            model=VoteMapUserConfig,
            data=config or kwargs,
            dry_run=True,
            reset_to_default=reset_to_default,
        )

    def set_votemap_config(
        self,
        by: str,
        config: dict[str, Any] | BaseUserConfig | None = None,
        reset_to_default: bool = False,
        **kwargs,
    ) -> bool:
        old_config = VoteMapUserConfig.load_from_db()

        res = self._validate_user_config(
            by=by,
            command_name=inspect.currentframe().f_code.co_name,  # type: ignore
            model=VoteMapUserConfig,
            data=config or kwargs,
            dry_run=False,
            reset_to_default=reset_to_default,
        )

        new_config = VoteMapUserConfig.load_from_db()

        # on -> off or off -> on
        if old_config.enabled != new_config:
            self.reset_votemap_state()

        return True

    def get_auto_broadcasts_config(self) -> AutoBroadcastUserConfig:
        return AutoBroadcastUserConfig.load_from_db()

    def validate_auto_broadcasts_config(
        self,
        by: str,
        config: dict[str, Any] | BaseUserConfig | None = None,
        reset_to_default: bool = False,
        **kwargs,
    ) -> bool:
        return self._validate_user_config(
            command_name=inspect.currentframe().f_code.co_name,  # type: ignore
            by=by,
            model=AutoBroadcastUserConfig,
            data=config or kwargs,
            dry_run=True,
            reset_to_default=reset_to_default,
        )

    def set_auto_broadcasts_config(
        self,
        by: str,
        config: dict[str, Any] | BaseUserConfig | None = None,
        reset_to_default: bool = False,
        **kwargs,
    ) -> bool:
        return self._validate_user_config(
            command_name=inspect.currentframe().f_code.co_name,  # type: ignore
            by=by,
            model=AutoBroadcastUserConfig,
            data=config or kwargs,
            dry_run=False,
            reset_to_default=reset_to_default,
        )

    def get_votekick_autotoggle_config(self) -> AutoVoteKickUserConfig:
        return AutoVoteKickUserConfig.load_from_db()

    def validate_votekick_autotoggle_config(
        self,
        by: str,
        config: dict[str, Any] | BaseUserConfig | None = None,
        reset_to_default: bool = False,
        **kwargs,
    ) -> bool:
        return self._validate_user_config(
            command_name=inspect.currentframe().f_code.co_name,  # type: ignore
            by=by,
            model=AutoVoteKickUserConfig,
            data=config or kwargs,
            dry_run=True,
            reset_to_default=reset_to_default,
        )

    def set_votekick_autotoggle_config(
        self,
        by: str,
        config: dict[str, Any] | BaseUserConfig | None = None,
        reset_to_default: bool = False,
        **kwargs,
    ) -> bool:
        return self._validate_user_config(
            command_name=inspect.currentframe().f_code.co_name,  # type: ignore
            by=by,
            model=AutoVoteKickUserConfig,
            data=config or kwargs,
            dry_run=False,
            reset_to_default=reset_to_default,
        )

    def get_auto_mod_level_config(self) -> AutoModLevelUserConfig:
        return AutoModLevelUserConfig.load_from_db()

    def validate_auto_mod_level_config(
        self,
        by: str,
        config: dict[str, Any] | BaseUserConfig | None = None,
        reset_to_default: bool = False,
        **kwargs,
    ) -> bool:
        return self._validate_user_config(
            command_name=inspect.currentframe().f_code.co_name,  # type: ignore
            by=by,
            model=AutoModLevelUserConfig,
            data=config or kwargs,
            dry_run=True,
            reset_to_default=reset_to_default,
        )

    def set_auto_mod_level_config(
        self,
        by: str,
        config: dict[str, Any] | BaseUserConfig | None = None,
        reset_to_default: bool = False,
        **kwargs,
    ) -> bool:
        return self._validate_user_config(
            command_name=inspect.currentframe().f_code.co_name,  # type: ignore
            by=by,
            model=AutoModLevelUserConfig,
            data=config or kwargs,
            dry_run=False,
            reset_to_default=reset_to_default,
        )

    def get_auto_mod_no_leader_config(self) -> AutoModNoLeaderUserConfig:
        return AutoModNoLeaderUserConfig.load_from_db()

    def validate_auto_mod_no_leader_config(
        self,
        by: str,
        config: dict[str, Any] | BaseUserConfig | None = None,
        reset_to_default: bool = False,
        **kwargs,
    ) -> bool:
        return self._validate_user_config(
            command_name=inspect.currentframe().f_code.co_name,  # type: ignore
            by=by,
            model=AutoModNoLeaderUserConfig,
            data=config or kwargs,
            dry_run=True,
            reset_to_default=reset_to_default,
        )

    def set_auto_mod_no_leader_config(
        self,
        by: str,
        config: dict[str, Any] | BaseUserConfig | None = None,
        reset_to_default: bool = False,
        **kwargs,
    ) -> bool:
        return self._validate_user_config(
            command_name=inspect.currentframe().f_code.co_name,  # type: ignore
            by=by,
            model=AutoModNoLeaderUserConfig,
            data=config or kwargs,
            dry_run=False,
            reset_to_default=reset_to_default,
        )

    def get_auto_mod_seeding_config(self) -> AutoModSeedingUserConfig:
        return AutoModSeedingUserConfig.load_from_db()

    def validate_auto_mod_seeding_config(
        self,
        by: str,
        config: dict[str, Any] | BaseUserConfig | None = None,
        reset_to_default: bool = False,
        **kwargs,
    ) -> bool:
        return self._validate_user_config(
            command_name=inspect.currentframe().f_code.co_name,  # type: ignore
            by=by,
            model=AutoModSeedingUserConfig,
            data=config or kwargs,
            dry_run=True,
            reset_to_default=reset_to_default,
        )

    def set_auto_mod_seeding_config(
        self,
        by: str,
        user_config: dict[str, Any] | BaseUserConfig | None = None,
        reset_to_default: bool = False,
        **kwargs,
    ) -> bool:
        return self._validate_user_config(
            command_name=inspect.currentframe().f_code.co_name,  # type: ignore
            by=by,
            model=AutoModSeedingUserConfig,
            data=user_config or kwargs,
            dry_run=False,
            reset_to_default=reset_to_default,
        )

    def get_auto_mod_solo_tank_config(self) -> AutoModNoSoloTankUserConfig:
        return AutoModNoSoloTankUserConfig.load_from_db()

    def validate_auto_mod_solo_tank_config(
        self,
        by: str,
        config: dict[str, Any] | BaseUserConfig | None = None,
        reset_to_default: bool = False,
        **kwargs,
    ) -> bool:
        return self._validate_user_config(
            command_name=inspect.currentframe().f_code.co_name,  # type: ignore
            by=by,
            model=AutoModNoSoloTankUserConfig,
            data=config or kwargs,
            dry_run=True,
            reset_to_default=reset_to_default,
        )

    def set_auto_mod_solo_tank_config(
        self,
        by: str,
        config: dict[str, Any] | BaseUserConfig | None = None,
        reset_to_default: bool = False,
        **kwargs,
    ) -> bool:
        return self._validate_user_config(
            command_name=inspect.currentframe().f_code.co_name,  # type: ignore
            by=by,
            model=AutoModNoSoloTankUserConfig,
            data=config or kwargs,
            dry_run=False,
            reset_to_default=reset_to_default,
        )

    def get_tk_ban_on_connect_config(self) -> BanTeamKillOnConnectUserConfig:
        return BanTeamKillOnConnectUserConfig.load_from_db()

    def validate_tk_ban_on_connect_config(
        self,
        by: str,
        config: dict[str, Any] | BaseUserConfig | None = None,
        reset_to_default: bool = False,
        **kwargs,
    ) -> bool:
        return self._validate_user_config(
            command_name=inspect.currentframe().f_code.co_name,  # type: ignore
            by=by,
            model=BanTeamKillOnConnectUserConfig,
            data=config or kwargs,
            dry_run=True,
            reset_to_default=reset_to_default,
        )

    def set_tk_ban_on_connect_config(
        self,
        by: str,
        config: dict[str, Any] | BaseUserConfig | None = None,
        reset_to_default: bool = False,
        **kwargs,
    ) -> bool:
        return self._validate_user_config(
            command_name=inspect.currentframe().f_code.co_name,  # type: ignore
            by=by,
            model=BanTeamKillOnConnectUserConfig,
            data=config or kwargs,
            dry_run=False,
            reset_to_default=reset_to_default,
        )

    def get_real_vip_config(
        self,
    ) -> RealVipUserConfig:
        return RealVipUserConfig.load_from_db()

    def validate_real_vip_config(
        self,
        by: str,
        config: dict[str, Any] | BaseUserConfig | None = None,
        reset_to_default: bool = False,
        **kwargs,
    ) -> bool:
        return self._validate_user_config(
            command_name=inspect.currentframe().f_code.co_name,  # type: ignore
            by=by,
            model=RealVipUserConfig,
            data=config or kwargs,
            dry_run=True,
            reset_to_default=reset_to_default,
        )

    def set_real_vip_config(
        self,
        by: str,
        config: dict[str, Any] | BaseUserConfig | None = None,
        reset_to_default: bool = False,
        **kwargs,
    ) -> bool:
        return self._validate_user_config(
            command_name=inspect.currentframe().f_code.co_name,  # type: ignore
            by=by,
            model=RealVipUserConfig,
            data=config or kwargs,
            dry_run=False,
            reset_to_default=reset_to_default,
        )

    def get_seed_vip_config(
        self,
    ) -> SeedVIPUserConfig:
        return SeedVIPUserConfig.load_from_db()

    def validate_seed_vip_config(
        self,
        by: str,
        config: dict[str, Any] | BaseUserConfig | None = None,
        reset_to_default: bool = False,
        **kwargs,
    ) -> bool:
        return self._validate_user_config(
            command_name=inspect.currentframe().f_code.co_name,  # type: ignore
            by=by,
            model=SeedVIPUserConfig,
            data=config or kwargs,
            dry_run=True,
            reset_to_default=reset_to_default,
        )

    def set_seed_vip_config(
        self,
        by: str,
        config: dict[str, Any] | BaseUserConfig | None = None,
        reset_to_default: bool = False,
        **kwargs,
    ) -> bool:
        return self._validate_user_config(
            command_name=inspect.currentframe().f_code.co_name,  # type: ignore
            by=by,
            model=SeedVIPUserConfig,
            data=config or kwargs,
            dry_run=False,
            reset_to_default=reset_to_default,
        )

    def get_camera_notification_config(self) -> CameraNotificationUserConfig:
        return CameraNotificationUserConfig.load_from_db()

    def set_camera_notification_config(
        self,
        by: str,
        config: dict[str, Any] | BaseUserConfig | None = None,
        reset_to_default: bool = False,
        **kwargs,
    ) -> bool:
        return self._validate_user_config(
            command_name=inspect.currentframe().f_code.co_name,  # type: ignore
            by=by,
            model=CameraNotificationUserConfig,
            data=config or kwargs,
            dry_run=False,
            reset_to_default=reset_to_default,
        )

    def validate_camera_notification_config(
        self,
        by: str,
        config: dict[str, Any] | BaseUserConfig | None = None,
        reset_to_default: bool = False,
        **kwargs,
    ) -> bool:
        return self._validate_user_config(
            command_name=inspect.currentframe().f_code.co_name,  # type: ignore
            by=by,
            model=CameraNotificationUserConfig,
            data=config or kwargs,
            dry_run=True,
            reset_to_default=reset_to_default,
        )

    def get_expired_vip_config(self) -> ExpiredVipsUserConfig:
        return ExpiredVipsUserConfig.load_from_db()

    def set_expired_vip_config(
        self,
        by: str,
        config: dict[str, Any] | BaseUserConfig | None = None,
        reset_to_default: bool = False,
        **kwargs,
    ) -> bool:
        return self._validate_user_config(
            command_name=inspect.currentframe().f_code.co_name,  # type: ignore
            by=by,
            model=ExpiredVipsUserConfig,
            data=config or kwargs,
            dry_run=False,
            reset_to_default=reset_to_default,
        )

    def validate_expired_vip_config(
        self,
        by: str,
        config: dict[str, Any] | BaseUserConfig | None = None,
        reset_to_default: bool = False,
        **kwargs,
    ) -> bool:
        return self._validate_user_config(
            command_name=inspect.currentframe().f_code.co_name,  # type: ignore
            by=by,
            model=ExpiredVipsUserConfig,
            data=config or kwargs,
            dry_run=True,
            reset_to_default=reset_to_default,
        )

    def get_server_name_change_config(self) -> GtxServerNameChangeUserConfig:
        return GtxServerNameChangeUserConfig.load_from_db()

    def set_server_name_change_config(
        self,
        by: str,
        config: dict[str, Any] | BaseUserConfig | None = None,
        reset_to_default: bool = False,
        **kwargs,
    ) -> bool:
        return self._validate_user_config(
            command_name=inspect.currentframe().f_code.co_name,  # type: ignore
            by=by,
            model=GtxServerNameChangeUserConfig,
            data=config or kwargs,
            dry_run=False,
            reset_to_default=reset_to_default,
        )

    def validate_server_name_change_config(
        self,
        by: str,
        config: dict[str, Any] | BaseUserConfig | None = None,
        reset_to_default: bool = False,
        **kwargs,
    ) -> bool:
        return self._validate_user_config(
            command_name=inspect.currentframe().f_code.co_name,  # type: ignore
            by=by,
            model=GtxServerNameChangeUserConfig,
            data=config or kwargs,
            dry_run=True,
            reset_to_default=reset_to_default,
        )

    def get_log_line_webhook_config(self) -> LogLineWebhookUserConfig:
        return LogLineWebhookUserConfig.load_from_db()

    def set_log_line_webhook_config(
        self,
        by: str,
        config: dict[str, Any] | BaseUserConfig | None = None,
        reset_to_default: bool = False,
        **kwargs,
    ) -> bool:
        return self._validate_user_config(
            command_name=inspect.currentframe().f_code.co_name,  # type: ignore
            by=by,
            model=LogLineWebhookUserConfig,
            data=config or kwargs,
            dry_run=False,
            reset_to_default=reset_to_default,
        )

    def validate_log_line_webhook_config(
        self,
        by: str,
        config: dict[str, Any] | BaseUserConfig | None = None,
        reset_to_default: bool = False,
        **kwargs,
    ) -> bool:
        return self._validate_user_config(
            command_name=inspect.currentframe().f_code.co_name,  # type: ignore
            by=by,
            model=LogLineWebhookUserConfig,
            data=config or kwargs,
            dry_run=True,
            reset_to_default=reset_to_default,
        )

    def get_name_kick_config(self) -> NameKickUserConfig:
        return NameKickUserConfig.load_from_db()

    def set_name_kick_config(
        self,
        by: str,
        config: dict[str, Any] | BaseUserConfig | None = None,
        reset_to_default: bool = False,
        **kwargs,
    ) -> bool:
        return self._validate_user_config(
            command_name=inspect.currentframe().f_code.co_name,  # type: ignore
            by=by,
            model=NameKickUserConfig,
            data=config or kwargs,
            dry_run=False,
            reset_to_default=reset_to_default,
        )

    def validate_name_kick_config(
        self,
        by: str,
        config: dict[str, Any] | BaseUserConfig | None = None,
        reset_to_default: bool = False,
        **kwargs,
    ) -> bool:
        return self._validate_user_config(
            command_name=inspect.currentframe().f_code.co_name,  # type: ignore
            by=by,
            model=NameKickUserConfig,
            data=config or kwargs,
            dry_run=True,
            reset_to_default=reset_to_default,
        )

    def get_rcon_connection_settings_config(self) -> RconConnectionSettingsUserConfig:
        return RconConnectionSettingsUserConfig.load_from_db()

    def set_rcon_connection_settings_config(
        self,
        by: str,
        config: dict[str, Any] | BaseUserConfig | None = None,
        reset_to_default: bool = False,
        **kwargs,
    ) -> bool:
        return self._validate_user_config(
            command_name=inspect.currentframe().f_code.co_name,  # type: ignore
            by=by,
            model=RconConnectionSettingsUserConfig,
            data=config or kwargs,
            dry_run=False,
            reset_to_default=reset_to_default,
        )

    def validate_rcon_connection_settings_config(
        self,
        by: str,
        config: dict[str, Any] | BaseUserConfig | None = None,
        reset_to_default: bool = False,
        **kwargs,
    ) -> bool:
        return self._validate_user_config(
            command_name=inspect.currentframe().f_code.co_name,  # type: ignore
            by=by,
            model=RconConnectionSettingsUserConfig,
            data=config or kwargs,
            dry_run=True,
            reset_to_default=reset_to_default,
        )

    def get_rcon_server_settings_config(self) -> RconServerSettingsUserConfig:
        return RconServerSettingsUserConfig.load_from_db()

    def set_rcon_server_settings_config(
        self,
        by: str,
        config: dict[str, Any] | BaseUserConfig | None = None,
        reset_to_default: bool = False,
        **kwargs,
    ) -> bool:
        return self._validate_user_config(
            command_name=inspect.currentframe().f_code.co_name,  # type: ignore
            by=by,
            model=RconServerSettingsUserConfig,
            data=config or kwargs,
            dry_run=False,
            reset_to_default=reset_to_default,
        )

    def validate_rcon_server_settings_config(
        self,
        by: str,
        config: dict[str, Any] | BaseUserConfig | None = None,
        reset_to_default: bool = False,
        **kwargs,
    ) -> bool:
        return self._validate_user_config(
            command_name=inspect.currentframe().f_code.co_name,  # type: ignore
            by=by,
            model=RconServerSettingsUserConfig,
            data=config or kwargs,
            dry_run=True,
            reset_to_default=reset_to_default,
        )

    def get_scorebot_config(self) -> ScorebotUserConfig:
        return ScorebotUserConfig.load_from_db()

    def set_scorebot_config(
        self,
        by: str,
        config: dict[str, Any] | BaseUserConfig | None = None,
        reset_to_default: bool = False,
        **kwargs,
    ) -> bool:
        return self._validate_user_config(
            command_name=inspect.currentframe().f_code.co_name,  # type: ignore
            by=by,
            model=ScorebotUserConfig,
            data=config or kwargs,
            dry_run=False,
            reset_to_default=reset_to_default,
        )

    def validate_scorebot_config(
        self,
        by: str,
        config: dict[str, Any] | BaseUserConfig | None = None,
        reset_to_default: bool = False,
        **kwargs,
    ) -> bool:
        return self._validate_user_config(
            command_name=inspect.currentframe().f_code.co_name,  # type: ignore
            by=by,
            model=ScorebotUserConfig,
            data=config or kwargs,
            dry_run=True,
            reset_to_default=reset_to_default,
        )

    def get_standard_broadcast_messages(self) -> StandardBroadcastMessagesUserConfig:
        return StandardBroadcastMessagesUserConfig.load_from_db()

    def set_standard_broadcast_messages(
        self,
        by: str,
        config: dict[str, Any] | BaseUserConfig | None = None,
        reset_to_default: bool = False,
        **kwargs,
    ) -> bool:
        return self._validate_user_config(
            command_name=inspect.currentframe().f_code.co_name,  # type: ignore
            by=by,
            model=StandardBroadcastMessagesUserConfig,
            data=config or kwargs,
            dry_run=False,
            reset_to_default=reset_to_default,
        )

    def validate_standard_broadcast_messages(
        self,
        by: str,
        config: dict[str, Any] | BaseUserConfig | None = None,
        reset_to_default: bool = False,
        **kwargs,
    ) -> bool:
        return self._validate_user_config(
            command_name=inspect.currentframe().f_code.co_name,  # type: ignore
            by=by,
            model=StandardBroadcastMessagesUserConfig,
            data=config or kwargs,
            dry_run=True,
            reset_to_default=reset_to_default,
        )

    def get_standard_punishments_messages(self) -> StandardPunishmentMessagesUserConfig:
        return StandardPunishmentMessagesUserConfig.load_from_db()

    def set_standard_punishments_messages(
        self,
        by: str,
        config: dict[str, Any] | BaseUserConfig | None = None,
        reset_to_default: bool = False,
        **kwargs,
    ) -> bool:
        return self._validate_user_config(
            command_name=inspect.currentframe().f_code.co_name,  # type: ignore
            by=by,
            model=StandardPunishmentMessagesUserConfig,
            data=config or kwargs,
            dry_run=False,
            reset_to_default=reset_to_default,
        )

    def validate_standard_punishments_messages(
        self,
        by: str,
        config: dict[str, Any] | BaseUserConfig | None = None,
        reset_to_default: bool = False,
        **kwargs,
    ) -> bool:
        return self._validate_user_config(
            command_name=inspect.currentframe().f_code.co_name,  # type: ignore
            by=by,
            model=StandardPunishmentMessagesUserConfig,
            data=config or kwargs,
            dry_run=True,
            reset_to_default=reset_to_default,
        )

    def get_standard_welcome_messages(self) -> StandardWelcomeMessagesUserConfig:
        return StandardWelcomeMessagesUserConfig.load_from_db()

    def set_standard_welcome_messages(
        self,
        by: str,
        config: dict[str, Any] | BaseUserConfig | None = None,
        reset_to_default: bool = False,
        **kwargs,
    ) -> bool:
        return self._validate_user_config(
            command_name=inspect.currentframe().f_code.co_name,  # type: ignore
            by=by,
            model=StandardWelcomeMessagesUserConfig,
            data=config or kwargs,
            dry_run=False,
            reset_to_default=reset_to_default,
        )

    def validate_standard_welcome_messages(
        self,
        by: str,
        config: dict[str, Any] | BaseUserConfig | None = None,
        reset_to_default: bool = False,
        **kwargs,
    ) -> bool:
        return self._validate_user_config(
            command_name=inspect.currentframe().f_code.co_name,  # type: ignore
            by=by,
            model=StandardWelcomeMessagesUserConfig,
            data=config or kwargs,
            dry_run=True,
            reset_to_default=reset_to_default,
        )

    def get_steam_config(self) -> SteamUserConfig:
        return SteamUserConfig.load_from_db()

    def set_steam_config(
        self,
        by: str,
        config: dict[str, Any] | BaseUserConfig | None = None,
        reset_to_default: bool = False,
        **kwargs,
    ) -> bool:
        return self._validate_user_config(
            command_name=inspect.currentframe().f_code.co_name,  # type: ignore
            by=by,
            model=SteamUserConfig,
            data=config or kwargs,
            dry_run=False,
            reset_to_default=reset_to_default,
        )

    def validate_steam_config(
        self,
        by: str,
        config: dict[str, Any] | BaseUserConfig | None = None,
        reset_to_default: bool = False,
        **kwargs,
    ) -> bool:
        return self._validate_user_config(
            command_name=inspect.currentframe().f_code.co_name,  # type: ignore
            by=by,
            model=SteamUserConfig,
            data=config or kwargs,
            dry_run=True,
            reset_to_default=reset_to_default,
        )

    def get_vac_game_bans_config(self) -> VacGameBansUserConfig:
        return VacGameBansUserConfig.load_from_db()

    def set_vac_game_bans_config(
        self,
        by: str,
        config: dict[str, Any] | BaseUserConfig | None = None,
        reset_to_default: bool = False,
        **kwargs,
    ) -> bool:
        return self._validate_user_config(
            command_name=inspect.currentframe().f_code.co_name,  # type: ignore
            by=by,
            model=VacGameBansUserConfig,
            data=config or kwargs,
            dry_run=False,
            reset_to_default=reset_to_default,
        )

    def validate_vac_game_bans_config(
        self,
        by: str,
        config: dict[str, Any] | BaseUserConfig | None = None,
        reset_to_default: bool = False,
        **kwargs,
    ) -> bool:
        return self._validate_user_config(
            command_name=inspect.currentframe().f_code.co_name,  # type: ignore
            by=by,
            model=VacGameBansUserConfig,
            data=config or kwargs,
            dry_run=True,
            reset_to_default=reset_to_default,
        )

    def get_admin_pings_discord_webhooks_config(self) -> AdminPingWebhooksUserConfig:
        return AdminPingWebhooksUserConfig.load_from_db()

    def set_admin_pings_discord_webhooks_config(
        self,
        by: str,
        config: dict[str, Any] | BaseUserConfig | None = None,
        reset_to_default: bool = False,
        **kwargs,
    ) -> bool:
        return self._validate_user_config(
            command_name=inspect.currentframe().f_code.co_name,  # type: ignore
            by=by,
            model=AdminPingWebhooksUserConfig,
            data=config or kwargs,
            dry_run=False,
            reset_to_default=reset_to_default,
        )

    def validate_admin_pings_discord_webhooks_config(
        self,
        by: str,
        config: dict[str, Any] | BaseUserConfig | None = None,
        reset_to_default: bool = False,
        **kwargs,
    ) -> bool:
        return self._validate_user_config(
            command_name=inspect.currentframe().f_code.co_name,  # type: ignore
            by=by,
            model=AdminPingWebhooksUserConfig,
            data=config or kwargs,
            dry_run=True,
            reset_to_default=reset_to_default,
        )

    def get_audit_discord_webhooks_config(self) -> AuditWebhooksUserConfig:
        return AuditWebhooksUserConfig.load_from_db()

    def set_audit_discord_webhooks_config(
        self,
        by: str,
        config: dict[str, Any] | BaseUserConfig | None = None,
        reset_to_default: bool = False,
        **kwargs,
    ) -> bool:
        return self._validate_user_config(
            command_name=inspect.currentframe().f_code.co_name,  # type: ignore
            by=by,
            model=AuditWebhooksUserConfig,
            data=config or kwargs,
            dry_run=False,
            reset_to_default=reset_to_default,
        )

    def validate_audit_discord_webhooks_config(
        self,
        by: str,
        config: dict[str, Any] | BaseUserConfig | None = None,
        reset_to_default: bool = False,
        **kwargs,
    ) -> bool:
        return self._validate_user_config(
            command_name=inspect.currentframe().f_code.co_name,  # type: ignore
            by=by,
            model=AuditWebhooksUserConfig,
            data=config or kwargs,
            dry_run=True,
            reset_to_default=reset_to_default,
        )

    def get_camera_discord_webhooks_config(self) -> CameraWebhooksUserConfig:
        return CameraWebhooksUserConfig.load_from_db()

    def set_camera_discord_webhooks_config(
        self,
        by: str,
        config: dict[str, Any] | BaseUserConfig | None = None,
        reset_to_default: bool = False,
        **kwargs,
    ) -> bool:
        return self._validate_user_config(
            command_name=inspect.currentframe().f_code.co_name,  # type: ignore
            by=by,
            model=CameraWebhooksUserConfig,
            data=config or kwargs,
            dry_run=False,
            reset_to_default=reset_to_default,
        )

    def validate_camera_discord_webhooks_config(
        self,
        by: str,
        config: dict[str, Any] | BaseUserConfig | None = None,
        reset_to_default: bool = False,
        **kwargs,
    ) -> bool:
        return self._validate_user_config(
            command_name=inspect.currentframe().f_code.co_name,  # type: ignore
            by=by,
            model=CameraWebhooksUserConfig,
            data=config or kwargs,
            dry_run=True,
            reset_to_default=reset_to_default,
        )

    def get_chat_discord_webhooks_config(self) -> ChatWebhooksUserConfig:
        return ChatWebhooksUserConfig.load_from_db()

    def set_chat_discord_webhooks_config(
        self,
        by: str,
        config: dict[str, Any] | BaseUserConfig | None = None,
        reset_to_default: bool = False,
        **kwargs,
    ) -> bool:
        return self._validate_user_config(
            command_name=inspect.currentframe().f_code.co_name,  # type: ignore
            by=by,
            model=ChatWebhooksUserConfig,
            data=config or kwargs,
            dry_run=False,
            reset_to_default=reset_to_default,
        )

    def validate_chat_discord_webhooks_config(
        self,
        by: str,
        config: dict[str, Any] | BaseUserConfig | None = None,
        reset_to_default: bool = False,
        **kwargs,
    ) -> bool:
        return self._validate_user_config(
            command_name=inspect.currentframe().f_code.co_name,  # type: ignore
            by=by,
            model=ChatWebhooksUserConfig,
            data=config or kwargs,
            dry_run=True,
            reset_to_default=reset_to_default,
        )

    def get_kills_discord_webhooks_config(self):
        return KillsWebhooksUserConfig.load_from_db()

    def set_kills_discord_webhooks_config(
        self,
        by: str,
        config: dict[str, Any] | BaseUserConfig | None = None,
        reset_to_default: bool = False,
        **kwargs,
    ) -> bool:
        return self._validate_user_config(
            by=by,
            command_name=inspect.currentframe().f_code.co_name,  # type: ignore
            model=KillsWebhooksUserConfig,
            data=config or kwargs,
            dry_run=False,
            reset_to_default=reset_to_default,
        )

    def validate_kills_discord_webhooks_config(
        self,
        by: str,
        config: dict[str, Any] | BaseUserConfig | None = None,
        reset_to_default: bool = False,
        **kwargs,
    ) -> bool:
        return self._validate_user_config(
            command_name=inspect.currentframe().f_code.co_name,  # type: ignore
            by=by,
            model=KillsWebhooksUserConfig,
            data=config or kwargs,
            dry_run=True,
            reset_to_default=reset_to_default,
        )

    def get_watchlist_discord_webhooks_config(self) -> WatchlistWebhooksUserConfig:
        return WatchlistWebhooksUserConfig.load_from_db()

    def set_watchlist_discord_webhooks_config(
        self,
        by: str,
        config: dict[str, Any] | BaseUserConfig | None = None,
        reset_to_default: bool = False,
        **kwargs,
    ) -> bool:
        return self._validate_user_config(
            command_name=inspect.currentframe().f_code.co_name,  # type: ignore
            by=by,
            model=WatchlistWebhooksUserConfig,
            data=config or kwargs,
            dry_run=False,
            reset_to_default=reset_to_default,
        )

    def validate_watchlist_discord_webhooks_config(
        self,
        by: str,
        config: dict[str, Any] | BaseUserConfig | None = None,
        reset_to_default: bool = False,
        **kwargs,
    ) -> bool:
        return self._validate_user_config(
            command_name=inspect.currentframe().f_code.co_name,  # type: ignore
            by=by,
            model=WatchlistWebhooksUserConfig,
            data=config or kwargs,
            dry_run=True,
            reset_to_default=reset_to_default,
        )

    def get_chat_commands_config(self):
        return ChatCommandsUserConfig.load_from_db()

    def set_chat_commands_config(
        self,
        by: str,
        config: dict[str, Any] | BaseUserConfig | None = None,
        reset_to_default: bool = False,
        **kwargs,
    ) -> bool:
        return self._validate_user_config(
            command_name=inspect.currentframe().f_code.co_name,  # type: ignore
            by=by,
            model=ChatCommandsUserConfig,
            data=config or kwargs,
            dry_run=False,
            reset_to_default=reset_to_default,
        )

    def validate_chat_commands_config(
        self,
        by: str,
        config: dict[str, Any] | BaseUserConfig | None = None,
        reset_to_default: bool = False,
        **kwargs,
    ) -> bool:
        return self._validate_user_config(
            command_name=inspect.currentframe().f_code.co_name,  # type: ignore
            by=by,
            model=ChatCommandsUserConfig,
            data=config or kwargs,
            dry_run=True,
            reset_to_default=reset_to_default,
        )

    def get_rcon_chat_commands_config(self):
        return RConChatCommandsUserConfig.load_from_db()

    def set_rcon_chat_commands_config(
        self,
        by: str,
        config: dict[str, Any] | BaseUserConfig | None = None,
        reset_to_default: bool = False,
        **kwargs,
    ) -> bool:
        return self._validate_user_config(
            command_name=inspect.currentframe().f_code.co_name,  # type: ignore
            by=by,
            model=RConChatCommandsUserConfig,
            data=config or kwargs,
            dry_run=False,
            reset_to_default=reset_to_default,
        )

    def validate_rcon_chat_commands_config(
        self,
        by: str,
        config: dict[str, Any] | BaseUserConfig | None = None,
        reset_to_default: bool = False,
        **kwargs,
    ) -> bool:
        return self._validate_user_config(
            command_name=inspect.currentframe().f_code.co_name,  # type: ignore
            by=by,
            model=RConChatCommandsUserConfig,
            data=config or kwargs,
            dry_run=True,
            reset_to_default=reset_to_default,
        )

    def get_log_stream_config(self):
        return LogStreamUserConfig.load_from_db()

    def set_log_stream_config(
        self,
        by: str,
        config: dict[str, Any] | BaseUserConfig | None = None,
        reset_to_default: bool = False,
        **kwargs,
    ) -> bool:
        return self._validate_user_config(
            command_name=inspect.currentframe().f_code.co_name,  # type: ignore
            by=by,
            model=LogStreamUserConfig,
            data=config or kwargs,
            dry_run=False,
            reset_to_default=reset_to_default,
        )

    def validate_log_stream_config(
        self,
        by: str,
        config: dict[str, Any] | BaseUserConfig | None = None,
        reset_to_default: bool = False,
        **kwargs,
    ) -> bool:
        return self._validate_user_config(
            command_name=inspect.currentframe().f_code.co_name,  # type: ignore
            by=by,
            model=LogStreamUserConfig,
            data=config or kwargs,
            dry_run=True,
            reset_to_default=reset_to_default,
        )

    def get_watch_killrate_config(self):
        return WatchKillRateUserConfig.load_from_db()

    def set_watch_killrate_config(
        self,
        by: str,
        config: dict[str, Any] | BaseUserConfig | None = None,
        reset_to_default: bool = False,
        **kwargs,
    ) -> bool:
        return self._validate_user_config(
            command_name=inspect.currentframe().f_code.co_name,  # type: ignore
            by=by,
            model=WatchKillRateUserConfig,
            data=config or kwargs,
            dry_run=False,
            reset_to_default=reset_to_default,
        )

    def validate_watch_killrate_config(
        self,
        by: str,
        config: dict[str, Any] | BaseUserConfig | None = None,
        reset_to_default: bool = False,
        **kwargs,
    ) -> bool:
        return self._validate_user_config(
            command_name=inspect.currentframe().f_code.co_name,  # type: ignore
            by=by,
            model=WatchKillRateUserConfig,
            data=config or kwargs,
            dry_run=True,
            reset_to_default=reset_to_default,
        )

    def get_date_scoreboard(self, start: int, end: int):
        try:
            start_date = datetime.fromtimestamp(int(start))
        except (ValueError, KeyError, TypeError) as e:
            logger.error(e)
            start_date = datetime.now() - timedelta(minutes=60)
        try:
            end_date = datetime.fromtimestamp(int(end))
        except (ValueError, KeyError, TypeError) as e:
            logger.error(e)
            end_date = datetime.now()

        stats = TimeWindowStats()

        try:
            result = stats.get_players_stats_at_time(start_date, end_date)
        except Exception as e:
            logger.exception("Unable to produce date stats: %s", e)
            result = {}

        return result

    def get_objective_row(self, row: int):
        return super().get_objective_row(int(row))

    def get_message_templates(
        self, category: MessageTemplateCategory
    ) -> list[MessageTemplateType]:
        """Get all possible message type categories"""
        return get_message_templates(category=category)

    def get_message_template_categories(self) -> list[MessageTemplateCategory]:
        return get_message_template_categories()

    def get_message_template(self, id: int) -> MessageTemplateType | None:
        """Return the message template for the specified record if it exists"""
        res = get_message_template(id=id)

        return res.to_dict() if res else None

    def get_all_message_templates(self) -> AllMessageTemplateTypes:
        """Get all message templates by category"""
        return get_all_message_templates()

    def add_message_template(
        self, title: str, content: str, category: str | MessageTemplateCategory, by: str
    ) -> int:
        """Add a new message template and return the ID of the new record"""
        return add_message_template(
            title=title, content=content, category=category, author=by
        )

    def delete_message_template(self, id: int) -> bool:
        """Delete a specific message template"""
        return delete_message_template(id=id)

    def edit_message_template(
        self,
        id: int,
        title: str | None,
        content: str | None,
        category: str | MessageTemplateCategory | None,
        by: str,
    ) -> None:
        """Add a new message template and return the ID of the new record"""
        return edit_message_template(
            id=id, title=title, content=content, category=category, author=by
        )<|MERGE_RESOLUTION|>--- conflicted
+++ resolved
@@ -5,21 +5,21 @@
 from logging import getLogger
 from typing import Any, Dict, Iterable, Literal, Optional, Sequence, Type
 
-from rcon.message_templates import (
-    get_all_message_templates,
-    get_message_template,
-    get_message_template_categories,
-    get_message_templates,
-    add_message_template,
-    edit_message_template,
-    delete_message_template,
-)
 from rcon import blacklist, game_logs, maps, player_history
 from rcon.audit import ingame_mods, online_mods
 from rcon.cache_utils import RedisCached, get_redis_pool
 from rcon.discord import audit_user_config_differences
 from rcon.gtx import GTXFtp
-from rcon.models import enter_session
+from rcon.message_templates import (
+    add_message_template,
+    delete_message_template,
+    edit_message_template,
+    get_all_message_templates,
+    get_message_template,
+    get_message_template_categories,
+    get_message_templates,
+)
+from rcon.models import MessageTemplate, enter_session
 from rcon.player_history import (
     add_flag_to_player,
     get_players_by_appearance,
@@ -30,10 +30,13 @@
 from rcon.settings import SERVER_INFO
 from rcon.types import (
     AdminUserType,
+    AllMessageTemplateTypes,
     BlacklistSyncMethod,
     BlacklistType,
     BlacklistWithRecordsType,
     GameServerBanType,
+    MessageTemplateCategory,
+    MessageTemplateType,
     ParsedLogsType,
     PlayerCommentType,
     PlayerFlagType,
@@ -41,16 +44,6 @@
     ServerInfoType,
     VoteMapStatusType,
 )
-<<<<<<< HEAD
-from rcon.user_config.watch_killrate import WatchKillRateUserConfig
-=======
-from rcon.models import enter_session, MessageTemplate
-from rcon.types import (
-    MessageTemplateCategory,
-    MessageTemplateType,
-    AllMessageTemplateTypes,
-)
->>>>>>> 4a01f8ee
 from rcon.user_config.auto_broadcast import AutoBroadcastUserConfig
 from rcon.user_config.auto_kick import AutoVoteKickUserConfig
 from rcon.user_config.auto_mod_level import AutoModLevelUserConfig
@@ -80,6 +73,7 @@
 from rcon.user_config.utils import BaseUserConfig, validate_user_config
 from rcon.user_config.vac_game_bans import VacGameBansUserConfig
 from rcon.user_config.vote_map import VoteMapUserConfig
+from rcon.user_config.watch_killrate import WatchKillRateUserConfig
 from rcon.user_config.webhooks import (
     AdminPingWebhooksUserConfig,
     AuditWebhooksUserConfig,
