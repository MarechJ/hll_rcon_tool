import functools
import inspect
from collections import defaultdict
from datetime import datetime, timedelta
from logging import getLogger
from typing import Any, Dict, Iterable, Literal, Optional, Sequence, Type

<<<<<<< HEAD
from rcon import blacklist, game_logs, maps, player_history
from rcon.audit import ingame_mods, online_mods
from rcon.cache_utils import RedisCached, get_redis_pool
from rcon.discord import audit_user_config_differences
from rcon.gtx import GTXFtp
=======
from rcon import webhook_service
>>>>>>> ddebad56
from rcon.message_templates import (
    add_message_template,
    delete_message_template,
    edit_message_template,
    get_all_message_templates,
    get_message_template,
    get_message_template_categories,
    get_message_templates,
)
from rcon.models import MessageTemplate, enter_session
from rcon.player_history import (
    add_flag_to_player,
    get_players_by_appearance,
    remove_flag,
)
from rcon.rcon import Rcon
from rcon.scoreboard import TimeWindowStats
from rcon.settings import SERVER_INFO
from rcon.types import (
    AdminUserType,
    AllMessageTemplateTypes,
    BlacklistSyncMethod,
    BlacklistType,
    BlacklistWithRecordsType,
    GameServerBanType,
    MessageTemplateCategory,
    MessageTemplateType,
    ParsedLogsType,
    PlayerCommentType,
    PlayerFlagType,
    PlayerProfileTypeEnriched,
    ServerInfoType,
    VoteMapStatusType,
)
from rcon.user_config.auto_broadcast import AutoBroadcastUserConfig
from rcon.user_config.auto_kick import AutoVoteKickUserConfig
from rcon.user_config.auto_mod_level import AutoModLevelUserConfig
from rcon.user_config.auto_mod_no_leader import AutoModNoLeaderUserConfig
from rcon.user_config.auto_mod_seeding import AutoModSeedingUserConfig
from rcon.user_config.auto_mod_solo_tank import AutoModNoSoloTankUserConfig
from rcon.user_config.ban_tk_on_connect import BanTeamKillOnConnectUserConfig
from rcon.user_config.camera_notification import CameraNotificationUserConfig
from rcon.user_config.chat_commands import ChatCommandsUserConfig
from rcon.user_config.expired_vips import ExpiredVipsUserConfig
from rcon.user_config.gtx_server_name import GtxServerNameChangeUserConfig
from rcon.user_config.log_line_webhooks import LogLineWebhookUserConfig
from rcon.user_config.log_stream import LogStreamUserConfig
from rcon.user_config.name_kicks import NameKickUserConfig
from rcon.user_config.rcon_chat_commands import RConChatCommandsUserConfig
from rcon.user_config.rcon_connection_settings import RconConnectionSettingsUserConfig
from rcon.user_config.rcon_server_settings import RconServerSettingsUserConfig
from rcon.user_config.real_vip import RealVipUserConfig
from rcon.user_config.scorebot import ScorebotUserConfig
from rcon.user_config.seed_vip import SeedVIPUserConfig
from rcon.user_config.standard_messages import (
    StandardBroadcastMessagesUserConfig,
    StandardPunishmentMessagesUserConfig,
    StandardWelcomeMessagesUserConfig,
)
from rcon.user_config.steam import SteamUserConfig
from rcon.user_config.utils import BaseUserConfig, validate_user_config
from rcon.user_config.vac_game_bans import VacGameBansUserConfig
from rcon.user_config.vote_map import VoteMapUserConfig
from rcon.user_config.watch_killrate import WatchKillRateUserConfig
from rcon.user_config.webhooks import (
    AdminPingWebhooksUserConfig,
    AuditWebhooksUserConfig,
    CameraWebhooksUserConfig,
    ChatWebhooksUserConfig,
    KillsWebhooksUserConfig,
    WatchlistWebhooksUserConfig,
)
from rcon.utils import MISSING
from rcon.vote_map import VoteMap
from rcon.watchlist import PlayerWatch

logger = getLogger(__name__)

PLAYER_ID = "player_id"

CTL: Optional["RconAPI"] = None


def parameter_aliases(alias_to_param: Dict[str, str]):
    """Specify parameter aliases of a function. This might be useful to preserve backwards
    compatibility or to handle parameters named after a Python reserved keyword.

    Takes a mapping of aliases to their parameter name."""

    def decorator(func):
        @functools.wraps(func)
        def wrapper(*args, **kwargs):
            for alias, param in alias_to_param.items():
                if alias in kwargs:
                    kwargs[param] = kwargs.pop(alias)
            return func(*args, **kwargs)

        wrapper._parameter_aliases = alias_to_param
        return wrapper

    return decorator


def get_rcon_api(credentials: ServerInfoType | None = None) -> "RconAPI":
    """Return a initialized Rcon connection to the game server

    This maintains a single initialized instance across a Python interpreter
    instance unless someone explicitly chooses to use multiple instances.
    This also doesn't automatically attempt to connect to the game server on
    module import.

    Args:
        credentials: A dict of the game server IP, RCON port and RCON password
    """
    global CTL

    if credentials is None:
        credentials = SERVER_INFO

    if CTL is None:
        CTL = RconAPI(credentials)
    return CTL


class RconAPI(Rcon):
    """Defines additional commands so they are usable internally and in auto settings

    These commands are all automatically exposed as API endpoint in rconweb.api.views

    The set_X_config commands are a special case and **kwargs must be included so it will work
    properly with how auto settings passes in parameters
    """

    def __init__(self, *args, pool_size: bool | None = None, **kwargs):
        super().__init__(*args, pool_size=pool_size, **kwargs)

    @staticmethod
    def _validate_user_config(
        command_name: str,
        by: str,
        model: Type[BaseUserConfig],
        data: dict[str, Any] | BaseUserConfig,
        dry_run: bool = True,
        reset_to_default: bool = False,
    ):
        old_model = model.load_from_db()
        res = validate_user_config(
            model=model,
            data=data,
            dry_run=dry_run,
            reset_to_default=reset_to_default,
        )

        if res:
            audit_user_config_differences(
                old_model=old_model,
                new_model=data,
                command_name=command_name,
                author=by,
            )
        return res

    def get_blacklists(self) -> list[BlacklistType]:
        """Get all blacklists.

        Blacklists are collections of ban-like records stored by CRCON
        to provide greater flexibility and scalability.
        """
        with enter_session() as sess:
            return [
                bl.to_dict(with_records=False) for bl in blacklist.get_blacklists(sess)
            ]

    def get_blacklist(self, blacklist_id: int) -> BlacklistWithRecordsType:
        """Get a blacklist and its respective records.

        Blacklists are collections of ban-like records stored by CRCON
        to provide greater flexibility and scalability.

        Args:
            blacklist_id: The ID of the blacklist
        """
        with enter_session() as sess:
            return blacklist.get_blacklist(sess, blacklist_id, strict=True).to_dict(
                with_records=True
            )

    def create_blacklist(
        self,
        name: str,
        sync: BlacklistSyncMethod = BlacklistSyncMethod.KICK_ONLY,
        servers: Sequence[int] | None = None,
    ):
        """
        Creates a new, empty blacklist.

        Blacklists are collections of ban-like records stored by CRCON
        to provide greater flexibility and scalability.

        Args:
            name:
                Name for the list
            sync:
                Method to use for synchronizing an active record with the
                game server. See `BlacklistSyncMethod` for more details.
            servers:
                A sequence of server numbers which this blacklist will
                apply to. `None` means all servers.
        """
        return blacklist.create_blacklist(
            name=name,
            sync=BlacklistSyncMethod(sync.lower()),
            servers=servers,
        )

    def edit_blacklist(
        self,
        blacklist_id: int,
        name: str = MISSING,
        sync_method: BlacklistSyncMethod = MISSING,
        servers: Sequence[int] | None = MISSING,
    ):
        """
        Edits a blacklist.

        Blacklists are collections of ban-like records stored by CRCON
        to provide greater flexibility and scalability.

        Args:
            blacklist_id: The ID of the blacklist
            name: What to name the blacklist
            sync: Method to use for synchronizing records with the game
            servers: List of server numbers this blacklist applies to. `None` means all.
        """
        if sync_method:
            sync_method = BlacklistSyncMethod(sync_method.lower())
        return blacklist.edit_blacklist(
            blacklist_id,
            name=name,
            sync=sync_method,
            servers=servers,
        )

    def delete_blacklist(
        self,
        blacklist_id: int,
    ):
        """
        Removes a blacklist alongside all of its records.

        Blacklists are collections of ban-like records stored by CRCON
        to provide greater flexibility and scalability.

        Args:
            blacklist_id: The ID of the blacklist
        """
        return blacklist.delete_blacklist(blacklist_id)

    def get_blacklist_records(
        self,
        player_id: str = None,
        reason: str = None,
        blacklist_id: int = None,
        exclude_expired: bool = False,
        page_size: int = 50,
        page: int = 1,
    ):
        page_size = int(page_size)
        page = int(page)
        if blacklist_id is not None:
            blacklist_id = int(blacklist_id)
        with enter_session() as sess:
            records, total = blacklist.search_blacklist_records(
                sess,
                player_id=player_id,
                reason=reason,
                blacklist_id=blacklist_id,
                exclude_expired=exclude_expired,
                page_size=page_size,
                page=page,
            )
            return {
                "records": [
                    record.to_dict(with_blacklist=True, with_player=True)
                    for record in records
                ],
                "page": page,
                "page_size": page_size,
                "total": total,
            }

    def add_blacklist_record(
        self,
        player_id: str,
        blacklist_id: int,
        reason: str,
        expires_at: datetime | None = None,
        admin_name: str = "",
    ) -> BlacklistType:
        """
        Adds a new record to a blacklist.

        Blacklists are collections of ban-like records stored by CRCON
        to provide greater flexibility and scalability.

        Args:
            player_id: steam_id_64 or windows store ID to blacklist
            blacklist_id: The ID of the blacklist to use
            reason: The reason the player was blacklisted for
            expires_at: When the blacklist should expire, if ever
            admin_name: The person/tool that is blacklisting the player
        """
        return blacklist.add_record_to_blacklist(
            player_id=player_id,
            blacklist_id=blacklist_id,
            reason=reason,
            expires_at=expires_at,
            admin_name=admin_name,
        )

    def edit_blacklist_record(
        self,
        record_id: int,
        blacklist_id: int = MISSING,
        reason: str = MISSING,
        expires_at: datetime | None = MISSING,
    ) -> bool:
        """
        Edits a blacklist record.

        Blacklists are collections of ban-like records stored by CRCON
        to provide greater flexibility and scalability.

        The blacklisted player ID cannot be edited. You instead need to
        delete this record and create a new one.

        Args:
            record_id: The ID of the record
            blacklist_id: The ID of the blacklist this record should be part of
            reason: The reason the player was blacklisted for
            expires_at: When the blacklist should expire, if ever
        """
        return blacklist.edit_record_from_blacklist(
            record_id,
            blacklist_id=blacklist_id,
            reason=reason,
            expires_at=expires_at,
        )

    def delete_blacklist_record(
        self,
        record_id: int,
    ) -> bool:
        """
        Removes a blacklist record.

        Blacklists are collections of ban-like records stored by CRCON
        to provide greater flexibility and scalability.

        Args:
            record_id: The ID of the record
        """
        return blacklist.remove_record_from_blacklist(record_id)

    def unblacklist_player(self, player_id: str) -> bool:
        """Expires all blacklists of a player and unbans them from all servers.

        Args:
            player_id: steam_id_64 or windows store ID
        """
        blacklist.expire_all_player_blacklists(player_id)
        return True

    def unban(
        self,
        player_id: str,
    ) -> bool:
        """Remove all temporary and permanent bans from the player_id.

        This does not remove any blacklists, meaning the player may be immediately banned
        again. To remove any bans or blacklists, use `unblacklist_player` instead.

        Args:
            player_id: steam_id_64 or windows store ID
        """
        bans = self.get_bans()
        type_to_func = {
            "temp": self.remove_temp_ban,
            "perma": self.remove_perma_ban,
        }
        success = False
        for b in bans:
            if b.get(PLAYER_ID) == player_id:
                success = True
                type_to_func[b["type"]](b["player_id"])

        return success

    def clear_cache(self) -> bool:
        """Clear every key in this servers Redis cache and return number of deleted keys

        Many things in CRCON are cached in Redis to avoid excessively polling
        the game server, this clears the entire cache which is sometimes necessary
        to force a refresh
        """
        # TODO: allow clearing specific cache keys
        return RedisCached.clear_all_caches(get_redis_pool())

    def get_player_profile(
        self,
        player_id: str,
        num_sessions: int = 10,
    ) -> PlayerProfileTypeEnriched | None:
        raw_profile = player_history.get_player_profile(
            player_id=player_id, nb_sessions=num_sessions
        )

        bans: list[GameServerBanType] = []
        comments: list[PlayerCommentType] = []
        profile: PlayerProfileTypeEnriched | None = None
        if raw_profile:
            bans = self.get_ban(player_id=player_id)
            comments = player_history.get_player_comments(player_id=player_id)

            profile = raw_profile.copy()
            profile.update(
                {
                    "bans": bans,
                    "comments": comments,
                }
            )
        return profile

    def get_player_comments(self, player_id: str) -> list[PlayerCommentType]:
        return player_history.get_player_comments(player_id=player_id)

    def post_player_comment(self, player_id: str, comment: str, by: str):
        return player_history.post_player_comment(
            player_id=player_id,
            comment=comment,
            user=by,
        )

    def get_player_messages(self, player_id: str):
        return player_history.get_player_messages(player_id=player_id)

    def get_players_history(
        self,
        page: int = 1,
        page_size: int = 500,
        last_seen_from: datetime | None = None,
        last_seen_till: datetime | None = None,
        player_id: str | None = None,
        player_name: str | None = None,
        blacklisted: bool | None = None,
        is_watched: bool | None = None,
        exact_name_match: bool = False,
        ignore_accent: bool = True,
        flags: str | list[str] | None = None,
        country: str | None = None,
    ):
        return get_players_by_appearance(
            page=page,
            page_size=page_size,
            last_seen_from=last_seen_from,
            last_seen_till=last_seen_till,
            player_name=player_name,
            blacklisted=blacklisted,
            player_id=player_id,
            is_watched=is_watched,
            exact_name_match=exact_name_match,
            ignore_accent=ignore_accent,
            flags=flags,
            country=country,
        )

    def flag_player(
        self,
        player_id: str,
        flag: str,
        player_name: str | None = None,
        comment: str | None = None,
    ) -> PlayerFlagType:
        """Adds a new flag to the specified player_id

        Flags are used to label users and some tools use the flags to whitelist
        users. They are traditionally an emoji (the frontend uses an emoji picker)
        but there is no length restriction in the database.

        Args:
            player_id: steam_id_64 or windows store ID
            player_name: The players name which will be added as an alias
            flag:
            comment:


        """

        player, new_flag = add_flag_to_player(
            player_id=player_id, flag=flag, comment=comment, player_name=player_name
        )
        # TODO: can we preserve discord auditing with player aliases?
        # data["player_name"] = " | ".join(n["name"] for n in player["names"])

        return new_flag

    def unflag_player(
        self,
        flag_id: int | None = None,
        player_id: str | None = None,
        flag: str | None = None,
    ) -> PlayerFlagType:
        """Flags can be removed either by flag_id (database key) or by passing a player ID and flag

        Args:
            flag_id: The database primary key of the flag record to delete
            player_id: steam_id_64 or windows store ID
            flag: The flag to remove from `player_id` if present
        """
        player, removed_flag = remove_flag(
            flag_id=flag_id, player_id=player_id, flag=flag
        )
        return removed_flag

    def set_server_name(self, name: str):
        # TODO: server name won't change until map change
        # but the cache also needs to be cleared, but can't
        # immediately clear or it will just refresh but we
        # can use a timer or clear the cache on match start

        gtx = GTXFtp.from_config()
        gtx.change_server_name(new_name=name)

    @staticmethod
    def toggle_player_watch(
        player_id: str,
        audit_name: str | None,
        add: bool,
        reason: str | None = None,
        player_name: str | None = None,
    ) -> bool:
        watcher = PlayerWatch(player_id=player_id)
        if add:
            result = watcher.watch(
                reason=reason or "",
                by=audit_name,
                player_name=player_name or "",
            )
        else:
            result = watcher.unwatch()

        return result

    def watch_player(
        self,
        player_id: str,
        reason: str,
        by: str,
        player_name: str | None = None,
    ) -> bool:
        return self.toggle_player_watch(
            player_id=player_id,
            player_name=player_name,
            reason=reason,
            audit_name=by,
            add=True,
        )

    def unwatch_player(
        self,
        player_id: str,
    ) -> bool:
        return self.toggle_player_watch(
            player_id=player_id,
            player_name=None,
            reason=None,
            audit_name=None,
            add=False,
        )

    def get_online_mods(self) -> list[AdminUserType]:
        return online_mods()

    def get_ingame_mods(self) -> list[AdminUserType]:
        return ingame_mods()

    @parameter_aliases(
        {
            "from": "from_",
        }
    )
    def get_historical_logs(
        self,
        player_name: str | None = None,
        player_id: str | None = None,
        action: str | None = None,
        limit: int = 1000,
        from_: datetime | None = None,
        till: datetime | None = None,
        time_sort: Literal["desc", "asc"] = "desc",
        exact_player_match: bool = False,
        exact_action: bool = True,
        server_filter: str | None = None,
    ):
        lines = game_logs.get_historical_logs(
            player_name=player_name,
            action=action,
            player_id=player_id,
            limit=limit,
            from_=from_,
            till=till,
            time_sort=time_sort,
            exact_player_match=exact_player_match,
            exact_action=exact_action,
            server_filter=server_filter,
        )

        return lines

    def get_recent_logs(
        self,
        filter_player: list[str] | str = [],
        filter_action: list[str] = [],
        inclusive_filter: bool = True,
        start: int = 0,
        end: int = 10000,
        exact_player_match: bool = True,
        exact_action: bool = False,
    ) -> ParsedLogsType:
        return game_logs.get_recent_logs(
            start=start,
            end=end,
            player_search=filter_player,
            action_filter=filter_action,
            exact_player_match=exact_player_match,
            exact_action=exact_action,
            inclusive_filter=inclusive_filter,
        )

    def get_votemap_status(self) -> list[VoteMapStatusType]:
        v = VoteMap()

        votes = v.get_votes()
        votes_by_map: dict[maps.Layer, list[str]] = defaultdict(list)
        for player, map_ in votes.items():
            votes_by_map[map_].append(player)

        selection = v.get_selection()

        result = []
        for map_ in selection:
            result.append({"map": map_, "voters": votes_by_map[map_]})

        return sorted(result, key=lambda m: len(m["voters"]), reverse=True)

    def reset_votemap_state(self) -> list[VoteMapStatusType]:
        v = VoteMap()
        v.clear_votes()
        v.gen_selection()
        v.apply_results()

        return self.get_votemap_status()

    def get_votemap_whitelist(self) -> list[str]:
        v = VoteMap()

        # TODO: update this when we return `Layer`s instead of strings
        return [str(map) for map in v.get_map_whitelist()]

    def add_map_to_votemap_whitelist(self, map_name: str):
        v = VoteMap()
        v.add_map_to_whitelist(map_name=map_name)

    def add_maps_to_votemap_whitelist(self, map_names: Iterable[str]):
        v = VoteMap()
        v.add_maps_to_whitelist(map_names=map_names)

    def remove_map_from_votemap_whitelist(self, map_name: str):
        v = VoteMap()
        v.remove_map_from_whitelist(map_name=map_name)

    def remove_maps_from_votemap_whitelist(self, map_names: Iterable[str]):
        v = VoteMap()
        v.remove_maps_from_whitelist(map_names=map_names)

    def reset_map_votemap_whitelist(self):
        v = VoteMap()
        v.reset_map_whitelist()

    def set_votemap_whitelist(self, map_names: Iterable[str]):
        v = VoteMap()
        v.set_map_whitelist(map_names=map_names)

    def get_votemap_config(self) -> VoteMapUserConfig:
        return VoteMapUserConfig.load_from_db()

    def validate_votemap_config(
        self,
        by: str,
        config: dict[str, Any] | BaseUserConfig | None = None,
        reset_to_default: bool = False,
        **kwargs,
    ) -> bool:
        return self._validate_user_config(
            by=by,
            command_name=inspect.currentframe().f_code.co_name,  # type: ignore
            model=VoteMapUserConfig,
            data=config or kwargs,
            dry_run=True,
            reset_to_default=reset_to_default,
        )

    def set_votemap_config(
        self,
        by: str,
        config: dict[str, Any] | BaseUserConfig | None = None,
        reset_to_default: bool = False,
        **kwargs,
    ) -> bool:
        old_config = VoteMapUserConfig.load_from_db()

        res = self._validate_user_config(
            by=by,
            command_name=inspect.currentframe().f_code.co_name,  # type: ignore
            model=VoteMapUserConfig,
            data=config or kwargs,
            dry_run=False,
            reset_to_default=reset_to_default,
        )

        new_config = VoteMapUserConfig.load_from_db()

        # on -> off or off -> on
        if old_config.enabled != new_config.enabled:
            self.reset_votemap_state()

        return True

    def get_auto_broadcasts_config(self) -> AutoBroadcastUserConfig:
        return AutoBroadcastUserConfig.load_from_db()

    def validate_auto_broadcasts_config(
        self,
        by: str,
        config: dict[str, Any] | BaseUserConfig | None = None,
        reset_to_default: bool = False,
        **kwargs,
    ) -> bool:
        return self._validate_user_config(
            command_name=inspect.currentframe().f_code.co_name,  # type: ignore
            by=by,
            model=AutoBroadcastUserConfig,
            data=config or kwargs,
            dry_run=True,
            reset_to_default=reset_to_default,
        )

    def set_auto_broadcasts_config(
        self,
        by: str,
        config: dict[str, Any] | BaseUserConfig | None = None,
        reset_to_default: bool = False,
        **kwargs,
    ) -> bool:
        return self._validate_user_config(
            command_name=inspect.currentframe().f_code.co_name,  # type: ignore
            by=by,
            model=AutoBroadcastUserConfig,
            data=config or kwargs,
            dry_run=False,
            reset_to_default=reset_to_default,
        )

    def get_votekick_autotoggle_config(self) -> AutoVoteKickUserConfig:
        return AutoVoteKickUserConfig.load_from_db()

    def validate_votekick_autotoggle_config(
        self,
        by: str,
        config: dict[str, Any] | BaseUserConfig | None = None,
        reset_to_default: bool = False,
        **kwargs,
    ) -> bool:
        return self._validate_user_config(
            command_name=inspect.currentframe().f_code.co_name,  # type: ignore
            by=by,
            model=AutoVoteKickUserConfig,
            data=config or kwargs,
            dry_run=True,
            reset_to_default=reset_to_default,
        )

    def set_votekick_autotoggle_config(
        self,
        by: str,
        config: dict[str, Any] | BaseUserConfig | None = None,
        reset_to_default: bool = False,
        **kwargs,
    ) -> bool:
        return self._validate_user_config(
            command_name=inspect.currentframe().f_code.co_name,  # type: ignore
            by=by,
            model=AutoVoteKickUserConfig,
            data=config or kwargs,
            dry_run=False,
            reset_to_default=reset_to_default,
        )

    def get_auto_mod_level_config(self) -> AutoModLevelUserConfig:
        return AutoModLevelUserConfig.load_from_db()

    def validate_auto_mod_level_config(
        self,
        by: str,
        config: dict[str, Any] | BaseUserConfig | None = None,
        reset_to_default: bool = False,
        **kwargs,
    ) -> bool:
        return self._validate_user_config(
            command_name=inspect.currentframe().f_code.co_name,  # type: ignore
            by=by,
            model=AutoModLevelUserConfig,
            data=config or kwargs,
            dry_run=True,
            reset_to_default=reset_to_default,
        )

    def set_auto_mod_level_config(
        self,
        by: str,
        config: dict[str, Any] | BaseUserConfig | None = None,
        reset_to_default: bool = False,
        **kwargs,
    ) -> bool:
        return self._validate_user_config(
            command_name=inspect.currentframe().f_code.co_name,  # type: ignore
            by=by,
            model=AutoModLevelUserConfig,
            data=config or kwargs,
            dry_run=False,
            reset_to_default=reset_to_default,
        )

    def get_auto_mod_no_leader_config(self) -> AutoModNoLeaderUserConfig:
        return AutoModNoLeaderUserConfig.load_from_db()

    def validate_auto_mod_no_leader_config(
        self,
        by: str,
        config: dict[str, Any] | BaseUserConfig | None = None,
        reset_to_default: bool = False,
        **kwargs,
    ) -> bool:
        return self._validate_user_config(
            command_name=inspect.currentframe().f_code.co_name,  # type: ignore
            by=by,
            model=AutoModNoLeaderUserConfig,
            data=config or kwargs,
            dry_run=True,
            reset_to_default=reset_to_default,
        )

    def set_auto_mod_no_leader_config(
        self,
        by: str,
        config: dict[str, Any] | BaseUserConfig | None = None,
        reset_to_default: bool = False,
        **kwargs,
    ) -> bool:
        return self._validate_user_config(
            command_name=inspect.currentframe().f_code.co_name,  # type: ignore
            by=by,
            model=AutoModNoLeaderUserConfig,
            data=config or kwargs,
            dry_run=False,
            reset_to_default=reset_to_default,
        )

    def get_auto_mod_seeding_config(self) -> AutoModSeedingUserConfig:
        return AutoModSeedingUserConfig.load_from_db()

    def validate_auto_mod_seeding_config(
        self,
        by: str,
        config: dict[str, Any] | BaseUserConfig | None = None,
        reset_to_default: bool = False,
        **kwargs,
    ) -> bool:
        return self._validate_user_config(
            command_name=inspect.currentframe().f_code.co_name,  # type: ignore
            by=by,
            model=AutoModSeedingUserConfig,
            data=config or kwargs,
            dry_run=True,
            reset_to_default=reset_to_default,
        )

    def set_auto_mod_seeding_config(
        self,
        by: str,
        user_config: dict[str, Any] | BaseUserConfig | None = None,
        reset_to_default: bool = False,
        **kwargs,
    ) -> bool:
        return self._validate_user_config(
            command_name=inspect.currentframe().f_code.co_name,  # type: ignore
            by=by,
            model=AutoModSeedingUserConfig,
            data=user_config or kwargs,
            dry_run=False,
            reset_to_default=reset_to_default,
        )

    def get_auto_mod_solo_tank_config(self) -> AutoModNoSoloTankUserConfig:
        return AutoModNoSoloTankUserConfig.load_from_db()

    def validate_auto_mod_solo_tank_config(
        self,
        by: str,
        config: dict[str, Any] | BaseUserConfig | None = None,
        reset_to_default: bool = False,
        **kwargs,
    ) -> bool:
        return self._validate_user_config(
            command_name=inspect.currentframe().f_code.co_name,  # type: ignore
            by=by,
            model=AutoModNoSoloTankUserConfig,
            data=config or kwargs,
            dry_run=True,
            reset_to_default=reset_to_default,
        )

    def set_auto_mod_solo_tank_config(
        self,
        by: str,
        config: dict[str, Any] | BaseUserConfig | None = None,
        reset_to_default: bool = False,
        **kwargs,
    ) -> bool:
        return self._validate_user_config(
            command_name=inspect.currentframe().f_code.co_name,  # type: ignore
            by=by,
            model=AutoModNoSoloTankUserConfig,
            data=config or kwargs,
            dry_run=False,
            reset_to_default=reset_to_default,
        )

    def get_tk_ban_on_connect_config(self) -> BanTeamKillOnConnectUserConfig:
        return BanTeamKillOnConnectUserConfig.load_from_db()

    def validate_tk_ban_on_connect_config(
        self,
        by: str,
        config: dict[str, Any] | BaseUserConfig | None = None,
        reset_to_default: bool = False,
        **kwargs,
    ) -> bool:
        return self._validate_user_config(
            command_name=inspect.currentframe().f_code.co_name,  # type: ignore
            by=by,
            model=BanTeamKillOnConnectUserConfig,
            data=config or kwargs,
            dry_run=True,
            reset_to_default=reset_to_default,
        )

    def set_tk_ban_on_connect_config(
        self,
        by: str,
        config: dict[str, Any] | BaseUserConfig | None = None,
        reset_to_default: bool = False,
        **kwargs,
    ) -> bool:
        return self._validate_user_config(
            command_name=inspect.currentframe().f_code.co_name,  # type: ignore
            by=by,
            model=BanTeamKillOnConnectUserConfig,
            data=config or kwargs,
            dry_run=False,
            reset_to_default=reset_to_default,
        )

    def get_real_vip_config(
        self,
    ) -> RealVipUserConfig:
        return RealVipUserConfig.load_from_db()

    def validate_real_vip_config(
        self,
        by: str,
        config: dict[str, Any] | BaseUserConfig | None = None,
        reset_to_default: bool = False,
        **kwargs,
    ) -> bool:
        return self._validate_user_config(
            command_name=inspect.currentframe().f_code.co_name,  # type: ignore
            by=by,
            model=RealVipUserConfig,
            data=config or kwargs,
            dry_run=True,
            reset_to_default=reset_to_default,
        )

    def set_real_vip_config(
        self,
        by: str,
        config: dict[str, Any] | BaseUserConfig | None = None,
        reset_to_default: bool = False,
        **kwargs,
    ) -> bool:
        return self._validate_user_config(
            command_name=inspect.currentframe().f_code.co_name,  # type: ignore
            by=by,
            model=RealVipUserConfig,
            data=config or kwargs,
            dry_run=False,
            reset_to_default=reset_to_default,
        )

    def get_seed_vip_config(
        self,
    ) -> SeedVIPUserConfig:
        return SeedVIPUserConfig.load_from_db()

    def validate_seed_vip_config(
        self,
        by: str,
        config: dict[str, Any] | BaseUserConfig | None = None,
        reset_to_default: bool = False,
        **kwargs,
    ) -> bool:
        return self._validate_user_config(
            command_name=inspect.currentframe().f_code.co_name,  # type: ignore
            by=by,
            model=SeedVIPUserConfig,
            data=config or kwargs,
            dry_run=True,
            reset_to_default=reset_to_default,
        )

    def set_seed_vip_config(
        self,
        by: str,
        config: dict[str, Any] | BaseUserConfig | None = None,
        reset_to_default: bool = False,
        **kwargs,
    ) -> bool:
        return self._validate_user_config(
            command_name=inspect.currentframe().f_code.co_name,  # type: ignore
            by=by,
            model=SeedVIPUserConfig,
            data=config or kwargs,
            dry_run=False,
            reset_to_default=reset_to_default,
        )

    def get_camera_notification_config(self) -> CameraNotificationUserConfig:
        return CameraNotificationUserConfig.load_from_db()

    def set_camera_notification_config(
        self,
        by: str,
        config: dict[str, Any] | BaseUserConfig | None = None,
        reset_to_default: bool = False,
        **kwargs,
    ) -> bool:
        return self._validate_user_config(
            command_name=inspect.currentframe().f_code.co_name,  # type: ignore
            by=by,
            model=CameraNotificationUserConfig,
            data=config or kwargs,
            dry_run=False,
            reset_to_default=reset_to_default,
        )

    def validate_camera_notification_config(
        self,
        by: str,
        config: dict[str, Any] | BaseUserConfig | None = None,
        reset_to_default: bool = False,
        **kwargs,
    ) -> bool:
        return self._validate_user_config(
            command_name=inspect.currentframe().f_code.co_name,  # type: ignore
            by=by,
            model=CameraNotificationUserConfig,
            data=config or kwargs,
            dry_run=True,
            reset_to_default=reset_to_default,
        )

    def get_expired_vip_config(self) -> ExpiredVipsUserConfig:
        return ExpiredVipsUserConfig.load_from_db()

    def set_expired_vip_config(
        self,
        by: str,
        config: dict[str, Any] | BaseUserConfig | None = None,
        reset_to_default: bool = False,
        **kwargs,
    ) -> bool:
        return self._validate_user_config(
            command_name=inspect.currentframe().f_code.co_name,  # type: ignore
            by=by,
            model=ExpiredVipsUserConfig,
            data=config or kwargs,
            dry_run=False,
            reset_to_default=reset_to_default,
        )

    def validate_expired_vip_config(
        self,
        by: str,
        config: dict[str, Any] | BaseUserConfig | None = None,
        reset_to_default: bool = False,
        **kwargs,
    ) -> bool:
        return self._validate_user_config(
            command_name=inspect.currentframe().f_code.co_name,  # type: ignore
            by=by,
            model=ExpiredVipsUserConfig,
            data=config or kwargs,
            dry_run=True,
            reset_to_default=reset_to_default,
        )

    def get_server_name_change_config(self) -> GtxServerNameChangeUserConfig:
        return GtxServerNameChangeUserConfig.load_from_db()

    def set_server_name_change_config(
        self,
        by: str,
        config: dict[str, Any] | BaseUserConfig | None = None,
        reset_to_default: bool = False,
        **kwargs,
    ) -> bool:
        return self._validate_user_config(
            command_name=inspect.currentframe().f_code.co_name,  # type: ignore
            by=by,
            model=GtxServerNameChangeUserConfig,
            data=config or kwargs,
            dry_run=False,
            reset_to_default=reset_to_default,
        )

    def validate_server_name_change_config(
        self,
        by: str,
        config: dict[str, Any] | BaseUserConfig | None = None,
        reset_to_default: bool = False,
        **kwargs,
    ) -> bool:
        return self._validate_user_config(
            command_name=inspect.currentframe().f_code.co_name,  # type: ignore
            by=by,
            model=GtxServerNameChangeUserConfig,
            data=config or kwargs,
            dry_run=True,
            reset_to_default=reset_to_default,
        )

    def get_log_line_webhook_config(self) -> LogLineWebhookUserConfig:
        return LogLineWebhookUserConfig.load_from_db()

    def set_log_line_webhook_config(
        self,
        by: str,
        config: dict[str, Any] | BaseUserConfig | None = None,
        reset_to_default: bool = False,
        **kwargs,
    ) -> bool:
        return self._validate_user_config(
            command_name=inspect.currentframe().f_code.co_name,  # type: ignore
            by=by,
            model=LogLineWebhookUserConfig,
            data=config or kwargs,
            dry_run=False,
            reset_to_default=reset_to_default,
        )

    def validate_log_line_webhook_config(
        self,
        by: str,
        config: dict[str, Any] | BaseUserConfig | None = None,
        reset_to_default: bool = False,
        **kwargs,
    ) -> bool:
        return self._validate_user_config(
            command_name=inspect.currentframe().f_code.co_name,  # type: ignore
            by=by,
            model=LogLineWebhookUserConfig,
            data=config or kwargs,
            dry_run=True,
            reset_to_default=reset_to_default,
        )

    def get_name_kick_config(self) -> NameKickUserConfig:
        return NameKickUserConfig.load_from_db()

    def set_name_kick_config(
        self,
        by: str,
        config: dict[str, Any] | BaseUserConfig | None = None,
        reset_to_default: bool = False,
        **kwargs,
    ) -> bool:
        return self._validate_user_config(
            command_name=inspect.currentframe().f_code.co_name,  # type: ignore
            by=by,
            model=NameKickUserConfig,
            data=config or kwargs,
            dry_run=False,
            reset_to_default=reset_to_default,
        )

    def validate_name_kick_config(
        self,
        by: str,
        config: dict[str, Any] | BaseUserConfig | None = None,
        reset_to_default: bool = False,
        **kwargs,
    ) -> bool:
        return self._validate_user_config(
            command_name=inspect.currentframe().f_code.co_name,  # type: ignore
            by=by,
            model=NameKickUserConfig,
            data=config or kwargs,
            dry_run=True,
            reset_to_default=reset_to_default,
        )

    def get_rcon_connection_settings_config(self) -> RconConnectionSettingsUserConfig:
        return RconConnectionSettingsUserConfig.load_from_db()

    def set_rcon_connection_settings_config(
        self,
        by: str,
        config: dict[str, Any] | BaseUserConfig | None = None,
        reset_to_default: bool = False,
        **kwargs,
    ) -> bool:
        return self._validate_user_config(
            command_name=inspect.currentframe().f_code.co_name,  # type: ignore
            by=by,
            model=RconConnectionSettingsUserConfig,
            data=config or kwargs,
            dry_run=False,
            reset_to_default=reset_to_default,
        )

    def validate_rcon_connection_settings_config(
        self,
        by: str,
        config: dict[str, Any] | BaseUserConfig | None = None,
        reset_to_default: bool = False,
        **kwargs,
    ) -> bool:
        return self._validate_user_config(
            command_name=inspect.currentframe().f_code.co_name,  # type: ignore
            by=by,
            model=RconConnectionSettingsUserConfig,
            data=config or kwargs,
            dry_run=True,
            reset_to_default=reset_to_default,
        )

    def get_rcon_server_settings_config(self) -> RconServerSettingsUserConfig:
        return RconServerSettingsUserConfig.load_from_db()

    def set_rcon_server_settings_config(
        self,
        by: str,
        config: dict[str, Any] | BaseUserConfig | None = None,
        reset_to_default: bool = False,
        **kwargs,
    ) -> bool:
        return self._validate_user_config(
            command_name=inspect.currentframe().f_code.co_name,  # type: ignore
            by=by,
            model=RconServerSettingsUserConfig,
            data=config or kwargs,
            dry_run=False,
            reset_to_default=reset_to_default,
        )

    def validate_rcon_server_settings_config(
        self,
        by: str,
        config: dict[str, Any] | BaseUserConfig | None = None,
        reset_to_default: bool = False,
        **kwargs,
    ) -> bool:
        return self._validate_user_config(
            command_name=inspect.currentframe().f_code.co_name,  # type: ignore
            by=by,
            model=RconServerSettingsUserConfig,
            data=config or kwargs,
            dry_run=True,
            reset_to_default=reset_to_default,
        )

    def get_scorebot_config(self) -> ScorebotUserConfig:
        return ScorebotUserConfig.load_from_db()

    def set_scorebot_config(
        self,
        by: str,
        config: dict[str, Any] | BaseUserConfig | None = None,
        reset_to_default: bool = False,
        **kwargs,
    ) -> bool:
        return self._validate_user_config(
            command_name=inspect.currentframe().f_code.co_name,  # type: ignore
            by=by,
            model=ScorebotUserConfig,
            data=config or kwargs,
            dry_run=False,
            reset_to_default=reset_to_default,
        )

    def validate_scorebot_config(
        self,
        by: str,
        config: dict[str, Any] | BaseUserConfig | None = None,
        reset_to_default: bool = False,
        **kwargs,
    ) -> bool:
        return self._validate_user_config(
            command_name=inspect.currentframe().f_code.co_name,  # type: ignore
            by=by,
            model=ScorebotUserConfig,
            data=config or kwargs,
            dry_run=True,
            reset_to_default=reset_to_default,
        )

    def get_standard_broadcast_messages(self) -> StandardBroadcastMessagesUserConfig:
        return StandardBroadcastMessagesUserConfig.load_from_db()

    def set_standard_broadcast_messages(
        self,
        by: str,
        config: dict[str, Any] | BaseUserConfig | None = None,
        reset_to_default: bool = False,
        **kwargs,
    ) -> bool:
        return self._validate_user_config(
            command_name=inspect.currentframe().f_code.co_name,  # type: ignore
            by=by,
            model=StandardBroadcastMessagesUserConfig,
            data=config or kwargs,
            dry_run=False,
            reset_to_default=reset_to_default,
        )

    def validate_standard_broadcast_messages(
        self,
        by: str,
        config: dict[str, Any] | BaseUserConfig | None = None,
        reset_to_default: bool = False,
        **kwargs,
    ) -> bool:
        return self._validate_user_config(
            command_name=inspect.currentframe().f_code.co_name,  # type: ignore
            by=by,
            model=StandardBroadcastMessagesUserConfig,
            data=config or kwargs,
            dry_run=True,
            reset_to_default=reset_to_default,
        )

    def get_standard_punishments_messages(self) -> StandardPunishmentMessagesUserConfig:
        return StandardPunishmentMessagesUserConfig.load_from_db()

    def set_standard_punishments_messages(
        self,
        by: str,
        config: dict[str, Any] | BaseUserConfig | None = None,
        reset_to_default: bool = False,
        **kwargs,
    ) -> bool:
        return self._validate_user_config(
            command_name=inspect.currentframe().f_code.co_name,  # type: ignore
            by=by,
            model=StandardPunishmentMessagesUserConfig,
            data=config or kwargs,
            dry_run=False,
            reset_to_default=reset_to_default,
        )

    def validate_standard_punishments_messages(
        self,
        by: str,
        config: dict[str, Any] | BaseUserConfig | None = None,
        reset_to_default: bool = False,
        **kwargs,
    ) -> bool:
        return self._validate_user_config(
            command_name=inspect.currentframe().f_code.co_name,  # type: ignore
            by=by,
            model=StandardPunishmentMessagesUserConfig,
            data=config or kwargs,
            dry_run=True,
            reset_to_default=reset_to_default,
        )

    def get_standard_welcome_messages(self) -> StandardWelcomeMessagesUserConfig:
        return StandardWelcomeMessagesUserConfig.load_from_db()

    def set_standard_welcome_messages(
        self,
        by: str,
        config: dict[str, Any] | BaseUserConfig | None = None,
        reset_to_default: bool = False,
        **kwargs,
    ) -> bool:
        return self._validate_user_config(
            command_name=inspect.currentframe().f_code.co_name,  # type: ignore
            by=by,
            model=StandardWelcomeMessagesUserConfig,
            data=config or kwargs,
            dry_run=False,
            reset_to_default=reset_to_default,
        )

    def validate_standard_welcome_messages(
        self,
        by: str,
        config: dict[str, Any] | BaseUserConfig | None = None,
        reset_to_default: bool = False,
        **kwargs,
    ) -> bool:
        return self._validate_user_config(
            command_name=inspect.currentframe().f_code.co_name,  # type: ignore
            by=by,
            model=StandardWelcomeMessagesUserConfig,
            data=config or kwargs,
            dry_run=True,
            reset_to_default=reset_to_default,
        )

    def get_steam_config(self) -> SteamUserConfig:
        return SteamUserConfig.load_from_db()

    def set_steam_config(
        self,
        by: str,
        config: dict[str, Any] | BaseUserConfig | None = None,
        reset_to_default: bool = False,
        **kwargs,
    ) -> bool:
        return self._validate_user_config(
            command_name=inspect.currentframe().f_code.co_name,  # type: ignore
            by=by,
            model=SteamUserConfig,
            data=config or kwargs,
            dry_run=False,
            reset_to_default=reset_to_default,
        )

    def validate_steam_config(
        self,
        by: str,
        config: dict[str, Any] | BaseUserConfig | None = None,
        reset_to_default: bool = False,
        **kwargs,
    ) -> bool:
        return self._validate_user_config(
            command_name=inspect.currentframe().f_code.co_name,  # type: ignore
            by=by,
            model=SteamUserConfig,
            data=config or kwargs,
            dry_run=True,
            reset_to_default=reset_to_default,
        )

    def get_vac_game_bans_config(self) -> VacGameBansUserConfig:
        return VacGameBansUserConfig.load_from_db()

    def set_vac_game_bans_config(
        self,
        by: str,
        config: dict[str, Any] | BaseUserConfig | None = None,
        reset_to_default: bool = False,
        **kwargs,
    ) -> bool:
        return self._validate_user_config(
            command_name=inspect.currentframe().f_code.co_name,  # type: ignore
            by=by,
            model=VacGameBansUserConfig,
            data=config or kwargs,
            dry_run=False,
            reset_to_default=reset_to_default,
        )

    def validate_vac_game_bans_config(
        self,
        by: str,
        config: dict[str, Any] | BaseUserConfig | None = None,
        reset_to_default: bool = False,
        **kwargs,
    ) -> bool:
        return self._validate_user_config(
            command_name=inspect.currentframe().f_code.co_name,  # type: ignore
            by=by,
            model=VacGameBansUserConfig,
            data=config or kwargs,
            dry_run=True,
            reset_to_default=reset_to_default,
        )

    def get_admin_pings_discord_webhooks_config(self) -> AdminPingWebhooksUserConfig:
        return AdminPingWebhooksUserConfig.load_from_db()

    def set_admin_pings_discord_webhooks_config(
        self,
        by: str,
        config: dict[str, Any] | BaseUserConfig | None = None,
        reset_to_default: bool = False,
        **kwargs,
    ) -> bool:
        return self._validate_user_config(
            command_name=inspect.currentframe().f_code.co_name,  # type: ignore
            by=by,
            model=AdminPingWebhooksUserConfig,
            data=config or kwargs,
            dry_run=False,
            reset_to_default=reset_to_default,
        )

    def validate_admin_pings_discord_webhooks_config(
        self,
        by: str,
        config: dict[str, Any] | BaseUserConfig | None = None,
        reset_to_default: bool = False,
        **kwargs,
    ) -> bool:
        return self._validate_user_config(
            command_name=inspect.currentframe().f_code.co_name,  # type: ignore
            by=by,
            model=AdminPingWebhooksUserConfig,
            data=config or kwargs,
            dry_run=True,
            reset_to_default=reset_to_default,
        )

    def get_audit_discord_webhooks_config(self) -> AuditWebhooksUserConfig:
        return AuditWebhooksUserConfig.load_from_db()

    def set_audit_discord_webhooks_config(
        self,
        by: str,
        config: dict[str, Any] | BaseUserConfig | None = None,
        reset_to_default: bool = False,
        **kwargs,
    ) -> bool:
        return self._validate_user_config(
            command_name=inspect.currentframe().f_code.co_name,  # type: ignore
            by=by,
            model=AuditWebhooksUserConfig,
            data=config or kwargs,
            dry_run=False,
            reset_to_default=reset_to_default,
        )

    def validate_audit_discord_webhooks_config(
        self,
        by: str,
        config: dict[str, Any] | BaseUserConfig | None = None,
        reset_to_default: bool = False,
        **kwargs,
    ) -> bool:
        return self._validate_user_config(
            command_name=inspect.currentframe().f_code.co_name,  # type: ignore
            by=by,
            model=AuditWebhooksUserConfig,
            data=config or kwargs,
            dry_run=True,
            reset_to_default=reset_to_default,
        )

    def get_camera_discord_webhooks_config(self) -> CameraWebhooksUserConfig:
        return CameraWebhooksUserConfig.load_from_db()

    def set_camera_discord_webhooks_config(
        self,
        by: str,
        config: dict[str, Any] | BaseUserConfig | None = None,
        reset_to_default: bool = False,
        **kwargs,
    ) -> bool:
        return self._validate_user_config(
            command_name=inspect.currentframe().f_code.co_name,  # type: ignore
            by=by,
            model=CameraWebhooksUserConfig,
            data=config or kwargs,
            dry_run=False,
            reset_to_default=reset_to_default,
        )

    def validate_camera_discord_webhooks_config(
        self,
        by: str,
        config: dict[str, Any] | BaseUserConfig | None = None,
        reset_to_default: bool = False,
        **kwargs,
    ) -> bool:
        return self._validate_user_config(
            command_name=inspect.currentframe().f_code.co_name,  # type: ignore
            by=by,
            model=CameraWebhooksUserConfig,
            data=config or kwargs,
            dry_run=True,
            reset_to_default=reset_to_default,
        )

    def get_chat_discord_webhooks_config(self) -> ChatWebhooksUserConfig:
        return ChatWebhooksUserConfig.load_from_db()

    def set_chat_discord_webhooks_config(
        self,
        by: str,
        config: dict[str, Any] | BaseUserConfig | None = None,
        reset_to_default: bool = False,
        **kwargs,
    ) -> bool:
        return self._validate_user_config(
            command_name=inspect.currentframe().f_code.co_name,  # type: ignore
            by=by,
            model=ChatWebhooksUserConfig,
            data=config or kwargs,
            dry_run=False,
            reset_to_default=reset_to_default,
        )

    def validate_chat_discord_webhooks_config(
        self,
        by: str,
        config: dict[str, Any] | BaseUserConfig | None = None,
        reset_to_default: bool = False,
        **kwargs,
    ) -> bool:
        return self._validate_user_config(
            command_name=inspect.currentframe().f_code.co_name,  # type: ignore
            by=by,
            model=ChatWebhooksUserConfig,
            data=config or kwargs,
            dry_run=True,
            reset_to_default=reset_to_default,
        )

    def get_kills_discord_webhooks_config(self):
        return KillsWebhooksUserConfig.load_from_db()

    def set_kills_discord_webhooks_config(
        self,
        by: str,
        config: dict[str, Any] | BaseUserConfig | None = None,
        reset_to_default: bool = False,
        **kwargs,
    ) -> bool:
        return self._validate_user_config(
            by=by,
            command_name=inspect.currentframe().f_code.co_name,  # type: ignore
            model=KillsWebhooksUserConfig,
            data=config or kwargs,
            dry_run=False,
            reset_to_default=reset_to_default,
        )

    def validate_kills_discord_webhooks_config(
        self,
        by: str,
        config: dict[str, Any] | BaseUserConfig | None = None,
        reset_to_default: bool = False,
        **kwargs,
    ) -> bool:
        return self._validate_user_config(
            command_name=inspect.currentframe().f_code.co_name,  # type: ignore
            by=by,
            model=KillsWebhooksUserConfig,
            data=config or kwargs,
            dry_run=True,
            reset_to_default=reset_to_default,
        )

    def get_watchlist_discord_webhooks_config(self) -> WatchlistWebhooksUserConfig:
        return WatchlistWebhooksUserConfig.load_from_db()

    def set_watchlist_discord_webhooks_config(
        self,
        by: str,
        config: dict[str, Any] | BaseUserConfig | None = None,
        reset_to_default: bool = False,
        **kwargs,
    ) -> bool:
        return self._validate_user_config(
            command_name=inspect.currentframe().f_code.co_name,  # type: ignore
            by=by,
            model=WatchlistWebhooksUserConfig,
            data=config or kwargs,
            dry_run=False,
            reset_to_default=reset_to_default,
        )

    def validate_watchlist_discord_webhooks_config(
        self,
        by: str,
        config: dict[str, Any] | BaseUserConfig | None = None,
        reset_to_default: bool = False,
        **kwargs,
    ) -> bool:
        return self._validate_user_config(
            command_name=inspect.currentframe().f_code.co_name,  # type: ignore
            by=by,
            model=WatchlistWebhooksUserConfig,
            data=config or kwargs,
            dry_run=True,
            reset_to_default=reset_to_default,
        )

    def get_chat_commands_config(self):
        return ChatCommandsUserConfig.load_from_db()

    def set_chat_commands_config(
        self,
        by: str,
        config: dict[str, Any] | BaseUserConfig | None = None,
        reset_to_default: bool = False,
        **kwargs,
    ) -> bool:
        return self._validate_user_config(
            command_name=inspect.currentframe().f_code.co_name,  # type: ignore
            by=by,
            model=ChatCommandsUserConfig,
            data=config or kwargs,
            dry_run=False,
            reset_to_default=reset_to_default,
        )

    def validate_chat_commands_config(
        self,
        by: str,
        config: dict[str, Any] | BaseUserConfig | None = None,
        reset_to_default: bool = False,
        **kwargs,
    ) -> bool:
        return self._validate_user_config(
            command_name=inspect.currentframe().f_code.co_name,  # type: ignore
            by=by,
            model=ChatCommandsUserConfig,
            data=config or kwargs,
            dry_run=True,
            reset_to_default=reset_to_default,
        )

    def get_rcon_chat_commands_config(self):
        return RConChatCommandsUserConfig.load_from_db()

    def set_rcon_chat_commands_config(
        self,
        by: str,
        config: dict[str, Any] | BaseUserConfig | None = None,
        reset_to_default: bool = False,
        **kwargs,
    ) -> bool:
        return self._validate_user_config(
            command_name=inspect.currentframe().f_code.co_name,  # type: ignore
            by=by,
            model=RConChatCommandsUserConfig,
            data=config or kwargs,
            dry_run=False,
            reset_to_default=reset_to_default,
        )

    def validate_rcon_chat_commands_config(
        self,
        by: str,
        config: dict[str, Any] | BaseUserConfig | None = None,
        reset_to_default: bool = False,
        **kwargs,
    ) -> bool:
        return self._validate_user_config(
            command_name=inspect.currentframe().f_code.co_name,  # type: ignore
            by=by,
            model=RConChatCommandsUserConfig,
            data=config or kwargs,
            dry_run=True,
            reset_to_default=reset_to_default,
        )

    def get_log_stream_config(self):
        return LogStreamUserConfig.load_from_db()

    def set_log_stream_config(
        self,
        by: str,
        config: dict[str, Any] | BaseUserConfig | None = None,
        reset_to_default: bool = False,
        **kwargs,
    ) -> bool:
        return self._validate_user_config(
            command_name=inspect.currentframe().f_code.co_name,  # type: ignore
            by=by,
            model=LogStreamUserConfig,
            data=config or kwargs,
            dry_run=False,
            reset_to_default=reset_to_default,
        )

    def validate_log_stream_config(
        self,
        by: str,
        config: dict[str, Any] | BaseUserConfig | None = None,
        reset_to_default: bool = False,
        **kwargs,
    ) -> bool:
        return self._validate_user_config(
            command_name=inspect.currentframe().f_code.co_name,  # type: ignore
            by=by,
            model=LogStreamUserConfig,
            data=config or kwargs,
            dry_run=True,
            reset_to_default=reset_to_default,
        )

    def get_watch_killrate_config(self):
        return WatchKillRateUserConfig.load_from_db()

    def set_watch_killrate_config(
        self,
        by: str,
        config: dict[str, Any] | BaseUserConfig | None = None,
        reset_to_default: bool = False,
        **kwargs,
    ) -> bool:
        return self._validate_user_config(
            command_name=inspect.currentframe().f_code.co_name,  # type: ignore
            by=by,
            model=WatchKillRateUserConfig,
            data=config or kwargs,
            dry_run=False,
            reset_to_default=reset_to_default,
        )

    def validate_watch_killrate_config(
        self,
        by: str,
        config: dict[str, Any] | BaseUserConfig | None = None,
        reset_to_default: bool = False,
        **kwargs,
    ) -> bool:
        return self._validate_user_config(
            command_name=inspect.currentframe().f_code.co_name,  # type: ignore
            by=by,
            model=WatchKillRateUserConfig,
            data=config or kwargs,
            dry_run=True,
            reset_to_default=reset_to_default,
        )

    def get_date_scoreboard(self, start: int, end: int):
        try:
            start_date = datetime.fromtimestamp(int(start))
        except (ValueError, KeyError, TypeError) as e:
            logger.error(e)
            start_date = datetime.now() - timedelta(minutes=60)
        try:
            end_date = datetime.fromtimestamp(int(end))
        except (ValueError, KeyError, TypeError) as e:
            logger.error(e)
            end_date = datetime.now()

        stats = TimeWindowStats()

        try:
            result = stats.get_players_stats_at_time(start_date, end_date)
        except Exception as e:
            logger.exception("Unable to produce date stats: %s", e)
            result = {}

        return result

    def get_objective_row(self, row: int):
        return super().get_objective_row(int(row))

    def get_message_templates(
        self, category: MessageTemplateCategory
    ) -> list[MessageTemplateType]:
        """Get all possible message type categories"""
        return get_message_templates(category=category)

    def get_message_template_categories(self) -> list[MessageTemplateCategory]:
        return get_message_template_categories()

    def get_message_template(self, id: int) -> MessageTemplateType | None:
        """Return the message template for the specified record if it exists"""
        res = get_message_template(id=id)

        return res.to_dict() if res else None

    def get_all_message_templates(self) -> AllMessageTemplateTypes:
        """Get all message templates by category"""
        return get_all_message_templates()

    def add_message_template(
        self, title: str, content: str, category: str | MessageTemplateCategory, by: str
    ) -> int:
        """Add a new message template and return the ID of the new record"""
        return add_message_template(
            title=title, content=content, category=category, author=by
        )

    def delete_message_template(self, id: int) -> bool:
        """Delete a specific message template"""
        return delete_message_template(id=id)

    def edit_message_template(
        self,
        id: int,
        title: str | None,
        content: str | None,
        category: str | MessageTemplateCategory | None,
        by: str,
    ) -> None:
        """Add a new message template and return the ID of the new record"""
        return edit_message_template(
            id=id, title=title, content=content, category=category, author=by
        )

    def get_webhook_queue_overview(
        self, queue_id: str
    ) -> webhook_service.QueueStatus | None:
        return webhook_service.get_queue_overview(queue_id=queue_id)

    def get_all_webhook_queues(self) -> list[str]:
        return webhook_service.get_all_queue_keys()

    def get_webhook_service_summary(self):
        """Return the overall status of the service

        All webhook queues, the number of queued messages, their rate limit bucket,
        the number of rate limits each bucket has had and whether we are globally rate limited
        """
        return webhook_service.webhook_service_summary()

    def reset_webhook_queues(self) -> int:
        """Delete each queue; unprocessed messages may be lost depending on timing"""
        return webhook_service.reset_webhook_queues()

    def reset_all_webhook_queues_for_server_number(
        self, server_number: int | str
    ) -> int:
        """Delete each queue associated with the specified server number"""
        return webhook_service.reset_all_queues_for_server_number(
            server_number=server_number
        )

    def reset_webhook_queue(self, queue_id: str) -> bool:
        """Delete the specified queue; returning if it deleted any entries"""
        return webhook_service.reset_queue(queue_id=queue_id)

    def reset_webhook_queue_type(
        self, webhook_type: webhook_service.WebhookType | str
    ) -> int:
        """Delete each queue of wh_type (discord, etc.) returning the number of deleted queues"""
        return webhook_service.reset_queue_type(webhook_type=webhook_type)

    def reset_webhook_message_type(
        self, message_type: webhook_service.WebhookMessageType | str
    ) -> int:
        """Delete each queue of wh_type (discord, etc.) returning the number of deleted queues"""
        return webhook_service.reset_message_type(message_type=message_type)<|MERGE_RESOLUTION|>--- conflicted
+++ resolved
@@ -5,15 +5,11 @@
 from logging import getLogger
 from typing import Any, Dict, Iterable, Literal, Optional, Sequence, Type
 
-<<<<<<< HEAD
-from rcon import blacklist, game_logs, maps, player_history
+from rcon import blacklist, game_logs, maps, player_history, webhook_service
 from rcon.audit import ingame_mods, online_mods
 from rcon.cache_utils import RedisCached, get_redis_pool
 from rcon.discord import audit_user_config_differences
 from rcon.gtx import GTXFtp
-=======
-from rcon import webhook_service
->>>>>>> ddebad56
 from rcon.message_templates import (
     add_message_template,
     delete_message_template,
