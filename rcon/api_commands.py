--- conflicted
+++ resolved
@@ -5,11 +5,7 @@
 from logging import getLogger
 from typing import Any, Dict, Iterable, Literal, Optional, Sequence, Type
 
-<<<<<<< HEAD
-from rcon import blacklist, game_logs, maps, player_history, vip
-=======
-from rcon import blacklist, game_logs, maps, player_history, webhook_service
->>>>>>> 7f071f2d
+from rcon import blacklist, game_logs, maps, player_history, vip, webhook_service
 from rcon.audit import ingame_mods, online_mods
 from rcon.cache_utils import RedisCached, get_redis_pool
 from rcon.discord import audit_user_config_differences
@@ -1920,7 +1916,50 @@
             id=id, title=title, content=content, category=category, author=by
         )
 
-<<<<<<< HEAD
+    def get_webhook_queue_overview(
+        self, queue_id: str
+    ) -> webhook_service.QueueStatus | None:
+        return webhook_service.get_queue_overview(queue_id=queue_id)
+
+    def get_all_webhook_queues(self) -> list[str]:
+        return webhook_service.get_all_queue_keys()
+
+    def get_webhook_service_summary(self):
+        """Return the overall status of the service
+
+        All webhook queues, the number of queued messages, their rate limit bucket,
+        the number of rate limits each bucket has had and whether we are globally rate limited
+        """
+        return webhook_service.webhook_service_summary()
+
+    def reset_webhook_queues(self) -> int:
+        """Delete each queue; unprocessed messages may be lost depending on timing"""
+        return webhook_service.reset_webhook_queues()
+
+    def reset_all_webhook_queues_for_server_number(
+        self, server_number: int | str
+    ) -> int:
+        """Delete each queue associated with the specified server number"""
+        return webhook_service.reset_all_queues_for_server_number(
+            server_number=server_number
+        )
+
+    def reset_webhook_queue(self, queue_id: str) -> bool:
+        """Delete the specified queue; returning if it deleted any entries"""
+        return webhook_service.reset_queue(queue_id=queue_id)
+
+    def reset_webhook_queue_type(
+        self, webhook_type: webhook_service.WebhookType | str
+    ) -> int:
+        """Delete each queue of wh_type (discord, etc.) returning the number of deleted queues"""
+        return webhook_service.reset_queue_type(webhook_type=webhook_type)
+
+    def reset_webhook_message_type(
+        self, message_type: webhook_service.WebhookMessageType | str
+    ) -> int:
+        """Delete each queue of wh_type (discord, etc.) returning the number of deleted queues"""
+        return webhook_service.reset_message_type(message_type=message_type)
+
     def update_player_profile(
         self,
         player_id: str,
@@ -2150,49 +2189,4 @@
             records=records, vip_list_id=vip_list_id
         )
 
-    # End VIP List Endpoints
-=======
-    def get_webhook_queue_overview(
-        self, queue_id: str
-    ) -> webhook_service.QueueStatus | None:
-        return webhook_service.get_queue_overview(queue_id=queue_id)
-
-    def get_all_webhook_queues(self) -> list[str]:
-        return webhook_service.get_all_queue_keys()
-
-    def get_webhook_service_summary(self):
-        """Return the overall status of the service
-
-        All webhook queues, the number of queued messages, their rate limit bucket,
-        the number of rate limits each bucket has had and whether we are globally rate limited
-        """
-        return webhook_service.webhook_service_summary()
-
-    def reset_webhook_queues(self) -> int:
-        """Delete each queue; unprocessed messages may be lost depending on timing"""
-        return webhook_service.reset_webhook_queues()
-
-    def reset_all_webhook_queues_for_server_number(
-        self, server_number: int | str
-    ) -> int:
-        """Delete each queue associated with the specified server number"""
-        return webhook_service.reset_all_queues_for_server_number(
-            server_number=server_number
-        )
-
-    def reset_webhook_queue(self, queue_id: str) -> bool:
-        """Delete the specified queue; returning if it deleted any entries"""
-        return webhook_service.reset_queue(queue_id=queue_id)
-
-    def reset_webhook_queue_type(
-        self, webhook_type: webhook_service.WebhookType | str
-    ) -> int:
-        """Delete each queue of wh_type (discord, etc.) returning the number of deleted queues"""
-        return webhook_service.reset_queue_type(webhook_type=webhook_type)
-
-    def reset_webhook_message_type(
-        self, message_type: webhook_service.WebhookMessageType | str
-    ) -> int:
-        """Delete each queue of wh_type (discord, etc.) returning the number of deleted queues"""
-        return webhook_service.reset_message_type(message_type=message_type)
->>>>>>> 7f071f2d
+    # End VIP List Endpoints