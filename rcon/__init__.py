--- conflicted
+++ resolved
@@ -1,11 +1,3 @@
-<<<<<<< HEAD
-# Just make sure hooks are imported
-from rcon import hooks
-from rcon.auto_kick import auto_kick
-from rcon.discord_chat import handle_on_chat, handle_on_kill, handle_on_tk
-from rcon.recent_actions import update_kills, update_tks
-from rcon.watchlist import watchdog
-=======
 import os
 
 # Allows importing the models in the maintenance container to run database migrations
@@ -14,6 +6,5 @@
     from rcon import hooks
     from rcon.auto_kick import auto_kick
     from rcon.discord_chat import handle_on_chat, handle_on_kill, handle_on_tk
-    from rcon.watchlist import watchdog
     from rcon.recent_actions import update_kills, update_tks
->>>>>>> 024c817a
+    from rcon.watchlist import watchdog