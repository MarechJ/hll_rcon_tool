import { createBrowserRouter, Link } from "react-router-dom";

import Root from "./pages/root"
import { loader as rootLoader } from "./pages/root"
import { action as rootAction } from "./pages/root"

import Dashboard from "./pages/dashboard";

import LiveView from "./pages/views/live";
import { loader as liveViewLoader } from "./pages/views/live"

import TeamView from "./pages/views/team";

import PlayerRecords from "./pages/records/players"
import { loader as playerRecordsLoader } from "./pages/records/players"

import Blacklists from "./pages/records/blacklists/manage"
import BlacklistRecords from "./pages/records/blacklists"
import GameLogsRecords from "./pages/records/game-logs"
import AuditLogsRecords from "./pages/records/audit-logs"

import LiveSessionStats from "./pages/stats/live-sessions";
import GamesLayout from "./pages/stats/games/layout";

import LiveGamePage from "./pages/stats/live-game";
import { loader as liveGameLoader } from "./pages/stats/live-game";

import GamesPage from "./pages/stats/games";
import { loader as gamesLoader } from "./pages/stats/games";

import GameDetailsPage from "./pages/stats/games/[gameId]";

import Login from "./pages/login"
import { loader as loginLoader } from "./pages/login"
import { action as loginAction } from "./pages/login"

import SettingsPage from "./pages/settings"
import { loader as settingsLoader } from "./pages/settings"
import { action as settingsAction } from "./pages/settings"

import MapManager from "./pages/settings/map-manager"
import MapChange from "./pages/settings/map-manager/map-change"
import MapRotation from "./pages/settings/map-manager/map-rotation"
import MapObjectives from "./pages/settings/map-manager/objectives"
import MapVotemap from "./pages/settings/map-manager/votemap"

import ConfigDetail from "./pages/settings/[configs]/detail"
import { loader as configLoader } from "./pages/settings/[configs]/detail"
import { action as configAction } from "./pages/settings/[configs]/detail"

import PlayerProfile from "./pages/records/players/[playerId]"
import { loader as playerProfileLoader } from "./pages/records/players/[playerId]"
import { action as playerProfileAction } from "./pages/records/players/[playerId]"

import ServicesSettings from "./pages/settings/services"
import { loader as servicesLoader } from "./pages/settings/services"
import { action as servicesAction } from "./pages/settings/services"

import TemplatesSettings from "./pages/settings/templates"
import { loader as templatesLoader } from "./pages/settings/templates/detail"
import { action as templatesAction } from "./pages/settings/templates/detail"
import TemplatesDetail from "./pages/settings/templates/detail"

import AutoSettings from "./pages/settings/autosettings"
import { loader as autosettingsLoader } from "./pages/settings/autosettings"
import { action as autosettingsAction } from "./pages/settings/autosettings"

import WelcomeMessageSettings from "./pages/settings/welcome-message"
import { loader as welcomeMessageLoader } from "./pages/settings/welcome-message"
import { action as welcomeMessageAction } from "./pages/settings/welcome-message"

import BroadcastMessageSettings from "./pages/settings/broadcast-message"
import { loader as broadcastMessageLoader } from "./pages/settings/broadcast-message"
import { action as broadcastMessageAction } from "./pages/settings/broadcast-message"

import ProfanityFilterSettings from "./pages/settings/profanity-filter"
import { loader as profanityFilterLoader } from "./pages/settings/profanity-filter"
import { action as profanityFilterAction } from "./pages/settings/profanity-filter"

import ConsoleAdminSettings from "./pages/settings/console-admins"
import { loader as consoleAdminSettingsLoader } from "./pages/settings/console-admins"
import { action as consoleAdminSettingsAction } from "./pages/settings/console-admins"

import VipSettings from "./pages/settings/vip"
import { loader as vipSettingsLoader } from "./pages/settings/vip"
import { action as vipSettingsAction } from "./pages/settings/vip"

import { AuthProvider } from "@/hooks/useAuth";
import { GlobalState } from "@/hooks/useGlobalState";
import RouteError from "@/components/shared/RouteError";

const router = createBrowserRouter([
    {
        path: '/',
        element: (
            <AuthProvider>
                <GlobalState />
                <Root />
            </AuthProvider>
        ),
        errorElement: <RouteError />,
        action: rootAction,
        loader: rootLoader,
        children: [
            {
                path: '',
                index: true,
                element: <Dashboard />,
                errorElement: <RouteError />,
            },
            {
                path: 'views',
                errorElement: <RouteError />,
                handle: { crumb: () => <span>Views</span> },
                children: [
                    {
                        path: 'live',
                        handle: { crumb: () => <Link to={'/views/live'}>Live</Link> },
                        element: <LiveView />,
                        loader: liveViewLoader,
                        errorElement: <RouteError />,
                    },
                    {
                        path: 'team',
                        handle: { crumb: () => <Link to={'/views/team'}>Team</Link> },
                        element: <TeamView />,
                        errorElement: <RouteError />,
                    }
                ]
            },
            {
                path: "records",
                errorElement: <RouteError />,
                handle: { crumb: () => <span>Records</span> },
                children: [
                    {
                        path: 'players',
                        handle: { crumb: () => <Link to={'/records/players'}>Players</Link> },
                        element: <PlayerRecords />,
<<<<<<< HEAD
                        loader: playerRecordsLoader,
=======
                        errorElement: <RouteError />,
>>>>>>> ef29fcd7
                    },
                    {
                        path: 'players/:playerId',
                        element: <PlayerProfile />,
                        loader: playerProfileLoader,
                        action: playerProfileAction,
                        handle: { crumb: (data) => [<Link to={'/records/players'}>Players</Link>, <Link to={'/records/players/' + data?.profile?.player_id}>{data?.profile?.names[0]?.name ?? ''}</Link>] },
                        errorElement: <RouteError />,
                    },
                    {
                        path: 'blacklists',
                        handle: { crumb: () => <Link to={'/records/blacklists'}>Blacklists</Link> },
                        element: <BlacklistRecords />,
                        errorElement: <RouteError />,
                    },
                    {
                        path: 'blacklists/manage',
                        handle: { crumb: () => [<Link to={'/records/blacklists'}>Blacklists</Link>, <span>Manage</span>] },
                        element: <Blacklists />,
                        errorElement: <RouteError />,
                    },
                    {
                        path: 'game-logs',
                        handle: { crumb: () => <Link to={'/records/game-log'}>Game Logs</Link> },
                        element: <GameLogsRecords />,
                        errorElement: <RouteError />,
                    },
                    {
                        path: 'audit-logs',
                        handle: { crumb: () => <Link to={'/records/audit-log'}>Audit Logs</Link> },
                        element: <AuditLogsRecords />,
                        errorElement: <RouteError />,
                    },
                ],
            },
            {
                path: 'settings',
                errorElement: <RouteError />,
                handle: { crumb: () => <span>Settings</span> },
                children: [
                    {
                        path: '',
                        handle: { crumb: () => <span>General</span> },
                        element: <SettingsPage />,
                        loader: settingsLoader,
                        action: settingsAction,
                        index: true,
                        errorElement: <RouteError />,
                    },
                    {
                        path: 'services',
                        handle: { crumb: () => <span>Services</span> },
                        element: <ServicesSettings />,
                        loader: servicesLoader,
                        action: servicesAction,
                        errorElement: <RouteError />,
                    },
                    {
                        path: 'vip',
                        handle: { crumb: () => <Link to={'/settings/vip'}>Vip</Link> },
                        element: <VipSettings />,
                        loader: vipSettingsLoader,
                        action: vipSettingsAction,
                        errorElement: <RouteError />,
                    },
                    {
                        path: 'console-admins',
                        handle: { crumb: () => <Link to={'/settings/console-admins'}>Console Admins</Link> },
                        element: <ConsoleAdminSettings />,
                        loader: consoleAdminSettingsLoader,
                        action: consoleAdminSettingsAction,
                        errorElement: <RouteError />,
                    },
                    {
                        path: 'profanity-filter',
                        handle: { crumb: () => <span>Profanity Filter</span> },
                        element: <ProfanityFilterSettings />,
                        loader: profanityFilterLoader,
                        action: profanityFilterAction,
                        errorElement: <RouteError />,
                    },
                    {
                        path: 'welcome-message',
                        handle: { crumb: () => <span>Welcome Message</span> },
                        element: <WelcomeMessageSettings />,
                        loader: welcomeMessageLoader,
                        action: welcomeMessageAction,
                        errorElement: <RouteError />,
                    },
                    {
                        path: 'broadcast-message',
                        handle: { crumb: () => <span>Broadcast Message</span> },
                        element: <BroadcastMessageSettings />,
                        loader: broadcastMessageLoader,
                        action: broadcastMessageAction,
                        errorElement: <RouteError />,
                    },
                    {
                        path: 'autosettings',
                        handle: { crumb: () => <span>Autosettings</span> },
                        element: <AutoSettings />,
                        loader: autosettingsLoader,
                        action: autosettingsAction,
                        errorElement: <RouteError />,
                    },
                    {
                        path: 'maps',
                        handle: { crumb: () => <span>Maps</span> },
                        element: <MapManager />,
                        children: [
                            {
                                path: 'change',
                                handle: { crumb: () => <Link to={'/settings/maps/change'}>Change</Link> },
                                element: <MapChange />,
                                errorElement: <RouteError />,
                            },
                            {
                                path: 'rotation',
                                handle: { crumb: () => <Link to={'/settings/maps/rotation'}>Rotation</Link> },
                                element: <MapRotation />,
                                errorElement: <RouteError />,
                            },
                            {
                                path: 'objectives',
                                handle: { crumb: () => <Link to={'/settings/maps/objectives'}>Objectives</Link> },
                                element: <MapObjectives />,
                                errorElement: <RouteError />,
                            },
                            {
                                path: 'votemap',
                                handle: { crumb: () => <Link to={'/settings/maps/votemap'}>Votemap</Link> },
                                element: <MapVotemap />,
                                errorElement: <RouteError />,
                            }
                        ]
                    },
                    {
                        path: 'templates',
                        handle: { crumb: () => <span>Templates</span> },
                        element: <TemplatesSettings />,
                        children: [
                            {
                                path: ':category',
                                handle: { crumb: () => <span>Detail</span> },
                                loader: templatesLoader,
                                action: templatesAction,
                                errorElement: <RouteError />,
                                element: <TemplatesDetail />,
                            },
                        ]
                    },
                ]
            },
            {
                path: '/settings/:category/:type',
                element: <ConfigDetail />,
                errorElement: <RouteError />,
                loader: configLoader,
                action: configAction,
            },
            {
                path: 'stats',
                errorElement: <RouteError />,
                handle: { crumb: () => <span>Stats</span> },
                children: [
                    {
                        path: 'live-game',
                        handle: { crumb: () => <Link to={'/stats/live-game'}>Live Game</Link> },
                        element: <LiveGamePage />,
                        loader: liveGameLoader,
                        errorElement: <RouteError />,
                    },
                    {
                        path: 'live-sessions',
                        handle: { crumb: () => <Link to={'/stats/live-sessions'}>Live Sessions</Link> },
                        element: <LiveSessionStats />,
                        errorElement: <RouteError />,
                    },
                    {
                        path: 'games',
                        handle: { crumb: () => <Link to={'/stats/games'}>Games</Link> },
                        element: <GamesLayout />,
                        children: [
                            {
                                path: '',
                                index: true,
                                loader: gamesLoader,
                                element: <GamesPage />,
                                errorElement: <RouteError />,
                            },
                            {
                                path: ':gameId',
                                handle: { crumb: (data) => <span>{data?.gameId}</span> },
                                element: <GameDetailsPage />,
                                errorElement: <RouteError />,
                            }
                        ]
                    }
                ]
            }
        ]
    },
    {
        path: '/login',
        element: <Login />,
        errorElement: <RouteError />,
        action: loginAction,
        loader: loginLoader,
    },
]); 

export default router;<|MERGE_RESOLUTION|>--- conflicted
+++ resolved
@@ -137,11 +137,8 @@
                         path: 'players',
                         handle: { crumb: () => <Link to={'/records/players'}>Players</Link> },
                         element: <PlayerRecords />,
-<<<<<<< HEAD
+                        errorElement: <RouteError />,
                         loader: playerRecordsLoader,
-=======
-                        errorElement: <RouteError />,
->>>>>>> ef29fcd7
                     },
                     {
                         path: 'players/:playerId',
