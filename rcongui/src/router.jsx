import { createBrowserRouter, Link } from "react-router-dom";

import Root from "./pages/root";
import { loader as rootLoader } from "./pages/root";
import { action as rootAction } from "./pages/root";

import Dashboard from "./pages/dashboard";

import LiveView from "./pages/views/live";
import { loader as liveViewLoader } from "./pages/views/live";

import TeamView from "./pages/views/team";

import PlayerRecords from "./pages/records/players";
import { loader as playerRecordsLoader } from "./pages/records/players";

import Blacklists from "./pages/records/blacklists/manage";
import BlacklistRecords from "./pages/records/blacklists";
import VipLists from "./pages/records/vip-lists/manage";
import VipListRecords from "./pages/records/vip-lists";
import GameLogsRecords from "./pages/records/game-logs";
import { loader as gameLogsLoader } from "./pages/records/game-logs";

import AuditLogsRecords from "./pages/records/audit-logs";
import { loader as auditLogsLoader } from "./pages/records/audit-logs";

import LiveSessionStats from "./pages/stats/live-sessions";
import GamesLayout from "./pages/stats/games/layout";

import LiveGamePage from "./pages/stats/live-game";
import { loader as liveGameLoader } from "./pages/stats/live-game";

import GamesPage from "./pages/stats/games";
import { loader as gamesLoader } from "./pages/stats/games";

import GameDetailsPage from "./pages/stats/games/[gameId]";

import Login from "./pages/login";
import { loader as loginLoader } from "./pages/login";
import { action as loginAction } from "./pages/login";

import SettingsPage from "./pages/settings";
import { loader as settingsLoader } from "./pages/settings";
import { action as settingsAction } from "./pages/settings";

<<<<<<< HEAD
import MapManager from "./pages/settings/map-manager";
import MapChange from "./pages/settings/map-manager/map-change";
import MapRotation from "./pages/settings/map-manager/map-rotation";
import MapObjectives from "./pages/settings/map-manager/objectives";
import MapVotemap from "./pages/settings/map-manager/votemap";
=======
import MapsManager from "./pages/settings/maps"
import { loader as mapsManagerLoader } from "./pages/settings/maps/loader"
import MapList from "./pages/settings/maps/list"
import MapRotation from "./pages/settings/maps/rotation"
import MapRotationBuilder from "./pages/settings/maps/rotation/builder"
import { loader as mapRotationBuilderLoader } from "./pages/settings/maps/rotation/builder/loader"
import MapRotationSettings from "./pages/settings/maps/rotation/settings"
import { loader as mapRotationSettingsLoader } from "./pages/settings/maps/rotation/settings/loader"
import Votemap from "./pages/settings/maps/votemap"
import VotemapStatus from "./pages/settings/maps/votemap/status"
import { loader as votemapStatusLoader } from "./pages/settings/maps/votemap/status/loader"
import VotemapBuilder from "./pages/settings/maps/votemap/builder"
import { loader as votemapBuilderLoader } from "./pages/settings/maps/votemap/builder/loader"
import VotemapSettings from "./pages/settings/maps/votemap/settings"
import { loader as votemapSettingsLoader } from "./pages/settings/maps/votemap/settings/loader"
import MapObjectives from "./pages/settings/maps/objectives";
import MapObjectivesError from "./pages/settings/maps/objectives/error";
import { loader as mapObjectivesLoader } from "./pages/settings/maps/objectives/loader"
>>>>>>> 2484e39b

import ConfigDetail from "./pages/settings/[configs]/detail";
import { loader as configLoader } from "./pages/settings/[configs]/detail";
import { action as configAction } from "./pages/settings/[configs]/detail";

import PlayerProfile from "./pages/records/players/[playerId]";
import PlayerProfileDetail from "./pages/records/players/[playerId]/[detail]";
import { loader as playerProfileLoader } from "./pages/records/players/[playerId]/router";
import { action as playerProfileAction } from "./pages/records/players/[playerId]/router";

import PlayerLogs from "./pages/records/players/[playerId]/[detail]/logs";
import { loader as playerLogsLoader } from "./pages/records/players/[playerId]/[detail]/logs";

import ServicesSettings from "./pages/settings/services";
import { loader as servicesLoader } from "./pages/settings/services";
import { action as servicesAction } from "./pages/settings/services";

import TemplatesSettings from "./pages/settings/templates";
import { loader as templatesLoader } from "./pages/settings/templates/detail";
import { action as templatesAction } from "./pages/settings/templates/detail";
import TemplatesDetail from "./pages/settings/templates/detail";

import AutoSettings from "./pages/settings/autosettings";
import { loader as autosettingsLoader } from "./pages/settings/autosettings";
import { action as autosettingsAction } from "./pages/settings/autosettings";

import WelcomeMessageSettings from "./pages/settings/welcome-message";
import { loader as welcomeMessageLoader } from "./pages/settings/welcome-message";
import { action as welcomeMessageAction } from "./pages/settings/welcome-message";

import BroadcastMessageSettings from "./pages/settings/broadcast-message";
import { loader as broadcastMessageLoader } from "./pages/settings/broadcast-message";
import { action as broadcastMessageAction } from "./pages/settings/broadcast-message";

import ProfanityFilterSettings from "./pages/settings/profanity-filter";
import { loader as profanityFilterLoader } from "./pages/settings/profanity-filter";
import { action as profanityFilterAction } from "./pages/settings/profanity-filter";

import ConsoleAdminSettings from "./pages/settings/console-admins";
import { loader as consoleAdminSettingsLoader } from "./pages/settings/console-admins";
import { action as consoleAdminSettingsAction } from "./pages/settings/console-admins";

import VipSettings from "./pages/settings/vip";
import { loader as vipLoader } from "./pages/settings/vip";

import { AuthProvider } from "@/hooks/useAuth";
import { GlobalState } from "./stores/global-state";
import RouteError from "@/components/shared/RouteError";

const router = createBrowserRouter([
  {
    path: "/",
    element: (
      <AuthProvider>
        <GlobalState />
        <Root />
      </AuthProvider>
    ),
    errorElement: <RouteError />,
    action: rootAction,
    loader: rootLoader,
    children: [
      {
        path: "",
        index: true,
        element: <Dashboard />,
        errorElement: <RouteError />,
      },
      {
        path: "views",
        errorElement: <RouteError />,
        handle: { crumb: () => <span>Views</span> },
        children: [
          {
            path: "live",
            handle: { crumb: () => <Link to={"/views/live"}>Live</Link> },
            element: <LiveView />,
            loader: liveViewLoader,
            errorElement: <RouteError />,
          },
          {
            path: "team",
            handle: { crumb: () => <Link to={"/views/team"}>Team</Link> },
            element: <TeamView />,
            errorElement: <RouteError />,
          },
        ],
      },
      {
        path: "records",
        errorElement: <RouteError />,
        handle: { crumb: () => <span>Records</span> },
        children: [
          {
            path: "players",
            handle: {
              crumb: () => <Link to={"/records/players"}>Players</Link>,
            },
            element: <PlayerRecords />,
            errorElement: <RouteError />,
            loader: playerRecordsLoader,
          },
          {
            path: "players/:playerId",
            element: <PlayerProfile />,
            loader: playerProfileLoader,
            action: playerProfileAction,
            handle: {
              crumb: (data) => [
                <Link to={"/records/players"}>Players</Link>,
                <Link to={"/records/players/" + data?.profile?.player_id}>
                  {data?.profile?.names[0]?.name ?? ""}
                </Link>,
              ],
            },
            errorElement: <RouteError />,
            children: [
              {
                path: ":detail",
                element: <PlayerProfileDetail />,
                errorElement: <RouteError />,
              },
              {
                path: "logs",
                element: <PlayerLogs />,
                errorElement: <RouteError />,
<<<<<<< HEAD
                loader: playerLogsLoader,
              },
            ],
          },
          {
            path: "blacklists",
            handle: {
              crumb: () => <Link to={"/records/blacklists"}>Blacklists</Link>,
=======
                handle: { crumb: () => <span>Settings</span> },
                children: [
                    {
                        path: '',
                        handle: { crumb: () => <span>General</span> },
                        element: <SettingsPage />,
                        loader: settingsLoader,
                        action: settingsAction,
                        index: true,
                        errorElement: <RouteError />,
                    },
                    {
                        path: 'services',
                        handle: { crumb: () => <span>Services</span> },
                        element: <ServicesSettings />,
                        loader: servicesLoader,
                        action: servicesAction,
                        errorElement: <RouteError />,
                    },
                    {
                        path: 'vip',
                        handle: { crumb: () => <Link to={'/settings/vip'}>Vip</Link> },
                        loader: vipLoader,
                        element: <VipSettings />,
                        errorElement: <RouteError />,
                    },
                    {
                        path: 'console-admins',
                        handle: { crumb: () => <Link to={'/settings/console-admins'}>Console Admins</Link> },
                        element: <ConsoleAdminSettings />,
                        loader: consoleAdminSettingsLoader,
                        action: consoleAdminSettingsAction,
                        errorElement: <RouteError />,
                    },
                    {
                        path: 'profanity-filter',
                        handle: { crumb: () => <span>Profanity Filter</span> },
                        element: <ProfanityFilterSettings />,
                        loader: profanityFilterLoader,
                        action: profanityFilterAction,
                        errorElement: <RouteError />,
                    },
                    {
                        path: 'welcome-message',
                        handle: { crumb: () => <span>Welcome Message</span> },
                        element: <WelcomeMessageSettings />,
                        loader: welcomeMessageLoader,
                        action: welcomeMessageAction,
                        errorElement: <RouteError />,
                    },
                    {
                        path: 'broadcast-message',
                        handle: { crumb: () => <span>Broadcast Message</span> },
                        element: <BroadcastMessageSettings />,
                        loader: broadcastMessageLoader,
                        action: broadcastMessageAction,
                        errorElement: <RouteError />,
                    },
                    {
                        path: 'autosettings',
                        handle: { crumb: () => <span>Autosettings</span> },
                        element: <AutoSettings />,
                        loader: autosettingsLoader,
                        action: autosettingsAction,
                        errorElement: <RouteError />,
                    },
                    {
                        path: 'maps',
                        element: <MapsManager />,
                        loader: mapsManagerLoader,
                        errorElement: <RouteError />,
                        id: "maps",
                        children: [
                            {
                                path: 'change',
                                element: <MapList />,
                                errorElement: <RouteError />,
                            },
                            {
                                path: 'rotation',
                                element: <MapRotation />,
                                errorElement: <RouteError />,
                                children: [
                                    {
                                        path: '',
                                        index: true,
                                        loader: mapRotationBuilderLoader,
                                        element: <MapRotationBuilder />,
                                    },
                                    {
                                        path: 'settings',
                                        loader: mapRotationSettingsLoader,
                                        element: <MapRotationSettings />,
                                    }
                                ]
                            },
                            {
                                path: 'votemap',
                                element: <Votemap />,
                                errorElement: <RouteError />,
                                children: [
                                    {
                                        path: '',
                                        index: true,
                                        element: <VotemapStatus />,
                                        loader: votemapStatusLoader,
                                    },
                                    {
                                        path: 'whitelist',
                                        element: <VotemapBuilder />,
                                        loader: votemapBuilderLoader,
                                    },{
                                        path: 'settings',
                                        element: <VotemapSettings />,
                                        loader: votemapSettingsLoader,
                                    }
                                ]
                            },
                            {
                                path: 'objectives',
                                element: <MapObjectives />,
                                loader: mapObjectivesLoader,
                                errorElement: <MapObjectivesError />
                            }
                        ],
                    },
                    {
                        path: 'templates',
                        handle: { crumb: () => <span>Templates</span> },
                        element: <TemplatesSettings />,
                        children: [
                            {
                                path: ':category',
                                handle: { crumb: () => <span>Detail</span> },
                                loader: templatesLoader,
                                action: templatesAction,
                                errorElement: <RouteError />,
                                element: <TemplatesDetail />,
                            },
                        ]
                    },
                ]
>>>>>>> 2484e39b
            },
            element: <BlacklistRecords />,
            errorElement: <RouteError />,
          },
          {
            path: "blacklists/manage",
            handle: {
              crumb: () => [
                <Link to={"/records/blacklists"}>Blacklists</Link>,
                <span>Manage</span>,
              ],
            },
            element: <Blacklists />,
            errorElement: <RouteError />,
          },
          {
            path: "vip-lists",
            handle: {
              crumb: () => <Link to={"/records/blacklists"}>VIP Lists</Link>,
            },
            element: <VipListRecords />,
            errorElement: <RouteError />,
          },
          {
            path: "vip-lists/manage",
            handle: {
              crumb: () => [
                <Link to={"/records/blacklists"}>VIP Lists</Link>,
                <span>Manage</span>,
              ],
            },
            element: <VipLists />,
            errorElement: <RouteError />,
          },
          {
            path: "game-logs",
            handle: {
              crumb: () => <Link to={"/records/game-log"}>Game Logs</Link>,
            },
            element: <GameLogsRecords />,
            errorElement: <RouteError />,
            loader: gameLogsLoader,
          },
          {
            path: "audit-logs",
            handle: {
              crumb: () => <Link to={"/records/audit-log"}>Audit Logs</Link>,
            },
            element: <AuditLogsRecords />,
            errorElement: <RouteError />,
            loader: auditLogsLoader,
          },
        ],
      },
      {
        path: "settings",
        errorElement: <RouteError />,
        handle: { crumb: () => <span>Settings</span> },
        children: [
          {
            path: "",
            handle: { crumb: () => <span>General</span> },
            element: <SettingsPage />,
            loader: settingsLoader,
            action: settingsAction,
            index: true,
            errorElement: <RouteError />,
          },
          {
            path: "services",
            handle: { crumb: () => <span>Services</span> },
            element: <ServicesSettings />,
            loader: servicesLoader,
            action: servicesAction,
            errorElement: <RouteError />,
          },
          {
            path: "vip",
            handle: { crumb: () => <Link to={"/settings/vip"}>Vip</Link> },
            loader: vipLoader,
            element: <VipSettings />,
            errorElement: <RouteError />,
          },
          {
            path: "console-admins",
            handle: {
              crumb: () => (
                <Link to={"/settings/console-admins"}>Console Admins</Link>
              ),
            },
            element: <ConsoleAdminSettings />,
            loader: consoleAdminSettingsLoader,
            action: consoleAdminSettingsAction,
            errorElement: <RouteError />,
          },
          {
            path: "profanity-filter",
            handle: { crumb: () => <span>Profanity Filter</span> },
            element: <ProfanityFilterSettings />,
            loader: profanityFilterLoader,
            action: profanityFilterAction,
            errorElement: <RouteError />,
          },
          {
            path: "welcome-message",
            handle: { crumb: () => <span>Welcome Message</span> },
            element: <WelcomeMessageSettings />,
            loader: welcomeMessageLoader,
            action: welcomeMessageAction,
            errorElement: <RouteError />,
          },
          {
            path: "broadcast-message",
            handle: { crumb: () => <span>Broadcast Message</span> },
            element: <BroadcastMessageSettings />,
            loader: broadcastMessageLoader,
            action: broadcastMessageAction,
            errorElement: <RouteError />,
          },
          {
            path: "autosettings",
            handle: { crumb: () => <span>Autosettings</span> },
            element: <AutoSettings />,
            loader: autosettingsLoader,
            action: autosettingsAction,
            errorElement: <RouteError />,
          },
          {
            path: "maps",
            handle: { crumb: () => <span>Maps</span> },
            element: <MapManager />,
            children: [
              {
                path: "change",
                handle: {
                  crumb: () => <Link to={"/settings/maps/change"}>Change</Link>,
                },
                element: <MapChange />,
                errorElement: <RouteError />,
              },
              {
                path: "rotation",
                handle: {
                  crumb: () => (
                    <Link to={"/settings/maps/rotation"}>Rotation</Link>
                  ),
                },
                element: <MapRotation />,
                errorElement: <RouteError />,
              },
              {
                path: "objectives",
                handle: {
                  crumb: () => (
                    <Link to={"/settings/maps/objectives"}>Objectives</Link>
                  ),
                },
                element: <MapObjectives />,
                errorElement: <RouteError />,
              },
              {
                path: "votemap",
                handle: {
                  crumb: () => (
                    <Link to={"/settings/maps/votemap"}>Votemap</Link>
                  ),
                },
                element: <MapVotemap />,
                errorElement: <RouteError />,
              },
            ],
          },
          {
            path: "templates",
            handle: { crumb: () => <span>Templates</span> },
            element: <TemplatesSettings />,
            children: [
              {
                path: ":category",
                handle: { crumb: () => <span>Detail</span> },
                loader: templatesLoader,
                action: templatesAction,
                errorElement: <RouteError />,
                element: <TemplatesDetail />,
              },
            ],
          },
        ],
      },
      {
        path: "/settings/:category/:type",
        element: <ConfigDetail />,
        errorElement: <RouteError />,
        loader: configLoader,
        action: configAction,
      },
      {
        path: "stats",
        errorElement: <RouteError />,
        handle: { crumb: () => <span>Stats</span> },
        children: [
          {
            path: "live-game",
            handle: {
              crumb: () => <Link to={"/stats/live-game"}>Live Game</Link>,
            },
            element: <LiveGamePage />,
            loader: liveGameLoader,
            errorElement: <RouteError />,
          },
          {
            path: "live-sessions",
            handle: {
              crumb: () => (
                <Link to={"/stats/live-sessions"}>Live Sessions</Link>
              ),
            },
            element: <LiveSessionStats />,
            errorElement: <RouteError />,
          },
          {
            path: "games",
            handle: { crumb: () => <Link to={"/stats/games"}>Games</Link> },
            element: <GamesLayout />,
            children: [
              {
                path: "",
                index: true,
                loader: gamesLoader,
                element: <GamesPage />,
                errorElement: <RouteError />,
              },
              {
                path: ":gameId",
                handle: { crumb: (data) => <span>{data?.gameId}</span> },
                element: <GameDetailsPage />,
                errorElement: <RouteError />,
              },
            ],
          },
        ],
      },
    ],
  },
  {
    path: "/login",
    element: <Login />,
    errorElement: <RouteError />,
    action: loginAction,
    loader: loginLoader,
  },
]);

export default router;<|MERGE_RESOLUTION|>--- conflicted
+++ resolved
@@ -43,32 +43,24 @@
 import { loader as settingsLoader } from "./pages/settings";
 import { action as settingsAction } from "./pages/settings";
 
-<<<<<<< HEAD
-import MapManager from "./pages/settings/map-manager";
-import MapChange from "./pages/settings/map-manager/map-change";
-import MapRotation from "./pages/settings/map-manager/map-rotation";
-import MapObjectives from "./pages/settings/map-manager/objectives";
-import MapVotemap from "./pages/settings/map-manager/votemap";
-=======
-import MapsManager from "./pages/settings/maps"
-import { loader as mapsManagerLoader } from "./pages/settings/maps/loader"
-import MapList from "./pages/settings/maps/list"
-import MapRotation from "./pages/settings/maps/rotation"
-import MapRotationBuilder from "./pages/settings/maps/rotation/builder"
-import { loader as mapRotationBuilderLoader } from "./pages/settings/maps/rotation/builder/loader"
-import MapRotationSettings from "./pages/settings/maps/rotation/settings"
-import { loader as mapRotationSettingsLoader } from "./pages/settings/maps/rotation/settings/loader"
-import Votemap from "./pages/settings/maps/votemap"
-import VotemapStatus from "./pages/settings/maps/votemap/status"
-import { loader as votemapStatusLoader } from "./pages/settings/maps/votemap/status/loader"
-import VotemapBuilder from "./pages/settings/maps/votemap/builder"
-import { loader as votemapBuilderLoader } from "./pages/settings/maps/votemap/builder/loader"
-import VotemapSettings from "./pages/settings/maps/votemap/settings"
-import { loader as votemapSettingsLoader } from "./pages/settings/maps/votemap/settings/loader"
+import MapsManager from "./pages/settings/maps";
+import { loader as mapsManagerLoader } from "./pages/settings/maps/loader";
+import MapList from "./pages/settings/maps/list";
+import MapRotation from "./pages/settings/maps/rotation";
+import MapRotationBuilder from "./pages/settings/maps/rotation/builder";
+import { loader as mapRotationBuilderLoader } from "./pages/settings/maps/rotation/builder/loader";
+import MapRotationSettings from "./pages/settings/maps/rotation/settings";
+import { loader as mapRotationSettingsLoader } from "./pages/settings/maps/rotation/settings/loader";
+import Votemap from "./pages/settings/maps/votemap";
+import VotemapStatus from "./pages/settings/maps/votemap/status";
+import { loader as votemapStatusLoader } from "./pages/settings/maps/votemap/status/loader";
+import VotemapBuilder from "./pages/settings/maps/votemap/builder";
+import { loader as votemapBuilderLoader } from "./pages/settings/maps/votemap/builder/loader";
+import VotemapSettings from "./pages/settings/maps/votemap/settings";
+import { loader as votemapSettingsLoader } from "./pages/settings/maps/votemap/settings/loader";
 import MapObjectives from "./pages/settings/maps/objectives";
 import MapObjectivesError from "./pages/settings/maps/objectives/error";
-import { loader as mapObjectivesLoader } from "./pages/settings/maps/objectives/loader"
->>>>>>> 2484e39b
+import { loader as mapObjectivesLoader } from "./pages/settings/maps/objectives/loader";
 
 import ConfigDetail from "./pages/settings/[configs]/detail";
 import { loader as configLoader } from "./pages/settings/[configs]/detail";
@@ -195,7 +187,6 @@
                 path: "logs",
                 element: <PlayerLogs />,
                 errorElement: <RouteError />,
-<<<<<<< HEAD
                 loader: playerLogsLoader,
               },
             ],
@@ -204,150 +195,6 @@
             path: "blacklists",
             handle: {
               crumb: () => <Link to={"/records/blacklists"}>Blacklists</Link>,
-=======
-                handle: { crumb: () => <span>Settings</span> },
-                children: [
-                    {
-                        path: '',
-                        handle: { crumb: () => <span>General</span> },
-                        element: <SettingsPage />,
-                        loader: settingsLoader,
-                        action: settingsAction,
-                        index: true,
-                        errorElement: <RouteError />,
-                    },
-                    {
-                        path: 'services',
-                        handle: { crumb: () => <span>Services</span> },
-                        element: <ServicesSettings />,
-                        loader: servicesLoader,
-                        action: servicesAction,
-                        errorElement: <RouteError />,
-                    },
-                    {
-                        path: 'vip',
-                        handle: { crumb: () => <Link to={'/settings/vip'}>Vip</Link> },
-                        loader: vipLoader,
-                        element: <VipSettings />,
-                        errorElement: <RouteError />,
-                    },
-                    {
-                        path: 'console-admins',
-                        handle: { crumb: () => <Link to={'/settings/console-admins'}>Console Admins</Link> },
-                        element: <ConsoleAdminSettings />,
-                        loader: consoleAdminSettingsLoader,
-                        action: consoleAdminSettingsAction,
-                        errorElement: <RouteError />,
-                    },
-                    {
-                        path: 'profanity-filter',
-                        handle: { crumb: () => <span>Profanity Filter</span> },
-                        element: <ProfanityFilterSettings />,
-                        loader: profanityFilterLoader,
-                        action: profanityFilterAction,
-                        errorElement: <RouteError />,
-                    },
-                    {
-                        path: 'welcome-message',
-                        handle: { crumb: () => <span>Welcome Message</span> },
-                        element: <WelcomeMessageSettings />,
-                        loader: welcomeMessageLoader,
-                        action: welcomeMessageAction,
-                        errorElement: <RouteError />,
-                    },
-                    {
-                        path: 'broadcast-message',
-                        handle: { crumb: () => <span>Broadcast Message</span> },
-                        element: <BroadcastMessageSettings />,
-                        loader: broadcastMessageLoader,
-                        action: broadcastMessageAction,
-                        errorElement: <RouteError />,
-                    },
-                    {
-                        path: 'autosettings',
-                        handle: { crumb: () => <span>Autosettings</span> },
-                        element: <AutoSettings />,
-                        loader: autosettingsLoader,
-                        action: autosettingsAction,
-                        errorElement: <RouteError />,
-                    },
-                    {
-                        path: 'maps',
-                        element: <MapsManager />,
-                        loader: mapsManagerLoader,
-                        errorElement: <RouteError />,
-                        id: "maps",
-                        children: [
-                            {
-                                path: 'change',
-                                element: <MapList />,
-                                errorElement: <RouteError />,
-                            },
-                            {
-                                path: 'rotation',
-                                element: <MapRotation />,
-                                errorElement: <RouteError />,
-                                children: [
-                                    {
-                                        path: '',
-                                        index: true,
-                                        loader: mapRotationBuilderLoader,
-                                        element: <MapRotationBuilder />,
-                                    },
-                                    {
-                                        path: 'settings',
-                                        loader: mapRotationSettingsLoader,
-                                        element: <MapRotationSettings />,
-                                    }
-                                ]
-                            },
-                            {
-                                path: 'votemap',
-                                element: <Votemap />,
-                                errorElement: <RouteError />,
-                                children: [
-                                    {
-                                        path: '',
-                                        index: true,
-                                        element: <VotemapStatus />,
-                                        loader: votemapStatusLoader,
-                                    },
-                                    {
-                                        path: 'whitelist',
-                                        element: <VotemapBuilder />,
-                                        loader: votemapBuilderLoader,
-                                    },{
-                                        path: 'settings',
-                                        element: <VotemapSettings />,
-                                        loader: votemapSettingsLoader,
-                                    }
-                                ]
-                            },
-                            {
-                                path: 'objectives',
-                                element: <MapObjectives />,
-                                loader: mapObjectivesLoader,
-                                errorElement: <MapObjectivesError />
-                            }
-                        ],
-                    },
-                    {
-                        path: 'templates',
-                        handle: { crumb: () => <span>Templates</span> },
-                        element: <TemplatesSettings />,
-                        children: [
-                            {
-                                path: ':category',
-                                handle: { crumb: () => <span>Detail</span> },
-                                loader: templatesLoader,
-                                action: templatesAction,
-                                errorElement: <RouteError />,
-                                element: <TemplatesDetail />,
-                            },
-                        ]
-                    },
-                ]
->>>>>>> 2484e39b
             },
             element: <BlacklistRecords />,
             errorElement: <RouteError />,
@@ -366,7 +213,9 @@
           {
             path: "vip-lists",
             handle: {
-              crumb: () => <Link to={"/records/blacklists"}>VIP Lists</Link>,
+              crumb: () => (
+                <Link to={"/records/viplists"}>VIP List Records</Link>
+              ),
             },
             element: <VipListRecords />,
             errorElement: <RouteError />,
@@ -375,7 +224,7 @@
             path: "vip-lists/manage",
             handle: {
               crumb: () => [
-                <Link to={"/records/blacklists"}>VIP Lists</Link>,
+                <Link to={"/records/vip-lists"}>VIP Lists</Link>,
                 <span>Manage</span>,
               ],
             },
@@ -477,46 +326,62 @@
           },
           {
             path: "maps",
-            handle: { crumb: () => <span>Maps</span> },
-            element: <MapManager />,
+            element: <MapsManager />,
+            loader: mapsManagerLoader,
+            errorElement: <RouteError />,
+            id: "maps",
             children: [
               {
                 path: "change",
-                handle: {
-                  crumb: () => <Link to={"/settings/maps/change"}>Change</Link>,
-                },
-                element: <MapChange />,
+                element: <MapList />,
                 errorElement: <RouteError />,
               },
               {
                 path: "rotation",
-                handle: {
-                  crumb: () => (
-                    <Link to={"/settings/maps/rotation"}>Rotation</Link>
-                  ),
-                },
                 element: <MapRotation />,
                 errorElement: <RouteError />,
+                children: [
+                  {
+                    path: "",
+                    index: true,
+                    loader: mapRotationBuilderLoader,
+                    element: <MapRotationBuilder />,
+                  },
+                  {
+                    path: "settings",
+                    loader: mapRotationSettingsLoader,
+                    element: <MapRotationSettings />,
+                  },
+                ],
+              },
+              {
+                path: "votemap",
+                element: <Votemap />,
+                errorElement: <RouteError />,
+                children: [
+                  {
+                    path: "",
+                    index: true,
+                    element: <VotemapStatus />,
+                    loader: votemapStatusLoader,
+                  },
+                  {
+                    path: "whitelist",
+                    element: <VotemapBuilder />,
+                    loader: votemapBuilderLoader,
+                  },
+                  {
+                    path: "settings",
+                    element: <VotemapSettings />,
+                    loader: votemapSettingsLoader,
+                  },
+                ],
               },
               {
                 path: "objectives",
-                handle: {
-                  crumb: () => (
-                    <Link to={"/settings/maps/objectives"}>Objectives</Link>
-                  ),
-                },
                 element: <MapObjectives />,
-                errorElement: <RouteError />,
-              },
-              {
-                path: "votemap",
-                handle: {
-                  crumb: () => (
-                    <Link to={"/settings/maps/votemap"}>Votemap</Link>
-                  ),
-                },
-                element: <MapVotemap />,
-                errorElement: <RouteError />,
+                loader: mapObjectivesLoader,
+                errorElement: <MapObjectivesError />,
               },
             ],
           },
