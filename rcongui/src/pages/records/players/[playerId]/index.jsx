--- conflicted
+++ resolved
@@ -62,13 +62,10 @@
   });
   const name = profile?.account?.name ?? profile.names[0]?.name ?? profile?.soldier?.name ?? "???";
   const avatar = profile?.steaminfo?.profile?.avatar;
-<<<<<<< HEAD
-=======
   const country = profile?.country ?? profile?.account?.country ?? profile?.steaminfo?.country
   const level = thisOnlinePlayer?.level ?? profile?.soldier?.level ?? 0
   const clanTag = thisOnlinePlayer?.clan_tag ?? profile?.soldier?.clan_tag
   const platform = thisOnlinePlayer?.platform ?? profile?.soldier?.platform
->>>>>>> 069c8bfe
 
   const getActiveTab = () => {
     const path = location.pathname.split("/").pop();
@@ -82,8 +79,6 @@
   const handleTabChange = (event, newValue) => {
     navigate(DETAIL_LINKS[newValue].path, { replace: true });
   };
-
-  console.log(profile)
 
   return (
     <ProfileContainer>
