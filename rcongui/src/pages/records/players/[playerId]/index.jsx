--- conflicted
+++ resolved
@@ -1,50 +1,5 @@
 import { useMemo } from "react";
-import {
-<<<<<<< HEAD
-  get,
-  execute,
-} from "@/utils/fetchUtils";
-import { Avatar, Box, Button, Link, Popover, Stack } from "@mui/material";
-import Typography from "@mui/material/Typography";
-import { ExpandMore } from "@mui/icons-material";
-import { ChatContent } from "@/components/ChatWidget";
-import MessageHistory from "@/components/MessageHistory";
-import { toast } from "react-toastify";
-import { defer, useLoaderData, useSubmit } from "react-router-dom";
-import CollapseCard from "@/components/collapseCard";
-import makePlayerProfileUrl from "@/utils/makePlayerProfileUrl";
-import Grid from "@mui/material/Grid2";
-import { DataGrid, GridToolbar } from "@mui/x-data-grid";
-import dayjs from "dayjs";
-import { useState } from "react";
-
-const fetchResource = async (url, errorMessage) => {
-  try {
-    const response = await get(url);
-    if (!response.ok) throw new Response(errorMessage, { status: 404 });
-    const data = await response.json();
-    if (!data.result) throw new Response(errorMessage, { status: 404 });
-    return data.result;
-  } catch (error) {
-    console.warn(`Failed to fetch ${url}:`, error);
-    return null; // Return null if any request fails
-  }
-};
-
-export const loader = async ({ params }) => {
-  const { playerId } = params;
-
-  // Use the fetchResource function for each API call
-  const fetchPlayer = fetchResource(
-    `get_player_profile?player_id=${playerId}`,
-    "Player not found"
-  );
-=======
-  Tabs,
-  Tab,
-  CardContent,
-  Divider,
-} from "@mui/material";
+import { Tabs, Tab, CardContent, Divider } from "@mui/material";
 import {
   useLoaderData,
   useSubmit,
@@ -58,8 +13,8 @@
   SummaryCard,
   DetailCard,
 } from "./styled";
-import { AdapterDayjs } from '@mui/x-date-pickers/AdapterDayjs';
-import { LocalizationProvider } from '@mui/x-date-pickers/LocalizationProvider';
+import { AdapterDayjs } from "@mui/x-date-pickers/AdapterDayjs";
+import { LocalizationProvider } from "@mui/x-date-pickers/LocalizationProvider";
 import PlayerProfileSummary from "@/components/player/profile/Summary";
 import PlayerProfileHeader from "@/components/player/profile/Header";
 import { generatePlayerActions } from "@/features/player-action/actions";
@@ -75,7 +30,6 @@
   { path: "comments", label: "Comments" },
   { path: "logs", label: "Logs" },
 ];
->>>>>>> 1878cd01
 
 export default function PlayerProfilePage() {
   const { profile } = useLoaderData();
@@ -91,10 +45,10 @@
     [onlinePlayers, profile.player_id]
   );
 
-  const playerVip = profile.vips.find(
-    (vip) => vip.server_number === server?.server_number
-  );
-  const isVip = thisOnlinePlayer?.is_vip || playerVip;
+  // const playerVip = profile.vips.find(
+  //   (vip) => vip.server_number === server?.server_number
+  // );
+  const isVip = thisOnlinePlayer?.is_vip;
   const isWatched = profile?.watchlist && profile?.watchlist?.is_watched;
   const isBlacklisted = profile?.is_blacklisted;
   const isBanned = profile?.is_banned;
@@ -120,186 +74,6 @@
     return activeTab;
   };
 
-<<<<<<< HEAD
-  const open = Boolean(anchorEl);
-  const id = open ? "name-popover" : undefined;
-  // TODO replace with a List with sublist so that on can copy past the names, also see at what time it was created + last seen
-  return (
-    <Grid>
-      <Button endIcon={<ExpandMore />} onClick={handleClick}>
-        <Typography variant="h3">
-          {names.length ? names[0].name : "Player has no recorded names"}
-        </Typography>
-      </Button>
-      <Popover
-        id={id}
-        open={open}
-        anchorEl={anchorEl}
-        onClose={handleClose}
-        anchorOrigin={{
-          vertical: "bottom",
-          horizontal: "center",
-        }}
-        transformOrigin={{
-          vertical: "top",
-          horizontal: "center",
-        }}
-      >
-        <Grid container>
-          {names.map((name) => {
-            return (
-              <Grid key={name} size={12}>
-                <Typography variant="body2">{name.name}</Typography>
-              </Grid>
-            );
-          })}
-        </Grid>
-      </Popover>
-    </Grid>
-  );
-};
-
-const Punishment = ({ punishments }) => {
-  return (
-    <DataGrid
-      rows={punishments}
-      columns={columns}
-      initialState={{
-        pagination: {
-          paginationModel: {
-            pageSize: 100,
-          },
-        },
-        density: "compact",
-      }}
-      pageSizeOptions={[10, 25, 50, 100]}
-      slots={{ toolbar: GridToolbar }}
-      disableRowSelectionOnClick
-      getRowId={(row) => row.time + row.action_type}
-    />
-  );
-};
-
-const Is = ({ bool, text }) =>
-  bool ? (
-    <Grid>
-      <Typography color="secondary" variant="button">
-        {text}
-      </Typography>
-    </Grid>
-  ) : (
-    ""
-  );
-
-const PlayerInfo = () => {
-  const { profile, messages, connectionInfo } = useLoaderData();
-  const submit = useSubmit()
-
-  const {
-    player_id,
-    names,
-    sessions,
-    total_playtime_seconds,
-    received_actions,
-    penalty_count,
-    is_blacklisted,
-    steaminfo,
-    vips,
-    bans,
-    comments,
-  } = profile;
-
-  const hasTempBan = !!bans.find((ban) => {
-    return ban.type === "temp";
-  });
-
-  const hasPermaBan = !!bans.find((ban) => {
-    return ban.type === "perma";
-  });
-
-  // const hasVip = vips.some(
-  //   (vip) => vip.server_number === connectionInfo?.server_number
-  // );
-
-  const handleSubmitComment = (comment) => {
-    let formData = new FormData();
-    formData.append("player_id", player_id);
-    formData.append("comment", comment);
-    submit(formData, { method: 'POST' });
-  };
-
-  return (
-    <Stack spacing={2}>
-      <Stack
-        direction={{ xs: "column", md: "row" }}
-        spacing={{ xs: 1, sm: 2, md: 4 }}
-        sx={{ width: "100%" }}
-      >
-        <Box>
-          <Avatar
-            style={{
-              height: "150px",
-              width: "150px",
-              fontSize: "5rem",
-            }}
-            variant="square"
-            src={steaminfo?.profile?.avatarfull}
-          >
-            {names[0]?.name[0].toUpperCase()}
-          </Avatar>
-          <NamePopOver names={names} />
-          <div>
-            {[
-              // [hasVip, "VIP"],
-              [is_blacklisted, "IS BLACKLISTED"],
-              [hasPermaBan, "IS PERMABANNED"],
-              [hasTempBan, "IS TEMPBANNED"],
-            ].map((e) => (
-              <Is key={e[1]} bool={e[0]} text={e[1]} />
-            ))}
-          </div>
-          <Typography variant="h6">
-            <Link href={makePlayerProfileUrl(player_id, names[0]?.name)}>
-              {getLinkLabel(player_id)} Profile
-            </Link>
-          </Typography>
-          <Typography variant="h6">Last connection</Typography>
-          <Typography>
-            {dayjs(sessions[0]?.end || sessions[0]?.start).format(
-              "ddd Do MMM HH:mm:ss"
-            )}
-          </Typography>
-          <Typography variant="h6">Total play time</Typography>
-          <Typography>
-            {dayjs.duration(total_playtime_seconds, "seconds").humanize()}
-          </Typography>
-          <Typography variant="h6">Player penalties</Typography>
-          <Typography>Perma ban: {penalty_count.PERMABAN}</Typography>
-          <Typography>Temp ban: {penalty_count.TEMPBAN}</Typography>
-          <Typography>Kick: {penalty_count.KICK}</Typography>
-          <Typography>Punish: {penalty_count.PUNISH}</Typography>
-          <Typography variant="h6">
-            <Link
-              href={`${process.env.REACT_APP_API_URL}get_player_profile?player_id=${player_id}`}
-            >
-              Raw profile
-            </Link>
-          </Typography>
-        </Box>
-        <Box sx={{ flexGrow: 1 }}>
-          <Punishment punishments={received_actions} />
-        </Box>
-      </Stack>
-      <Stack spacing={2}>
-        <CollapseCard title="Comments" startOpen>
-          <ChatContent data={comments} handleMessageSend={handleSubmitComment} />
-        </CollapseCard>
-        <CollapseCard title="Message History" startOpen>
-          <MessageHistory data={messages} />
-        </CollapseCard>
-      </Stack>
-    </Stack>
-=======
   const handleTabChange = (event, newValue) => {
     navigate(DETAIL_LINKS[newValue].path, { replace: true });
   };
@@ -337,14 +111,8 @@
               sessionCount={profile.sessions_count}
               flags={profile.flags}
               totalPlaytime={profile.total_playtime_seconds}
-              vip={profile.vips.find(
-                (vip) => vip.server_number === profile.server_number
-              )}
-              otherVips={profile.vips.filter(
-                (vip) =>
-                  vip.server_number !==
-                  (thisOnlinePlayer?.vip?.server_number ?? -1)
-              )}
+              vip={profile.is_vip}
+              otherVips={profile.vip_lists}
               names={profile.names}
               watchlist={profile.watchlist}
             />
@@ -371,6 +139,5 @@
         </LocalizationProvider>
       </MainContent>
     </ProfileContainer>
->>>>>>> 1878cd01
   );
 }