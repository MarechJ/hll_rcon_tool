export const webhooks = [
  {
    path: "/settings/webhooks/audit",
    command: "audit_discord_webhooks_config",
    name: "Audit Webhooks",
  },
  {
    path: "/settings/webhooks/admin-ping",
    command: "admin_pings_discord_webhooks_config",
    name: "Admin Ping Webhooks",
  },
  {
    path: "/settings/webhooks/watchlist",
    command: "watchlist_discord_webhooks_config",
    name: "Watchlist Webhooks",
  },
  {
    path: "/settings/webhooks/camera",
    command: "camera_discord_webhooks_config",
    name: "Camera Webhooks",
  },
  {
    path: "/settings/webhooks/chat",
    command: "chat_discord_webhooks_config",
    name: "Chat Webhooks",
  },
  {
    path: "/settings/webhooks/kills",
    command: "kills_discord_webhooks_config",
    name: "Kill/Team Kill Webhooks",
  },
  {
    path: "/settings/webhooks/log-line",
    command: "log_line_webhook_config",
    name: "Log Line Webhooks",
  },
];

export const automods = [
  {
    path: "/settings/automods/level",
    command: "auto_mod_level_config",
    name: "Level Auto Mod",
  },
  {
    path: "/settings/automods/no-leader",
    command: "auto_mod_no_leader_config",
    name: "No Leader Auto Mod",
  },
  {
    path: "/settings/automods/seeding",
    command: "auto_mod_seeding_config",
    name: "Seeding Auto Mod",
  },
  {
    path: "/settings/automods/no-solo-tank",
    command: "auto_mod_solo_tank_config",
    name: "No Solo Tank Auto Mod",
  },
];

export const others = [
  {
    path: "/settings/others/seed-vip",
    command: "seed_vip_config",
    name: "Seeder VIP Reward",
  },
  {
    path: "/settings/others/game-server",
    command: "rcon_connection_settings_config",
    name: "Game Server Connection Settings",
  },
  {
    path: "/settings/others/crcon",
    command: "rcon_server_settings_config",
    name: "General CRCON Settings",
  },
  {
    path: "/settings/others/chat-commands",
    command: "chat_commands_config",
    name: "Chat Commands Settings",
  },
  {
    path: "/settings/others/rcon-chat-commands",
    command: "rcon_chat_commands_config",
    name: "RCON Chat Commands Settings",
  },
  {
<<<<<<< HEAD
    path: "/settings/others/scoreboard",
    command: "scoreboard_config",
    name: "Scoreboard",
=======
    path: "/settings/others/scorebot",
    command: "scorebot_config",
    name: "Scorebot",
>>>>>>> 2e677bfa
  },
  {
    path: "/settings/others/steam",
    command: "steam_config",
    name: "Steam API",
  },
  {
    path: "/settings/others/vac-bans",
    command: "vac_game_bans_config",
    name: "VAC/Game Bans",
  },
  {
    path: "/settings/others/tk-bans",
    command: "tk_ban_on_connect_config",
    name: "TK Ban On Connect",
  },
  {
    path: "/settings/others/name-kicks",
    command: "name_kick_config",
    name: "Name Kicks",
  },
  {
    path: "/settings/others/expired-vip",
    command: "expired_vip_config",
    name: "Expired VIP",
  },
  {
    path: "/settings/others/gtx-server",
    command: "server_name_change_config",
    name: "GTX Server Name Change",
  },
  {
    path: "/settings/others/log-stream",
    command: "log_stream_config",
    name: "Log Stream",
  },
<<<<<<< HEAD
=======
  {
    path: "/settings/others/watch-kill-rate",
    command: "watch_killrate_config",
    name: "Watch Kill Rate",
  },
>>>>>>> 2e677bfa
];<|MERGE_RESOLUTION|>--- conflicted
+++ resolved
@@ -86,15 +86,9 @@
     name: "RCON Chat Commands Settings",
   },
   {
-<<<<<<< HEAD
     path: "/settings/others/scoreboard",
     command: "scoreboard_config",
     name: "Scoreboard",
-=======
-    path: "/settings/others/scorebot",
-    command: "scorebot_config",
-    name: "Scorebot",
->>>>>>> 2e677bfa
   },
   {
     path: "/settings/others/steam",
@@ -131,12 +125,9 @@
     command: "log_stream_config",
     name: "Log Stream",
   },
-<<<<<<< HEAD
-=======
   {
     path: "/settings/others/watch-kill-rate",
     command: "watch_killrate_config",
     name: "Watch Kill Rate",
   },
->>>>>>> 2e677bfa
 ];