import IconButton from "@mui/material/IconButton";
import Menu from "@mui/material/Menu";
import MenuItem from "@mui/material/MenuItem";
import MoreVertIcon from "@mui/icons-material/MoreVert";
import MoreHorizIcon from "@mui/icons-material/MoreHoriz";
import {
  Badge,
  Box,
  Divider,
  ListItemIcon,
<<<<<<< HEAD
  Tooltip,
=======
>>>>>>> dedadaf3
  Typography,
  Card,
  Tooltip,
} from "@mui/material";
import { useAuth } from "@/hooks/useAuth";
import { useActionDialog } from "@/hooks/useActionDialog";
import { usePlayerSidebar } from "@/hooks/usePlayerSidebar";
import PersonIcon from "@mui/icons-material/Person";
import { useMemo, useState } from "react";

/**
 * Displays a menu of actions that the user can perform on a player.
 * The provided actions are filtered based on the user's permissions.
 */
export function ActionMenu({
  actions,
  recipients,
  anchorEl,
  setAnchorEl,
  withProfile = false,
}) {
  const { permissions: user } = useAuth();
  const { openDialog } = useActionDialog();
  const { openWithId } = usePlayerSidebar();
  const open = Boolean(anchorEl);

  const handleClose = () => {
    setAnchorEl(null);
  };

  const handleActionClick = (action) => {
    openDialog(action, recipients);
    setAnchorEl(null);
  };

  const handleProfileClick = () => {
    handleClose();
    openWithId(recipients.player_id);
  };

  const filteredActionList = useMemo(
    () => actions.filter(hasPermission(user)),
    [actions, user]
  );

  return (
    <Menu
      id="long-menu"
      anchorEl={anchorEl}
      open={open}
      onClose={handleClose}
      sx={{ maxHeight: (theme) => theme.typography.pxToRem(500) }}
    >
      {withProfile && !Array.isArray(recipients) && (
        <MenuItem onClick={handleProfileClick} dense>
          <ListItemIcon>
            <PersonIcon />
          </ListItemIcon>
          View Profile
        </MenuItem>
      )}
      {withProfile && !Array.isArray(recipients) && <Divider />}
      {filteredActionList.map((action) => (
        <MenuItem
          key={action.name}
          onClick={(event) => handleActionClick(action, event)}
          dense
        >
          <ListItemIcon>{action.icon}</ListItemIcon>
          <Typography
            variant="inherit"
            sx={{ textDecoration: action.deprecated ? "line-through" : "" }}
          >
            {action.name[0].toUpperCase() + action.name.slice(1)}
          </Typography>
        </MenuItem>
      ))}
      {filteredActionList.length === 0 && (
        <MenuItem onClick={handleClose}>No actions available</MenuItem>
      )}
    </Menu>
  );
}

/**
 * @typedef {Object} Player
 * @property {string} player_id - The unique identifier for the player
 * @property {string} name - The name of the player
 */

/**
 * @param {Player|Player[]} recipients - The player or players to perform actions on.
 * @param {ReactNode} renderButton - A custom button to render instead of the default one.
 * @param {boolean} withProfile - Whether to include a profile button in the menu.
 * @param {string} orientation - The orientation of the menu. Can be "vertical" or "horizontal".
 * @param {object} props - Additional props to pass to the menu button.
 */

/**
 * Displays a menu of actions that the user can perform on a player.
 * The provided actions are filtered based on the user's permissions.
 * If the withProfile prop is true, a profile button will be added to the menu.
 * The profile button will open the player sidebar with the player's id.
 */
export function ActionMenuButton({
  actions,
  recipients,
  renderButton,
  orientation = "vertical",
  withProfile = false,
  ...props
}) {
  const [anchorEl, setAnchorEl] = useState(null);
  const open = Boolean(anchorEl);

  const handleClick = (event) => {
    setAnchorEl(event.currentTarget);
  };

  const buttonProps = {
    "aria-label": "more",
    id: "default-action-menu-button",
    "aria-controls": open ? "default-action-menu-button" : undefined,
    "aria-expanded": open ? "true" : undefined,
    "aria-haspopup": "true",
    onClick: handleClick,
  };

  return (
    <Box>
      {renderButton ? (
        renderButton({ ...buttonProps })
      ) : (
        <IconButton {...buttonProps} {...props}>
          <Badge
            badgeContent={Array.isArray(recipients) ? recipients.length : 0}
            color="primary"
          >
            {orientation === "vertical" ? <MoreVertIcon /> : <MoreHorizIcon />}
          </Badge>
        </IconButton>
      )}
      <ActionMenu
        actions={actions}
        recipients={recipients}
        withProfile={withProfile}
        anchorEl={anchorEl}
<<<<<<< HEAD
        setAnchorEl={setAnchorEl}
      />
=======
        open={open}
        onClose={handleClose}
        sx={{ maxHeight: (theme) => theme.typography.pxToRem(500) }}
      >
        {withProfile && !Array.isArray(recipients) && (
          <MenuItem onClick={handleProfileClick} dense>
            <ListItemIcon>
              <PersonIcon />
            </ListItemIcon>
            View Profile
          </MenuItem>
        )}
        {withProfile && !Array.isArray(recipients) && <Divider />}
        {filteredActionList.map((action) => (
          <MenuItem
            key={action.name}
            onClick={() => handleActionClick(action)}
            dense
          >
            <ListItemIcon>{action.icon}</ListItemIcon>
            <Typography
              variant="inherit"
              sx={{ textDecoration: action.deprecated ? "line-through" : "" }}
            >
              {action.name}
            </Typography>
          </MenuItem>
        ))}
        {filteredActionList.length === 0 && (
          <MenuItem onClick={handleClose}>No actions available</MenuItem>
        )}
      </Menu>
>>>>>>> dedadaf3
    </Box>
  );
}

export function ActionBar({ actions }) {
  const { permissions: user } = useAuth();
  const { openDialog } = useActionDialog();
  const filteredActionList = useMemo(
    () => actions.filter(hasPermission(user)),
    [actions, user]
  );

  const handleActionClick = (action) => () => {
    openDialog(action, []);
  };

  return (
    <Card
      sx={{
        display: "flex",
        color: "text.secondary",
        p: 0,
        gap: 0,
        [`& .MuiIconButton-root`]: {
          borderRadius: 0,
          width: 40,
          height: 40,
        },
        [`& .MuiIconButton-root + .MuiIconButton-root`]: {
          borderLeft: (theme) => `1px solid ${theme.palette.divider}`,
        },
      }}
    >
      {filteredActionList.map((action) => (
        <Tooltip title={action.name} key={action.name}>
          <span>
            <IconButton
              key={action.name}
              size="small"
              onClick={handleActionClick(action)}
              sx={{ opacity: action.deprecated ? 0.5 : 1 }}
            >
              {action.icon}
            </IconButton>
          </span>
        </Tooltip>
      ))}
    </Card>
  );
}

function hasPermission(user) {
  return (action) => {
    if (!user.is_superuser && action.permission) {
      // example ["can_blacklist", "can_watch", "can_ban", "can_message", "can_comment"]
      // user needs to have all permissions in the array
      return action.permission.every((perm) =>
        user.permissions.some((userPerm) => userPerm.permission === perm)
      );
    }

    return true;
  };
}<|MERGE_RESOLUTION|>--- conflicted
+++ resolved
@@ -4,17 +4,13 @@
 import MoreVertIcon from "@mui/icons-material/MoreVert";
 import MoreHorizIcon from "@mui/icons-material/MoreHoriz";
 import {
-  Badge,
   Box,
   Divider,
   ListItemIcon,
-<<<<<<< HEAD
-  Tooltip,
-=======
->>>>>>> dedadaf3
   Typography,
   Card,
   Tooltip,
+  Badge,
 } from "@mui/material";
 import { useAuth } from "@/hooks/useAuth";
 import { useActionDialog } from "@/hooks/useActionDialog";
@@ -159,43 +155,8 @@
         recipients={recipients}
         withProfile={withProfile}
         anchorEl={anchorEl}
-<<<<<<< HEAD
         setAnchorEl={setAnchorEl}
       />
-=======
-        open={open}
-        onClose={handleClose}
-        sx={{ maxHeight: (theme) => theme.typography.pxToRem(500) }}
-      >
-        {withProfile && !Array.isArray(recipients) && (
-          <MenuItem onClick={handleProfileClick} dense>
-            <ListItemIcon>
-              <PersonIcon />
-            </ListItemIcon>
-            View Profile
-          </MenuItem>
-        )}
-        {withProfile && !Array.isArray(recipients) && <Divider />}
-        {filteredActionList.map((action) => (
-          <MenuItem
-            key={action.name}
-            onClick={() => handleActionClick(action)}
-            dense
-          >
-            <ListItemIcon>{action.icon}</ListItemIcon>
-            <Typography
-              variant="inherit"
-              sx={{ textDecoration: action.deprecated ? "line-through" : "" }}
-            >
-              {action.name}
-            </Typography>
-          </MenuItem>
-        ))}
-        {filteredActionList.length === 0 && (
-          <MenuItem onClick={handleClose}>No actions available</MenuItem>
-        )}
-      </Menu>
->>>>>>> dedadaf3
     </Box>
   );
 }
