import React from "react";
import "./App.css";
import { ToastContainer } from "react-toastify";
import "react-toastify/dist/ReactToastify.css";
import PlayerView from "./components/PlayerView";
import Grid from "@material-ui/core/Grid";
import Logs from "./components/LogsView/logs";
import CssBaseline from "@material-ui/core/CssBaseline";
import HLLSettings from "./components/SettingsView/hllSettings";
import { ThemeProvider } from "@material-ui/styles";
import { HashRouter, Route, Switch, BrowserRouter } from "react-router-dom";
import LogsHistory from "./components/LogsHistory";
import { createMuiTheme } from "@material-ui/core/styles";
import PlayersHistory from "./components/PlayersHistory";
import Header, { Footer } from "./components/Header";
import RconSettings from "./components/RconSettings";
import ServicesList from "./components/Services";
import { Typography } from "@material-ui/core";
import ScoreMenu from "./components/Scoreboard/ScoreMenu";
import GamesScore from "./components/Scoreboard/GamesScore";
import PlayerInfo from "./components/PlayerInfo";
import {
  LiveGameScore,
  LiveSessionScore,
} from "./components/Scoreboard/LiveScore";
import ServerInfo from "./components/Embeds/ServerInfo";
import GameView from "./components/GameView";
import AuditLog from "./components/AuditLog";
import {
  AdminPingWebhooks,
  AuditWebhooks,
  WatchlistWebhooks,
  CameraWebhooks,
  ChatWebhooks,
  KillWebhooks,
  LogLineWebhooks,
} from "./components/UserSettings/webHooks";
import {
  LevelAutoMod,
  NoLeaderAutoMod,
  SeedingAutoMod,
  NoSoloTankAutoMod,
} from "./components/UserSettings/autoMods";
import {
  RconConnectionSettings,
  RconServerSettings,
  Scorebot,
  SteamAPI,
  VacGameBans,
  TeamKillBanOnConnect,
  NameKicks,
  ExpiredVIP,
  GTXNameChange,
  ChatCommands,
  LogStream,
} from "./components/UserSettings/miscellaneous";
import BlacklistRecords from "./components/Blacklist/BlacklistRecords";
import BlacklistLists from "./components/Blacklist/BlacklistLists";
import { MapManager } from "./components/MapManager/map-manager";

const Live = () => {
  const [mdSize, setMdSize] = React.useState(6);
  const [direction, setDirection] = React.useState("");
  const isFullScreen = () => mdSize !== 6;
  const toggleMdSize = () => (isFullScreen() ? setMdSize(6) : setMdSize(12));

  return (
    <Grid container spacing={1}>
      <Grid item sm={12} md={mdSize}>
        <PlayerView
          
          onFullScreen={() => {
            setDirection("");
            toggleMdSize();
          }}
          isFullScreen={isFullScreen()}
        />
      </Grid>
      <Grid item sm={12} md={mdSize}>
        <Logs
          
          onFullScreen={() => {
            direction === "column-reverse"
              ? setDirection("")
              : setDirection("column-reverse");
            toggleMdSize();
          }}
          isFullScreen={isFullScreen()}
        />
      </Grid>
    </Grid>
  );
};

// Easy way to make ugly ass themes: https://material.io/resources/color/#!/?view.left=0&view.right=0&primary.color=33691E&secondary.color=3E2723
const darkTheme = createMuiTheme({
  editor: "vs-dark",
  palette: {
    type: "dark",
  },
});

const lightTheme = createMuiTheme({
  palette: {
    type: "light",
  },
});

const GreenYellowDarkTheme = createMuiTheme({
  editor: "vs-dark",
  palette: {
    primary: {
      light: "#5edfca",
      main: "#17ad99",
      dark: "#007d6b",
      contrastText: "#fff",
    },
    secondary: {
      light: "#ffe54c",
      main: "#ffb300",
      dark: "#c68400",
      contrastText: "#000",
    },
    background: {
      default: "#303030",
      paper: "#424242",
    },
    text: {
      primary: "#fff",
      secondary: " rgba(255, 255, 255, 0.7)",
      disabled: "rgba(255, 255, 255, 0.5)",
    },
  },
});

const GreenYellowLightTheme = createMuiTheme({
  palette: {
    primary: {
      light: "#5edfca",
      main: "#17ad99",
      dark: "#007d6b",
      contrastText: "#fff",
    },
    secondary: {
      light: "#ffe54c",
      main: "#ffb300",
      dark: "#c68400",
      contrastText: "#000",
    },
  },
});

const YellowGreenTheme = createMuiTheme({
  palette: {
    secondary: {
      light: "#5edfca",
      main: "#17ad99",
      dark: "#007d6b",
      contrastText: "#fff",
    },
    primary: {
      light: "#ffe54c",
      main: "#ffb300",
      dark: "#c68400",
      contrastText: "#000",
    },
  },
});

const RedTheme = createMuiTheme({
  palette: {
    primary: {
      light: "#ff7961",
      main: "#f44336",
      dark: "#ba000d",
      contrastText: "#fff",
    },
    secondary: {
      light: "#708690",
      main: "#445963",
      dark: "#1b3039",
      contrastText: "#000",
    },
  },
});

const GreyBlueDarkTheme = createMuiTheme({
  editor: "vs-dark",
  palette: {
    primary: {
      light: "#8eacbb",
      main: "#607d8b",
      dark: "#34515e",
      contrastText: "#fff",
    },
    secondary: {
      light: "#c3fdff",
      main: "#90caf9",
      dark: "#5d99c6",
      contrastText: "#fff",
    },
    background: {
      default: "#303030",
      paper: "#424242",
    },
    text: {
      primary: "#fff",
      secondary: " rgba(255, 255, 255, 0.7)",
      disabled: "rgba(255, 255, 255, 0.5)",
    },
  },
});

const PurplePinkTheme = createMuiTheme({
  palette: {
    primary: {
      light: "#d05ce3",
      main: "#9c27b0",
      dark: "#6a0080",
      contrastText: "#000",
    },
    secondary: {
      light: "#ffeeff",
      main: "#f8bbd0",
      dark: "#c48b9f",
      contrastText: "#fff",
    },
  },
});

const CamoDarkTheme = createMuiTheme({
  editor: "vs-dark",
  palette: {
    primary: {
      light: "#629749",
      main: "#33691e",
      dark: "#003d00",
      contrastText: "#000",
    },
    secondary: {
      light: "#ffffb3",
      main: "#ffe082",
      dark: "#caae53",
      contrastText: "#000",
    },
    background: {
      default: "#343434",
      paper: "#424242",
    },
    text: {
      primary: "#fff",
      secondary: " rgba(255, 255, 255, 0.7)",
      disabled: "rgba(255, 255, 255, 0.5)",
    },
  },
});

const CamoLight = createMuiTheme({
  palette: {
    primary: {
      light: "#629749",
      main: "#33691e",
      dark: "#003d00",
      contrastText: "#000",
    },
    secondary: {
      light: "#6a4f4b",
      main: "#3e2723",
      dark: "#1b0000",
      contrastText: "#000",
    },
    background: {
      default: "#ffffe5",
      paper: "#fff8e1",
    },
    text: {
      primary: "#000",
      secondary: " rgba(0, 0, 0, 0.7)",
      disabled: "rgba(0, 0, 0, 0.5)",
    },
  },
});

const hll = createMuiTheme({
  palette: {
    primary: {
      light: "#484848",
      main: "#212121",
      dark: "#000000",
      contrastText: "#fff",
    },
    secondary: {
      light: "#ffac42",
      main: "#f47b00",
      dark: "#ba4c00",
      contrastText: "#fff",
    },
    background: {
      default: "#343434",
      paper: "#5b5b5b",
    },
    text: {
      primary: "#ffffff",
      secondary: " rgba(0, 0, 0, 0.7)",
      disabled: "rgba(0, 0, 0, 0.5)",
    },
  },
  overrides: {
    MuiChip: {
      deleteIcon: {
        color: "#212121",
      },
    },
    MuiCssBaseline: {
      "@global": {
        body: {
          backgroundRepeat: "no-repeat",
          backgroundAttachment: "fixed",
          backgroundSize: "cover",
          backgroundImage: 'url("hll.jpg")',
        },
      },
    },
  },
});

const hllNoBg = createMuiTheme({
  palette: {
    primary: {
      light: "#484848",
      main: "#212121",
      dark: "#000000",
      contrastText: "#fff",
    },
    secondary: {
      light: "#ffac42",
      main: "#f47b00",
      dark: "#ba4c00",
      contrastText: "#fff",
    },
    background: {
      default: "#343434",
      paper: "#5b5b5b",
    },
    text: {
      primary: "#ffffff",
      secondary: " rgba(0, 0, 0, 0.7)",
      disabled: "rgba(0, 0, 0, 0.5)",
    },
  },
  overrides: {
    MuiChip: {
      deleteIcon: {
        color: "#212121",
      },
    },
  },
});

function App() {
  const [isEmbed, setIsEmbed] = React.useState(false);
  const [userTheme, setThemeName] = React.useState(
    localStorage.getItem("crconTheme")
  );
  const setTheme = (name) => {
    setThemeName(name);
    localStorage.setItem("crconTheme", name);
  };

  React.useEffect(() => {
    const serarchParams = new URLSearchParams(window.location.search);

    setIsEmbed(serarchParams.has("embed"));
  }, [window.location.search]);

  const themes = {
    Dark: darkTheme,
    Light: lightTheme,
    GreenYellowDark: GreenYellowDarkTheme,
    GreenYellowLight: GreenYellowLightTheme,
    YellowGreen: YellowGreenTheme,
    Red: RedTheme,
    GreyBlueDark: GreyBlueDarkTheme,
    CamoDark: CamoDarkTheme,
    PurplePink: PurplePinkTheme,
    CamoLight: CamoLight,
    hll: hll,
  };

  const theme = process.env.REACT_APP_PUBLIC_BUILD
    ? isEmbed
      ? hllNoBg
      : hll
    : themes[userTheme]
    ? themes[userTheme]
    : lightTheme;

  const Router = isEmbed ? BrowserRouter : HashRouter;

  return (
<<<<<<< HEAD
    <div>
=======
    <div className={"App"}>
>>>>>>> 97ca5920
      <ThemeProvider theme={theme}>
        {isEmbed ? "" : <CssBaseline />}
        <ToastContainer />
        <Router>
          {isEmbed ? (
            ""
          ) : !process.env.REACT_APP_PUBLIC_BUILD ? (
            <Header  />
          ) : (
            <ScoreMenu  />
          )}

<<<<<<< HEAD
          <Switch>
            <Route path="/gameview" exact>
              <GameView  />
            </Route>
            <Route path="/serverinfo" exact>
              <ServerInfo  />
            </Route>
            <Route path="/auditlogs" exact>
              <AuditLog  />
            </Route>
            <Route
              path="/livescore"
              default={process.env.REACT_APP_PUBLIC_BUILD}
              exact
            >
              <LiveSessionScore  />
            </Route>
            <Route
              path={process.env.REACT_APP_PUBLIC_BUILD ? "/" : "/livegamescore"}
              default={process.env.REACT_APP_PUBLIC_BUILD}
              exact
            >
              <LiveGameScore  />
            </Route>
            <Route path="/gamescoreboard/:slug">
              <GamesScore  />
            </Route>
            <Route path="/gamescoreboard">
              <GamesScore  />
            </Route>
            {!process.env.REACT_APP_PUBLIC_BUILD ? (
              <React.Fragment>
                <Route path="/" exact>
                  <Live  />
                </Route>
                <Route path="/history">
                  <Grid container>
                    <Grid item sm={12} lg={12}>
                      <PlayersHistory  />
                    </Grid>
                  </Grid>
                </Route>
                <Route path="/player/:playerId">
                  <Grid container>
                    <PlayerInfo  />
                  </Grid>
                </Route>
                <Route path="/settings/">
=======
          <div className={classes.grow}>
            <Switch>
              <Route path="/gameview" exact>
                <GameView classes={classes} />
              </Route>
              <Route path="/serverinfo" exact>
                <ServerInfo classes={classes} />
              </Route>
              <Route path="/auditlogs" exact>
                <AuditLog classes={classes} />
              </Route>
              <Route
                path="/livescore"
                default={process.env.REACT_APP_PUBLIC_BUILD}
                exact
              >
                <LiveSessionScore classes={classes} />
              </Route>
              <Route
                path={process.env.REACT_APP_PUBLIC_BUILD ? "/" : "/livegamescore"}
                default={process.env.REACT_APP_PUBLIC_BUILD}
                exact
              >
                <LiveGameScore classes={classes} />
              </Route>
              <Route path="/gamescoreboard/:slug">
                <GamesScore classes={classes} />
              </Route>
              <Route path="/gamescoreboard">
                <GamesScore classes={classes} />
              </Route>
              {!process.env.REACT_APP_PUBLIC_BUILD ? (
                <React.Fragment>
                  <Route path="/" exact>
                    <Live classes={classes} />
                  </Route>
                  <Route path="/history">
                    <Grid container>
                      <Grid item sm={12} lg={12}>
                        <PlayersHistory classes={classes} />
                      </Grid>
                    </Grid>
                  </Route>
                  <Route path="/player/:playerId">
                    <Grid container>
                      <PlayerInfo classes={classes} />
                    </Grid>
                  </Route>
>>>>>>> 97ca5920
                  <Switch>
                    <Route exact path="/settings">
                      <Grid container>
                        <Grid item sm={12} lg={6}>
                          <HLLSettings  />
                        </Grid>
                        <Grid item sm={12} lg={6}>
                          <RconSettings
                            
                            themeName={userTheme ? userTheme : "Light"}
                            themeNames={Object.keys(themes)}
                            setTheme={setTheme}
                          />
                        </Grid>
                      </Grid>
                    </Route>
                    <Route path="/settings/maps/:path" component={MapManager} />
                    <Route path="/settings/audit-webhooks">
                      <Grid container spacing={2}>
                        <AuditWebhooks
                          description="Audit Webhooks"
                          getEndpoint="get_audit_discord_webhooks_config"
                          setEndpoint="set_audit_discord_webhooks_config"
                          validateEndpoint="validate_audit_discord_webhooks_config"
                          describeEndpoint="describe_audit_discord_webhooks_config"
                        />
                      </Grid>
                    </Route>
                    <Route path="/settings/admin-webhooks">
                      <Grid container spacing={2}>
                        <AdminPingWebhooks
                          description="Admin Ping Webhooks"
                          getEndpoint="get_admin_pings_discord_webhooks_config"
                          setEndpoint="set_admin_pings_discord_webhooks_config"
                          validateEndpoint="validate_admin_pings_discord_webhooks_config"
                          describeEndpoint="describe_admin_pings_discord_webhooks_config"
                        />
                      </Grid>
                    </Route>
                    <Route path="/settings/watchlist-webhooks">
                      <Grid container spacing={2}>
                        <WatchlistWebhooks
                          description="Watchlist Webhooks"
                          getEndpoint="get_watchlist_discord_webhooks_config"
                          setEndpoint="set_watchlist_discord_webhooks_config"
                          validateEndpoint="validate_watchlist_discord_webhooks_config"
                          describeEndpoint="describe_watchlist_discord_webhooks_config"
                        />
                      </Grid>
                    </Route>
                    <Route path="/settings/camera-webhooks">
                      <Grid container spacing={2}>
                        <CameraWebhooks
                          description="Camera Webhooks"
                          getEndpoint="get_camera_discord_webhooks_config"
                          setEndpoint="set_camera_discord_webhooks_config"
                          validateEndpoint="validate_camera_discord_webhooks_config"
                          describeEndpoint="describe_camera_discord_webhooks_config"
                        />
                      </Grid>
                    </Route>
                    <Route path="/settings/chat-webhooks">
                      <Grid container spacing={2}>
                        <ChatWebhooks
                          description="Chat Webhooks"
                          getEndpoint="get_chat_discord_webhooks_config"
                          setEndpoint="set_chat_discord_webhooks_config"
                          validateEndpoint="validate_chat_discord_webhooks_config"
                          describeEndpoint="describe_chat_discord_webhooks_config"
                        />
                      </Grid>
                    </Route>
                    <Route path="/settings/kill-webhooks">
                      <Grid container spacing={2}>
                        <KillWebhooks
                          description="Kill/Team Kill Webhooks"
                          getEndpoint="get_kills_discord_webhooks_config"
                          setEndpoint="set_kills_discord_webhooks_config"
                          validateEndpoint="validate_kills_discord_webhooks_config"
                          describeEndpoint="describe_kills_discord_webhooks_config"
                        />
                      </Grid>
                    </Route>
                    <Route path="/settings/log-lines">
                      <Grid container spacing={2}>
                        <LogLineWebhooks
                          description="Log Line Webhooks"
                          getEndpoint="get_log_line_webhook_config"
                          setEndpoint="set_log_line_webhook_config"
                          validateEndpoint="validate_log_line_webhook_config"
                          describeEndpoint="describe_log_line_webhook_config"
                        />
                      </Grid>
                    </Route>
                    <Route path="/settings/automod-level">
                      <Grid container spacing={2}>
                        <LevelAutoMod
                          description="Level Auto Mod"
                          getEndpoint="get_auto_mod_level_config"
                          setEndpoint="set_auto_mod_level_config"
                          validateEndpoint="validate_auto_mod_level_config"
                          describeEndpoint="describe_auto_mod_level_config"
                        />
                      </Grid>
                    </Route>
                    <Route path="/settings/automod-no-leader">
                      <Grid container spacing={2}>
                        <NoLeaderAutoMod
                          description="No Leader Auto Mod"
                          getEndpoint="get_auto_mod_no_leader_config"
                          setEndpoint="set_auto_mod_no_leader_config"
                          validateEndpoint="validate_auto_mod_no_leader_config"
                          describeEndpoint="describe_auto_mod_no_leader_config"
                        />
                      </Grid>
                    </Route>
                    <Route path="/settings/automod-seeding">
                      <Grid container spacing={2}>
                        <SeedingAutoMod
                          description="Seeding Auto Mod"
                          getEndpoint="get_auto_mod_seeding_config"
                          setEndpoint="set_auto_mod_seeding_config"
                          validateEndpoint="validate_auto_mod_seeding_config"
                          describeEndpoint="describe_auto_mod_seeding_config"
                        />
                      </Grid>
                    </Route>
                    <Route path="/settings/automod-solo-tank">
                      <Grid container spacing={2}>
                        <NoSoloTankAutoMod
                          description="No Solo Tank Auto Mod"
                          getEndpoint="get_auto_mod_solo_tank_config"
                          setEndpoint="set_auto_mod_solo_tank_config"
                          validateEndpoint="validate_auto_mod_solo_tank_config"
                          describeEndpoint="describe_auto_mod_solo_tank_config"
                        />
                      </Grid>
                    </Route>
                    <Route path="/settings/rcon-gameserver">
                      <Grid container spacing={2}>
                        <RconConnectionSettings
                          description="Game Server Connection Settings"
                          getEndpoint="get_rcon_connection_settings_config"
                          setEndpoint="set_rcon_connection_settings_config"
                          validateEndpoint="validate_rcon_connection_settings_config"
                          describeEndpoint="describe_rcon_connection_settings_config"
                        />
                      </Grid>
                    </Route>
                    <Route path="/settings/rcon-server">
                      <Grid container spacing={2}>
                        <RconServerSettings
                          description="General CRCON Settings"
                          getEndpoint="get_rcon_server_settings_config"
                          setEndpoint="set_rcon_server_settings_config"
                          validateEndpoint="validate_rcon_server_settings_config"
                          describeEndpoint="describe_rcon_server_settings_config"
                        />
                      </Grid>
                    </Route>
                    <Route path="/settings/chat-commands">
                      <Grid container spacing={2}>
                        <ChatCommands
                          description="Chat Commands Settings"
                          getEndpoint="get_chat_commands_config"
                          setEndpoint="set_chat_commands_config"
                          validateEndpoint="validate_chat_commands_config"
                          describeEndpoint="describe_chat_commands_config"
                        />
                      </Grid>
                    </Route>
                    <Route path="/settings/scorebot">
                      <Grid container spacing={2}>
                        <Scorebot
                          description="Scorebot"
                          getEndpoint="get_scorebot_config"
                          setEndpoint="set_scorebot_config"
                          validateEndpoint="validate_scorebot_config"
                          describeEndpoint="describe_scorebot_config"
                        />
                      </Grid>
                    </Route>
                    <Route path="/settings/steam">
                      <Grid container spacing={2}>
                        <SteamAPI
                          description="Steam API"
                          getEndpoint="get_steam_config"
                          setEndpoint="set_steam_config"
                          validateEndpoint="validate_steam_config"
                          describeEndpoint="describe_steam_config"
                        />
                      </Grid>
                    </Route>
                    <Route path="/settings/vac-gamebans">
                      <Grid container spacing={2}>
                        <VacGameBans
                          description="VAC/Game Bans"
                          getEndpoint="get_vac_game_bans_config"
                          setEndpoint="set_vac_game_bans_config"
                          validateEndpoint="validate_vac_game_bans_config"
                          describeEndpoint="describe_vac_game_bans_config"
                        />
                      </Grid>
                    </Route>
                    <Route path="/settings/tk-ban">
                      <Grid container spacing={2}>
                        <TeamKillBanOnConnect
                          description="TK Ban On Connect"
                          getEndpoint="get_tk_ban_on_connect_config"
                          setEndpoint="set_tk_ban_on_connect_config"
                          validateEndpoint="validate_tk_ban_on_connect_config"
                          describeEndpoint="describe_tk_ban_on_connect_config"
                        />
                      </Grid>
                    </Route>
                    <Route path="/settings/name-kicks">
                      <Grid container spacing={2}>
                        <NameKicks
                          description="Name Kicks"
                          getEndpoint="get_name_kick_config"
                          setEndpoint="set_name_kick_config"
                          validateEndpoint="validate_name_kick_config"
                          describeEndpoint="describe_name_kick_config"
                        />
                      </Grid>
                    </Route>
                    <Route path="/settings/expired-vip">
                      <Grid container spacing={2}>
                        <ExpiredVIP
                          description="Expired VIP"
                          getEndpoint="get_expired_vip_config"
                          setEndpoint="set_expired_vip_config"
                          validateEndpoint="validate_expired_vip_config"
                          describeEndpoint="describe_expired_vip_config"
                        />
                      </Grid>
                    </Route>
                    <Route path="/settings/gtx-server-name-change">
                      <Grid container spacing={2}>
                        <GTXNameChange
                          description="GTX Server Name Change"
                          getEndpoint="get_server_name_change_config"
                          setEndpoint="set_server_name_change_config"
                          validateEndpoint="validate_server_name_change_config"
                          describeEndpoint="describe_server_name_change_config"
                        />
                      </Grid>
                    </Route>
                    <Route path="/settings/log-stream">
                      <Grid container spacing={2}>
                        <LogStream
                          description="Log Stream"
                          getEndpoint="get_log_stream_config"
                          setEndpoint="set_log_stream_config"
                          validateEndpoint="validate_log_stream_config"
                          describeEndpoint="describe_log_stream_config"
                        />
                      </Grid>
                    </Route>
                  </Switch>
<<<<<<< HEAD
                </Route>
                <Route path="/services">
                  <Grid container>
                    <Grid item sm={12} lg={12}>
                      <ServicesList  />
                    </Grid>
                  </Grid>
                </Route>
                <Route path="/logs">
                  <Grid container>
                    <Grid item sm={12} lg={12}>
                      <LogsHistory  />
                    </Grid>
                  </Grid>
                </Route>
                <Route path="/blacklists">
                  <Switch>
                    <Route path="/blacklists/manage">
                      <Grid container>
                        <Grid item sm={12} lg={12}>
                          <BlacklistLists  />
                        </Grid>
                      </Grid>
                    </Route>
                    <Route path="/blacklists/" exact>
                      <Grid container>
                        <Grid item sm={12} lg={12}>
                          <BlacklistRecords  />
=======
                  <Route path="/services">
                    <Grid container>
                      <Grid item sm={12} lg={12}>
                        <ServicesList classes={classes} />
                      </Grid>
                    </Grid>
                  </Route>
                  <Route path="/logs">
                    <Grid container>
                      <Grid item sm={12} lg={12}>
                        <LogsHistory classes={classes} />
                      </Grid>
                    </Grid>
                  </Route>
                  <Route path="/blacklists">
                    <Switch>
                      <Route path="/blacklists/manage">
                        <Grid container>
                          <Grid item sm={12} lg={12}>
                            <BlacklistLists classes={classes} />
                          </Grid>
                        </Grid>
                      </Route>
                      <Route path="/blacklists/" exact>
                        <Grid container>
                          <Grid item sm={12} lg={12}>
                            <BlacklistRecords classes={classes} />
                          </Grid>
>>>>>>> 97ca5920
                        </Grid>
                      </Route>
                    </Switch>
                  </Route>
                  <Route path="/combined_history">
                    <Grid container spacing={2}>
                      <Grid item sm={12}>
                        <Typography variant="h4">Players</Typography>
                      </Grid>
                      <Grid item sm={12}>
                        <PlayersHistory classes={classes} />
                      </Grid>
                      <Grid item sm={12}>
                        <Typography variant="h4">Historical Logs</Typography>
                      </Grid>
                      <Grid item sm={12}>
                        <LogsHistory classes={classes} />
                      </Grid>
<<<<<<< HEAD
                    </Route>
                  </Switch>
                </Route>
                <Route path="/combined_history">
                  <Grid container spacing={2}>
                    <Grid item sm={12}>
                      <Typography variant="h4">Players</Typography>
                    </Grid>
                    <Grid item sm={12}>
                      <PlayersHistory  />
                    </Grid>
                    <Grid item sm={12}>
                      <Typography variant="h4">Historical Logs</Typography>
                    </Grid>
                    <Grid item sm={12}>
                      <LogsHistory  />
                    </Grid>
                  </Grid>
                </Route>
              </React.Fragment>
            ) : (
              ""
            )}
          </Switch>
          {isEmbed ? "" : <Footer  />}
=======
                    </Grid>
                  </Route>
                </React.Fragment>
              ) : (
                ""
              )}
            </Switch>
          </div>
          {isEmbed ? "" : <Footer classes={classes} />}
>>>>>>> 97ca5920
        </Router>
      </ThemeProvider>
    </div>
  );
}

export default App;<|MERGE_RESOLUTION|>--- conflicted
+++ resolved
@@ -398,11 +398,7 @@
   const Router = isEmbed ? BrowserRouter : HashRouter;
 
   return (
-<<<<<<< HEAD
     <div>
-=======
-    <div className={"App"}>
->>>>>>> 97ca5920
       <ThemeProvider theme={theme}>
         {isEmbed ? "" : <CssBaseline />}
         <ToastContainer />
@@ -415,7 +411,6 @@
             <ScoreMenu  />
           )}
 
-<<<<<<< HEAD
           <Switch>
             <Route path="/gameview" exact>
               <GameView  />
@@ -464,56 +459,6 @@
                   </Grid>
                 </Route>
                 <Route path="/settings/">
-=======
-          <div className={classes.grow}>
-            <Switch>
-              <Route path="/gameview" exact>
-                <GameView classes={classes} />
-              </Route>
-              <Route path="/serverinfo" exact>
-                <ServerInfo classes={classes} />
-              </Route>
-              <Route path="/auditlogs" exact>
-                <AuditLog classes={classes} />
-              </Route>
-              <Route
-                path="/livescore"
-                default={process.env.REACT_APP_PUBLIC_BUILD}
-                exact
-              >
-                <LiveSessionScore classes={classes} />
-              </Route>
-              <Route
-                path={process.env.REACT_APP_PUBLIC_BUILD ? "/" : "/livegamescore"}
-                default={process.env.REACT_APP_PUBLIC_BUILD}
-                exact
-              >
-                <LiveGameScore classes={classes} />
-              </Route>
-              <Route path="/gamescoreboard/:slug">
-                <GamesScore classes={classes} />
-              </Route>
-              <Route path="/gamescoreboard">
-                <GamesScore classes={classes} />
-              </Route>
-              {!process.env.REACT_APP_PUBLIC_BUILD ? (
-                <React.Fragment>
-                  <Route path="/" exact>
-                    <Live classes={classes} />
-                  </Route>
-                  <Route path="/history">
-                    <Grid container>
-                      <Grid item sm={12} lg={12}>
-                        <PlayersHistory classes={classes} />
-                      </Grid>
-                    </Grid>
-                  </Route>
-                  <Route path="/player/:playerId">
-                    <Grid container>
-                      <PlayerInfo classes={classes} />
-                    </Grid>
-                  </Route>
->>>>>>> 97ca5920
                   <Switch>
                     <Route exact path="/settings">
                       <Grid container>
@@ -774,7 +719,6 @@
                       </Grid>
                     </Route>
                   </Switch>
-<<<<<<< HEAD
                 </Route>
                 <Route path="/services">
                   <Grid container>
@@ -803,55 +747,8 @@
                       <Grid container>
                         <Grid item sm={12} lg={12}>
                           <BlacklistRecords  />
-=======
-                  <Route path="/services">
-                    <Grid container>
-                      <Grid item sm={12} lg={12}>
-                        <ServicesList classes={classes} />
-                      </Grid>
-                    </Grid>
-                  </Route>
-                  <Route path="/logs">
-                    <Grid container>
-                      <Grid item sm={12} lg={12}>
-                        <LogsHistory classes={classes} />
-                      </Grid>
-                    </Grid>
-                  </Route>
-                  <Route path="/blacklists">
-                    <Switch>
-                      <Route path="/blacklists/manage">
-                        <Grid container>
-                          <Grid item sm={12} lg={12}>
-                            <BlacklistLists classes={classes} />
-                          </Grid>
                         </Grid>
-                      </Route>
-                      <Route path="/blacklists/" exact>
-                        <Grid container>
-                          <Grid item sm={12} lg={12}>
-                            <BlacklistRecords classes={classes} />
-                          </Grid>
->>>>>>> 97ca5920
-                        </Grid>
-                      </Route>
-                    </Switch>
-                  </Route>
-                  <Route path="/combined_history">
-                    <Grid container spacing={2}>
-                      <Grid item sm={12}>
-                        <Typography variant="h4">Players</Typography>
-                      </Grid>
-                      <Grid item sm={12}>
-                        <PlayersHistory classes={classes} />
-                      </Grid>
-                      <Grid item sm={12}>
-                        <Typography variant="h4">Historical Logs</Typography>
-                      </Grid>
-                      <Grid item sm={12}>
-                        <LogsHistory classes={classes} />
-                      </Grid>
-<<<<<<< HEAD
+                      </Grid>
                     </Route>
                   </Switch>
                 </Route>
@@ -877,17 +774,6 @@
             )}
           </Switch>
           {isEmbed ? "" : <Footer  />}
-=======
-                    </Grid>
-                  </Route>
-                </React.Fragment>
-              ) : (
-                ""
-              )}
-            </Switch>
-          </div>
-          {isEmbed ? "" : <Footer classes={classes} />}
->>>>>>> 97ca5920
         </Router>
       </ThemeProvider>
     </div>
