--- conflicted
+++ resolved
@@ -25,12 +25,8 @@
   LiveSessionScore,
 } from "./components/Scoreboard/LiveScore";
 import ServerInfo from "./components/Embeds/ServerInfo";
-<<<<<<< HEAD
-import ServerStatsPage from "./components/ServerStats"; 
-import GameView from "./components/GameView"
-=======
+import ServerStatsPage from "./components/ServerStats";
 import GameView from "./components/GameView";
->>>>>>> e465081a
 
 const Live = ({ classes }) => {
   const [mdSize, setMdSize] = React.useState(6);
@@ -474,7 +470,7 @@
                       <LogsHistory classes={classes} />
                     </Grid>
                   </Grid>
-                  
+
                 </Route>
                 <Route path="/server">
                   <Grid container>
