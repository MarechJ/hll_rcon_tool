import React from "react";
import "./App.css";
import { ToastContainer } from "react-toastify";
import "react-toastify/dist/ReactToastify.css";
import PlayerView from "./components/PlayerView";
import useStyles from "./components/useStyles";
import Grid from "@material-ui/core/Grid";
import Logs from "./components/LogsView/logs";
import CssBaseline from "@material-ui/core/CssBaseline";
import HLLSettings from "./components/SettingsView/hllSettings";
import { ThemeProvider } from "@material-ui/styles";
import { HashRouter, Route, Switch, BrowserRouter } from "react-router-dom";
import LogsHistory from "./components/LogsHistory";
import { createMuiTheme } from "@material-ui/core/styles";
import PlayersHistory from "./components/PlayersHistory";
import Header, { Footer } from "./components/Header";
import RconSettings from "./components/RconSettings";
import ServicesList from "./components/Services";
import { Typography } from "@material-ui/core";
import ScoreMenu from "./components/Scoreboard/ScoreMenu";
import GamesScore from "./components/Scoreboard/GamesScore";
import PlayerInfo from "./components/PlayerInfo";
import {
  LiveGameScore,
  LiveSessionScore,
} from "./components/Scoreboard/LiveScore";
import ServerInfo from "./components/Embeds/ServerInfo";
import GameView from "./components/GameView";
import AuditLog from "./components/AuditLog";
import {
  AdminPingWebhooks,
  AuditWebhooks,
  WatchlistWebhooks,
  CameraWebhooks,
  ChatWebhooks,
  KillWebhooks,
  LogLineWebhooks,
} from "./components/UserSettings/webHooks";
import {
  LevelAutoMod,
  NoLeaderAutoMod,
  SeedingAutoMod,
  NoSoloTankAutoMod,
} from "./components/UserSettings/autoMods";
import {
  RconConnectionSettings,
  RconServerSettings,
  Scorebot,
  SteamAPI,
  VacGameBans,
  TeamKillBanOnConnect,
  NameKicks,
  ExpiredVIP,
  GTXNameChange,
  ChatCommands,
<<<<<<< HEAD
  LogStream, RConChatCommands,
=======
  LogStream,
  SeedVIP,
>>>>>>> f6734423
} from "./components/UserSettings/miscellaneous";
import BlacklistRecords from "./components/Blacklist/BlacklistRecords";
import BlacklistLists from "./components/Blacklist/BlacklistLists";
import { MapManager } from "./components/MapManager/map-manager";

const Live = ({ classes }) => {
  const [mdSize, setMdSize] = React.useState(6);
  const [direction, setDirection] = React.useState("");
  const isFullScreen = () => mdSize !== 6;
  const toggleMdSize = () => (isFullScreen() ? setMdSize(6) : setMdSize(12));

  return (
    <Grid container spacing={1} direction={direction}>
      <Grid item sm={12} md={mdSize}>
        <PlayerView
          classes={classes}
          onFullScreen={() => {
            setDirection("");
            toggleMdSize();
          }}
          isFullScreen={isFullScreen()}
        />
      </Grid>
      <Grid item sm={12} md={mdSize}>
        <Logs
          classes={classes}
          onFullScreen={() => {
            direction === "column-reverse"
              ? setDirection("")
              : setDirection("column-reverse");
            toggleMdSize();
          }}
          isFullScreen={isFullScreen()}
        />
      </Grid>
    </Grid>
  );
};

// Easy way to make ugly ass themes: https://material.io/resources/color/#!/?view.left=0&view.right=0&primary.color=33691E&secondary.color=3E2723
const darkTheme = createMuiTheme({
  editor: "vs-dark",
  palette: {
    type: "dark",
  },
});

const lightTheme = createMuiTheme({
  palette: {
    type: "light",
  },
});

const GreenYellowDarkTheme = createMuiTheme({
  editor: "vs-dark",
  palette: {
    primary: {
      light: "#5edfca",
      main: "#17ad99",
      dark: "#007d6b",
      contrastText: "#fff",
    },
    secondary: {
      light: "#ffe54c",
      main: "#ffb300",
      dark: "#c68400",
      contrastText: "#000",
    },
    background: {
      default: "#303030",
      paper: "#424242",
    },
    text: {
      primary: "#fff",
      secondary: " rgba(255, 255, 255, 0.7)",
      disabled: "rgba(255, 255, 255, 0.5)",
    },
  },
});

const GreenYellowLightTheme = createMuiTheme({
  palette: {
    primary: {
      light: "#5edfca",
      main: "#17ad99",
      dark: "#007d6b",
      contrastText: "#fff",
    },
    secondary: {
      light: "#ffe54c",
      main: "#ffb300",
      dark: "#c68400",
      contrastText: "#000",
    },
  },
});

const YellowGreenTheme = createMuiTheme({
  palette: {
    secondary: {
      light: "#5edfca",
      main: "#17ad99",
      dark: "#007d6b",
      contrastText: "#fff",
    },
    primary: {
      light: "#ffe54c",
      main: "#ffb300",
      dark: "#c68400",
      contrastText: "#000",
    },
  },
});

const RedTheme = createMuiTheme({
  palette: {
    primary: {
      light: "#ff7961",
      main: "#f44336",
      dark: "#ba000d",
      contrastText: "#fff",
    },
    secondary: {
      light: "#708690",
      main: "#445963",
      dark: "#1b3039",
      contrastText: "#000",
    },
  },
});

const GreyBlueDarkTheme = createMuiTheme({
  editor: "vs-dark",
  palette: {
    primary: {
      light: "#8eacbb",
      main: "#607d8b",
      dark: "#34515e",
      contrastText: "#fff",
    },
    secondary: {
      light: "#c3fdff",
      main: "#90caf9",
      dark: "#5d99c6",
      contrastText: "#fff",
    },
    background: {
      default: "#303030",
      paper: "#424242",
    },
    text: {
      primary: "#fff",
      secondary: " rgba(255, 255, 255, 0.7)",
      disabled: "rgba(255, 255, 255, 0.5)",
    },
  },
});

const PurplePinkTheme = createMuiTheme({
  palette: {
    primary: {
      light: "#d05ce3",
      main: "#9c27b0",
      dark: "#6a0080",
      contrastText: "#000",
    },
    secondary: {
      light: "#ffeeff",
      main: "#f8bbd0",
      dark: "#c48b9f",
      contrastText: "#fff",
    },
  },
});

const CamoDarkTheme = createMuiTheme({
  editor: "vs-dark",
  palette: {
    primary: {
      light: "#629749",
      main: "#33691e",
      dark: "#003d00",
      contrastText: "#000",
    },
    secondary: {
      light: "#ffffb3",
      main: "#ffe082",
      dark: "#caae53",
      contrastText: "#000",
    },
    background: {
      default: "#343434",
      paper: "#424242",
    },
    text: {
      primary: "#fff",
      secondary: " rgba(255, 255, 255, 0.7)",
      disabled: "rgba(255, 255, 255, 0.5)",
    },
  },
});

const CamoLight = createMuiTheme({
  palette: {
    primary: {
      light: "#629749",
      main: "#33691e",
      dark: "#003d00",
      contrastText: "#000",
    },
    secondary: {
      light: "#6a4f4b",
      main: "#3e2723",
      dark: "#1b0000",
      contrastText: "#000",
    },
    background: {
      default: "#ffffe5",
      paper: "#fff8e1",
    },
    text: {
      primary: "#000",
      secondary: " rgba(0, 0, 0, 0.7)",
      disabled: "rgba(0, 0, 0, 0.5)",
    },
  },
});

const hll = createMuiTheme({
  palette: {
    primary: {
      light: "#484848",
      main: "#212121",
      dark: "#000000",
      contrastText: "#fff",
    },
    secondary: {
      light: "#ffac42",
      main: "#f47b00",
      dark: "#ba4c00",
      contrastText: "#fff",
    },
    background: {
      default: "#343434",
      paper: "#5b5b5b",
    },
    text: {
      primary: "#ffffff",
      secondary: " rgba(0, 0, 0, 0.7)",
      disabled: "rgba(0, 0, 0, 0.5)",
    },
  },
  overrides: {
    MuiChip: {
      deleteIcon: {
        color: "#212121",
      },
    },
    MuiCssBaseline: {
      "@global": {
        body: {
          backgroundRepeat: "no-repeat",
          backgroundAttachment: "fixed",
          backgroundSize: "cover",
          backgroundImage: 'url("hll.jpg")',
        },
      },
    },
  },
});

const hllNoBg = createMuiTheme({
  palette: {
    primary: {
      light: "#484848",
      main: "#212121",
      dark: "#000000",
      contrastText: "#fff",
    },
    secondary: {
      light: "#ffac42",
      main: "#f47b00",
      dark: "#ba4c00",
      contrastText: "#fff",
    },
    background: {
      default: "#343434",
      paper: "#5b5b5b",
    },
    text: {
      primary: "#ffffff",
      secondary: " rgba(0, 0, 0, 0.7)",
      disabled: "rgba(0, 0, 0, 0.5)",
    },
  },
  overrides: {
    MuiChip: {
      deleteIcon: {
        color: "#212121",
      },
    },
  },
});

function App() {
  const [isEmbed, setIsEmbed] = React.useState(false);
  const [userTheme, setThemeName] = React.useState(
    localStorage.getItem("crconTheme")
  );
  const setTheme = (name) => {
    setThemeName(name);
    localStorage.setItem("crconTheme", name);
  };

  React.useEffect(() => {
    const serarchParams = new URLSearchParams(window.location.search);

    setIsEmbed(serarchParams.has("embed"));
  }, [window.location.search]);

  const themes = {
    Dark: darkTheme,
    Light: lightTheme,
    GreenYellowDark: GreenYellowDarkTheme,
    GreenYellowLight: GreenYellowLightTheme,
    YellowGreen: YellowGreenTheme,
    Red: RedTheme,
    GreyBlueDark: GreyBlueDarkTheme,
    CamoDark: CamoDarkTheme,
    PurplePink: PurplePinkTheme,
    CamoLight: CamoLight,
    hll: hll,
  };

  const theme = process.env.REACT_APP_PUBLIC_BUILD
    ? isEmbed
      ? hllNoBg
      : hll
    : themes[userTheme]
    ? themes[userTheme]
    : lightTheme;
  const classes = useStyles();

  const Router = isEmbed ? BrowserRouter : HashRouter;

  return (
    <div className={"App"}>
      <ThemeProvider theme={theme}>
        {isEmbed ? "" : <CssBaseline />}
        <ToastContainer />
        <Router>
          {isEmbed ? (
            ""
          ) : !process.env.REACT_APP_PUBLIC_BUILD ? (
            <Header classes={classes} />
          ) : (
            <ScoreMenu classes={classes} />
          )}

          <div className={classes.grow}>
            <Switch>
              <Route path="/gameview" exact>
                <GameView classes={classes} />
              </Route>
              <Route path="/serverinfo" exact>
                <ServerInfo classes={classes} />
              </Route>
              <Route path="/auditlogs" exact>
                <AuditLog classes={classes} />
              </Route>
              <Route
                path="/livescore"
                default={process.env.REACT_APP_PUBLIC_BUILD}
                exact
              >
                <LiveSessionScore classes={classes} />
              </Route>
              <Route
                path={
                  process.env.REACT_APP_PUBLIC_BUILD ? "/" : "/livegamescore"
                }
                default={process.env.REACT_APP_PUBLIC_BUILD}
                exact
              >
                <LiveGameScore classes={classes} />
              </Route>
              <Route path="/gamescoreboard/:slug">
                <GamesScore classes={classes} />
              </Route>
              <Route path="/gamescoreboard">
                <GamesScore classes={classes} />
              </Route>
              {!process.env.REACT_APP_PUBLIC_BUILD ? (
                <React.Fragment>
                  <Route path="/" exact>
                    <Live classes={classes} />
                  </Route>
                  <Route path="/history">
                    <Grid container>
                      <Grid item sm={12} lg={12}>
                        <PlayersHistory classes={classes} />
                      </Grid>
                    </Grid>
                  </Route>
                  <Route path="/player/:playerId">
                    <Grid container>
                      <PlayerInfo classes={classes} />
                    </Grid>
                  </Route>
                  <Switch>
                    <Route exact path="/settings">
                      <Grid container>
                        <Grid item sm={12} lg={6}>
                          <HLLSettings classes={classes} />
                        </Grid>
                        <Grid item sm={12} lg={6}>
                          <RconSettings
                            classes={classes}
                            themeName={userTheme ? userTheme : "Light"}
                            themeNames={Object.keys(themes)}
                            setTheme={setTheme}
                          />
                        </Grid>
                      </Grid>
                    </Route>
                    <Route path="/settings/maps/:path" component={MapManager} />
                    <Route path="/settings/audit-webhooks">
                      <Grid container spacing={2}>
                        <AuditWebhooks
                          description="Audit Webhooks"
                          getEndpoint="get_audit_discord_webhooks_config"
                          setEndpoint="set_audit_discord_webhooks_config"
                          validateEndpoint="validate_audit_discord_webhooks_config"
                          describeEndpoint="describe_audit_discord_webhooks_config"
                        />
                      </Grid>
                    </Route>
                    <Route path="/settings/admin-webhooks">
                      <Grid container spacing={2}>
                        <AdminPingWebhooks
                          description="Admin Ping Webhooks"
                          getEndpoint="get_admin_pings_discord_webhooks_config"
                          setEndpoint="set_admin_pings_discord_webhooks_config"
                          validateEndpoint="validate_admin_pings_discord_webhooks_config"
                          describeEndpoint="describe_admin_pings_discord_webhooks_config"
                        />
                      </Grid>
                    </Route>
                    <Route path="/settings/watchlist-webhooks">
                      <Grid container spacing={2}>
                        <WatchlistWebhooks
                          description="Watchlist Webhooks"
                          getEndpoint="get_watchlist_discord_webhooks_config"
                          setEndpoint="set_watchlist_discord_webhooks_config"
                          validateEndpoint="validate_watchlist_discord_webhooks_config"
                          describeEndpoint="describe_watchlist_discord_webhooks_config"
                        />
                      </Grid>
                    </Route>
                    <Route path="/settings/camera-webhooks">
                      <Grid container spacing={2}>
                        <CameraWebhooks
                          description="Camera Webhooks"
                          getEndpoint="get_camera_discord_webhooks_config"
                          setEndpoint="set_camera_discord_webhooks_config"
                          validateEndpoint="validate_camera_discord_webhooks_config"
                          describeEndpoint="describe_camera_discord_webhooks_config"
                        />
                      </Grid>
                    </Route>
                    <Route path="/settings/chat-webhooks">
                      <Grid container spacing={2}>
                        <ChatWebhooks
                          description="Chat Webhooks"
                          getEndpoint="get_chat_discord_webhooks_config"
                          setEndpoint="set_chat_discord_webhooks_config"
                          validateEndpoint="validate_chat_discord_webhooks_config"
                          describeEndpoint="describe_chat_discord_webhooks_config"
                        />
                      </Grid>
                    </Route>
                    <Route path="/settings/kill-webhooks">
                      <Grid container spacing={2}>
                        <KillWebhooks
                          description="Kill/Team Kill Webhooks"
                          getEndpoint="get_kills_discord_webhooks_config"
                          setEndpoint="set_kills_discord_webhooks_config"
                          validateEndpoint="validate_kills_discord_webhooks_config"
                          describeEndpoint="describe_kills_discord_webhooks_config"
                        />
                      </Grid>
                    </Route>
                    <Route path="/settings/log-lines">
                      <Grid container spacing={2}>
                        <LogLineWebhooks
                          description="Log Line Webhooks"
                          getEndpoint="get_log_line_webhook_config"
                          setEndpoint="set_log_line_webhook_config"
                          validateEndpoint="validate_log_line_webhook_config"
                          describeEndpoint="describe_log_line_webhook_config"
                        />
                      </Grid>
                    </Route>
                    <Route path="/settings/automod-level">
                      <Grid container spacing={2}>
                        <LevelAutoMod
                          description="Level Auto Mod"
                          getEndpoint="get_auto_mod_level_config"
                          setEndpoint="set_auto_mod_level_config"
                          validateEndpoint="validate_auto_mod_level_config"
                          describeEndpoint="describe_auto_mod_level_config"
                        />
                      </Grid>
                    </Route>
                    <Route path="/settings/automod-no-leader">
                      <Grid container spacing={2}>
                        <NoLeaderAutoMod
                          description="No Leader Auto Mod"
                          getEndpoint="get_auto_mod_no_leader_config"
                          setEndpoint="set_auto_mod_no_leader_config"
                          validateEndpoint="validate_auto_mod_no_leader_config"
                          describeEndpoint="describe_auto_mod_no_leader_config"
                        />
                      </Grid>
                    </Route>
                    <Route path="/settings/automod-seeding">
                      <Grid container spacing={2}>
                        <SeedingAutoMod
                          description="Seeding Auto Mod"
                          getEndpoint="get_auto_mod_seeding_config"
                          setEndpoint="set_auto_mod_seeding_config"
                          validateEndpoint="validate_auto_mod_seeding_config"
                          describeEndpoint="describe_auto_mod_seeding_config"
                        />
                      </Grid>
                    </Route>
                    <Route path="/settings/automod-solo-tank">
                      <Grid container spacing={2}>
                        <NoSoloTankAutoMod
                          description="No Solo Tank Auto Mod"
                          getEndpoint="get_auto_mod_solo_tank_config"
                          setEndpoint="set_auto_mod_solo_tank_config"
                          validateEndpoint="validate_auto_mod_solo_tank_config"
                          describeEndpoint="describe_auto_mod_solo_tank_config"
                        />
                      </Grid>
                    </Route>
                    <Route path="/settings/rcon-gameserver">
                      <Grid container spacing={2}>
                        <RconConnectionSettings
                          description="Game Server Connection Settings"
                          getEndpoint="get_rcon_connection_settings_config"
                          setEndpoint="set_rcon_connection_settings_config"
                          validateEndpoint="validate_rcon_connection_settings_config"
                          describeEndpoint="describe_rcon_connection_settings_config"
                        />
                      </Grid>
                    </Route>
                    <Route path="/settings/rcon-server">
                      <Grid container spacing={2}>
                        <RconServerSettings
                          description="General CRCON Settings"
                          getEndpoint="get_rcon_server_settings_config"
                          setEndpoint="set_rcon_server_settings_config"
                          validateEndpoint="validate_rcon_server_settings_config"
                          describeEndpoint="describe_rcon_server_settings_config"
                        />
                      </Grid>
                    </Route>
                    <Route path="/settings/chat-commands">
                      <Grid container spacing={2}>
                        <ChatCommands
                          description="Chat Commands Settings"
                          getEndpoint="get_chat_commands_config"
                          setEndpoint="set_chat_commands_config"
                          validateEndpoint="validate_chat_commands_config"
                          describeEndpoint="describe_chat_commands_config"
                        />
                      </Grid>
                    </Route>
                    <Route path="/settings/rcon-chat-commands">
                      <Grid container spacing={2}>
                        <RConChatCommands
                          description="RCon Chat Commands Settings"
                          getEndpoint="get_rcon_chat_commands_config"
                          setEndpoint="set_rcon_chat_commands_config"
                          validateEndpoint="validate_rcon_chat_commands_config"
                          describeEndpoint="describe_rcon_chat_commands_config"
                        />
                      </Grid>
                    </Route>
                    <Route path="/settings/scorebot">
                      <Grid container spacing={2}>
                        <Scorebot
                          description="Scorebot"
                          getEndpoint="get_scorebot_config"
                          setEndpoint="set_scorebot_config"
                          validateEndpoint="validate_scorebot_config"
                          describeEndpoint="describe_scorebot_config"
                        />
                      </Grid>
                    </Route>
                    <Route path="/settings/steam">
                      <Grid container spacing={2}>
                        <SteamAPI
                          description="Steam API"
                          getEndpoint="get_steam_config"
                          setEndpoint="set_steam_config"
                          validateEndpoint="validate_steam_config"
                          describeEndpoint="describe_steam_config"
                        />
                      </Grid>
                    </Route>
                    <Route path="/settings/vac-gamebans">
                      <Grid container spacing={2}>
                        <VacGameBans
                          description="VAC/Game Bans"
                          getEndpoint="get_vac_game_bans_config"
                          setEndpoint="set_vac_game_bans_config"
                          validateEndpoint="validate_vac_game_bans_config"
                          describeEndpoint="describe_vac_game_bans_config"
                        />
                      </Grid>
                    </Route>
                    <Route path="/settings/tk-ban">
                      <Grid container spacing={2}>
                        <TeamKillBanOnConnect
                          description="TK Ban On Connect"
                          getEndpoint="get_tk_ban_on_connect_config"
                          setEndpoint="set_tk_ban_on_connect_config"
                          validateEndpoint="validate_tk_ban_on_connect_config"
                          describeEndpoint="describe_tk_ban_on_connect_config"
                        />
                      </Grid>
                    </Route>
                    <Route path="/settings/name-kicks">
                      <Grid container spacing={2}>
                        <NameKicks
                          description="Name Kicks"
                          getEndpoint="get_name_kick_config"
                          setEndpoint="set_name_kick_config"
                          validateEndpoint="validate_name_kick_config"
                          describeEndpoint="describe_name_kick_config"
                        />
                      </Grid>
                    </Route>
                    <Route path="/settings/expired-vip">
                      <Grid container spacing={2}>
                        <ExpiredVIP
                          description="Expired VIP"
                          getEndpoint="get_expired_vip_config"
                          setEndpoint="set_expired_vip_config"
                          validateEndpoint="validate_expired_vip_config"
                          describeEndpoint="describe_expired_vip_config"
                        />
                      </Grid>
                    </Route>
                    <Route path="/settings/gtx-server-name-change">
                      <Grid container spacing={2}>
                        <GTXNameChange
                          description="GTX Server Name Change"
                          getEndpoint="get_server_name_change_config"
                          setEndpoint="set_server_name_change_config"
                          validateEndpoint="validate_server_name_change_config"
                          describeEndpoint="describe_server_name_change_config"
                        />
                      </Grid>
                    </Route>
                    <Route path="/settings/log-stream">
                      <Grid container spacing={2}>
                        <LogStream
                          description="Log Stream"
                          getEndpoint="get_log_stream_config"
                          setEndpoint="set_log_stream_config"
                          validateEndpoint="validate_log_stream_config"
                          describeEndpoint="describe_log_stream_config"
                        />
                      </Grid>
                    </Route>
                    <Route path="/settings/seed-vip">
                      <Grid container spacing={2}>
                        <SeedVIP
                          description="Seed VIP"
                          getEndpoint="get_seed_vip_config"
                          setEndpoint="set_seed_vip_config"
                          validateEndpoint="validate_seed_vip_config"
                          describeEndpoint="describe_seed_vip_config"
                        />
                      </Grid>
                    </Route>
                  </Switch>
                  <Route path="/services">
                    <Grid container>
                      <Grid item sm={12} lg={12}>
                        <ServicesList classes={classes} />
                      </Grid>
                    </Grid>
                  </Route>
                  <Route path="/logs">
                    <Grid container>
                      <Grid item sm={12} lg={12}>
                        <LogsHistory classes={classes} />
                      </Grid>
                    </Grid>
                  </Route>
                  <Route path="/blacklists">
                    <Switch>
                      <Route path="/blacklists/manage">
                        <Grid container>
                          <Grid item sm={12} lg={12}>
                            <BlacklistLists classes={classes} />
                          </Grid>
                        </Grid>
                      </Route>
                      <Route path="/blacklists/" exact>
                        <Grid container>
                          <Grid item sm={12} lg={12}>
                            <BlacklistRecords classes={classes} />
                          </Grid>
                        </Grid>
                      </Route>
                    </Switch>
                  </Route>
                  <Route path="/combined_history">
                    <Grid container spacing={2}>
                      <Grid item sm={12}>
                        <Typography variant="h4">Players</Typography>
                      </Grid>
                      <Grid item sm={12}>
                        <PlayersHistory classes={classes} />
                      </Grid>
                      <Grid item sm={12}>
                        <Typography variant="h4">Historical Logs</Typography>
                      </Grid>
                      <Grid item sm={12}>
                        <LogsHistory classes={classes} />
                      </Grid>
                    </Grid>
                  </Route>
                </React.Fragment>
              ) : (
                ""
              )}
            </Switch>
          </div>
          {isEmbed ? "" : <Footer classes={classes} />}
        </Router>
      </ThemeProvider>
    </div>
  );
}

export default App;<|MERGE_RESOLUTION|>--- conflicted
+++ resolved
@@ -53,12 +53,9 @@
   ExpiredVIP,
   GTXNameChange,
   ChatCommands,
-<<<<<<< HEAD
-  LogStream, RConChatCommands,
-=======
+  RConChatCommands,
   LogStream,
   SeedVIP,
->>>>>>> f6734423
 } from "./components/UserSettings/miscellaneous";
 import BlacklistRecords from "./components/Blacklist/BlacklistRecords";
 import BlacklistLists from "./components/Blacklist/BlacklistLists";
