--- conflicted
+++ resolved
@@ -8,7 +8,6 @@
 import Logs from "./components/LogsView/logs";
 import CssBaseline from "@material-ui/core/CssBaseline";
 import HLLSettings from "./components/SettingsView/hllSettings";
-<<<<<<< HEAD
 import {ThemeProvider} from '@material-ui/styles';
 import {HashRouter as Router, Route, Switch,} from "react-router-dom";
 import LogsHistory from './components/LogsHistory'
@@ -17,26 +16,10 @@
 import Header, {Footer} from "./components/Header";
 import RconSettings from './components/RconSettings';
 import ServicesList from './components/Services';
-import {LiveScore} from './components/Scoreboard'
 import {Typography} from "@material-ui/core";
-
-=======
-import { ThemeProvider } from "@material-ui/styles";
-import { HashRouter as Router, Switch, Route } from "react-router-dom";
-import LogsHistory from "./components/LogsHistory";
-import { createMuiTheme } from "@material-ui/core/styles";
-import PlayersHistory from "./components/PlayersHistory";
-import Header, { Footer } from "./components/Header";
-import RconSettings from "./components/RconSettings";
-import { pink, red } from "@material-ui/core/colors";
-import ServicesList from "./components/Services";
-import PlayerGrid from "./components/PlayersHistory/playerGrid";
-import { isNull } from "lodash";
-import { LiveScore } from "./components/Scoreboard";
-import { Typography } from "@material-ui/core";
 import ScoreMenu from './components/Scoreboard/ScoreMenu'
 import GamesScore from "./components/Scoreboard/GamesScore";
->>>>>>> 41f8e446
+
 
 const Live = ({ classes }) => {
   const [mdSize, setMdSize] = React.useState(6);
@@ -44,14 +27,6 @@
   const isFullScreen = () => mdSize !== 6;
   const toggleMdSize = () => (isFullScreen() ? setMdSize(6) : setMdSize(12));
 
-<<<<<<< HEAD
-  return <Grid container spacing={1} direction={direction}>
-    <Grid item sm={12} md={mdSize}>
-      <PlayerView classes={classes} onFullScreen={() => { setDirection(""); toggleMdSize()}} isFullScreen={isFullScreen()} />
-    </Grid>
-    <Grid item sm={12} md={mdSize}>
-      <Logs classes={classes} onFullScreen={() => {direction === "column-reverse" ? setDirection("") : setDirection("column-reverse"); toggleMdSize()}} isFullScreen={isFullScreen()} />
-=======
   return (
     <Grid container spacing={1} direction={direction}>
       <Grid item sm={12} md={mdSize}>
@@ -76,7 +51,6 @@
           isFullScreen={isFullScreen()}
         />
       </Grid>
->>>>>>> 41f8e446
     </Grid>
   );
 };
@@ -309,10 +283,6 @@
   },
 });
 
-<<<<<<< HEAD
-const ThemeContext = React.createContext('light');
-
-=======
 const withLove = createMuiTheme({
   palette: {
     primary: pink,
@@ -334,7 +304,6 @@
 });
 
 const ThemeContext = React.createContext("light");
->>>>>>> 41f8e446
 
 function App() {
   const classes = useStyles();
@@ -347,24 +316,6 @@
   };
 
   const themes = {
-<<<<<<< HEAD
-    "Dark": darkTheme,
-    "Light": lightTheme,
-    "GreenYellowDark": GreenYellowDarkTheme,
-    'GreenYellowLight': GreenYellowLightTheme,
-    "YellowGreen": YellowGreenTheme,
-    "Red": RedTheme,
-    "GreyBlue": GreyBlueTheme,
-    "CamoDark": CamoDarkTheme,
-    "PurplePink": PurplePinkTheme,
-    "CamoLight": CamoLight,
-    "hll": hll,
-  }
-
-
-  const theme = process.env.REACT_APP_PUBLIC_BUILD ? hll : themes[userTheme] ? themes[userTheme] : lightTheme
-
-=======
     Dark: darkTheme,
     Light: lightTheme,
     GreenYellowDark: GreenYellowDarkTheme,
@@ -385,7 +336,6 @@
     ? themes[userTheme]
     : lightTheme;
   
->>>>>>> 41f8e446
   return (
     <div className={"App " + classes.root}>
       <ThemeProvider theme={theme}>
