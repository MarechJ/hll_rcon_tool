import React from "react";
import {
  Button,
  Grid,
  TextField,
  Tooltip,
  Typography,
} from "@mui/material";
import { range } from "lodash/util";
import {
  get,
  handle_http_errors,
  postData,
  sendAction,
  showResponse,
} from "../../utils/fetchUtils";
import VipEditableList, { VipUpload } from "./vips";
import AdminsEditableList from "./admins";
import CollapseCard from "../collapseCard";
import ServerMessage from "./serverMessage";
import NumSlider from "./numSlider";
import Padlock from "../shared/padlock";
import AutoRefreshLine from "../autoRefreshLine";
import { ForwardCheckBox, WordList } from "../commonComponent";
<<<<<<< HEAD
import { Help as HelpIcon } from "@mui/icons-material"
=======
import { chunk } from "lodash";
>>>>>>> c00c7ef3

const ProfanityFiler = ({
  words,
  onWordsChange,
  onSave,
  forward,
  onFowardChange,
}) => (
  <Grid container>
    <Grid xs={12}>
      <WordList
        words={words}
        onWordsChange={onWordsChange}
        label="Profanities"
        placeholder="A bad word"
        helperText="Type some text and hit enter to submit it. The words you add here will be censored in the game chat"
      />
      <ForwardCheckBox bool={forward} onChange={onFowardChange} />
      <Button variant="outlined" color="secondary" onClick={onSave}>
        Save
      </Button>
    </Grid>
  </Grid>
);

function makeBool(text) {
  if (text === null) {
    return false;
  }
  return text === "true";
}

function valuetext(value) {
  return `${value}`;
}

class HLLSettings extends React.Component {
  constructor(props) {
    super(props);

    this.state = {
      autoBalanceThres: 0,
      teamSwitchCooldownMin: 0,
      idleAutokickMin: 0,
      maxPingMs: 0,
      queueLength: 0,
      vipSlots: 0,
      mapRotation: [],
      availableMaps: [],
      vips: [],
      admins: [],
      adminRoles: ["owner", "senior", "junior"],
      welcomeMessage: "",
      broadcastMessage: "",
      lockedSliders:
        window.localStorage.getItem("lockedSliders") === null
          ? true
          : makeBool(window.localStorage.getItem("lockedSliders")),
      sildersShowValues: makeBool(
        window.localStorage.getItem("sildersShowValues")
      ),
      profanities: [],
      forwardProfanities: makeBool(
        window.localStorage.getItem("forwardProfanities")
      ),
      forwardSettings: makeBool(window.localStorage.getItem("forwardSettings")),
      forwardVIP: makeBool(window.localStorage.getItem("forwardVIP")),
      forwardBroadcast: makeBool(
        window.localStorage.getItem("forwardBroadcast")
      ),
      forwardWelcome: makeBool(window.localStorage.getItem("forwardWelcome")),
      forwardRotation: makeBool(window.localStorage.getItem("forwardRotation")),
      votekickEnabled: false,
      votekickThreshold: "",
      autobalanceEnabled: false,
    };

    this.loadVips = this.loadVips.bind(this);
    this.loadAdmins = this.loadAdmins.bind(this);
    this.loadAdminRoles = this.loadAdminRoles.bind(this);
    this.loadMapRotation = this.loadMapRotation.bind(this);
    this.loadSettings = this.loadSettings.bind(this);
    this.saveSetting = this.saveSetting.bind(this);
    this.addMapsToRotation = this.addMapsToRotation.bind(this);
    this.removeMapsFromRotation = this.removeMapsFromRotation.bind(this);
    this.toggleLockSliders = this.toggleLockSliders.bind(this);
    this.loadProfanities = this.loadProfanities.bind(this);
    this.setProfanities = this.setProfanities.bind(this);
    this.toggle = this.toggle.bind(this);
    this.saveVotekickThreshold = this.saveVotekickThreshold.bind(this);
    this.resetVotekickThreshold = this.resetVotekickThreshold.bind(this);
    this.loadVotekickThreshold = this.loadVotekickThreshold.bind(this);
    this.loadBroadcast = this.loadBroadcast.bind(this);
    this.loadWelcome = this.loadWelcome.bind(this);
    this.loadAll = this.loadAll.bind(this);
  }

  loadAll() {
    this.loadMapRotation().then(this.loadAllMaps());
    this.loadSettings().then(this.loadAdminRoles);
    this.loadVotekickThreshold();
    this.loadProfanities();
    this.loadWelcome();
    this.loadBroadcast();
  }

  toggle(name) {
    const bool = !this.state[name];
    window.localStorage.setItem(name, bool);
    this.setState({ [name]: bool });
  }

  componentDidMount() {
    this.loadAll();
  }

  toggleLockSliders() {
    this.toggle("lockedSliders");
  }

  setProfanities() {
    postData(`${process.env.REACT_APP_API_URL}set_profanities`, {
      profanities: this.state.profanities,
      forward: this.state.forwardProfanities,
    })
      .then((res) => showResponse(res, `set_profanities`, true))
      .catch(handle_http_errors);
  }

  async loadProfanities() {
    return this._loadToState("get_profanities", false, (data) =>
      this.setState({ profanities: data.result })
    );
  }

  async loadSettings() {
    return get(`get_server_settings`)
      .then((res) => showResponse(res, "get_server_settings", false))
      .then((data) =>
        data.failed === false
          ? this.setState({
            autoBalanceThres: data.result.autobalance_threshold,
            teamSwitchCooldownMin: data.result.team_switch_cooldown,
            idleAutokickMin: data.result.idle_autokick_time,
            maxPingMs: data.result.max_ping_autokick,
            queueLength: data.result.queue_length,
            vipSlots: data.result.vip_slots_num,
            autobalanceEnabled: data.result.autobalance_enabled,
            votekickEnabled: data.result.votekick_enabled,
          })
          : null
      )
      .catch(handle_http_errors);
  }

  async _loadToState(command, showSuccess, stateSetter) {
    return get(command)
      .then((res) => showResponse(res, command, showSuccess))
      .then((res) => (res.failed === false ? stateSetter(res) : null))
      .catch(handle_http_errors);
  }

  async loadWelcome() {
    return this._loadToState("get_welcome_message", false, (data) =>
      this.setState({ welcomeMessage: data.result || "" })
    );
  }

  async loadBroadcast() {
    return this._loadToState("get_broadcast_message", false, (data) =>
      this.setState({ broadcastMessage: data.result || "" })
    );
  }

  async loadVips() {
    return this._loadToState("get_vip_ids", false, (data) =>
      this.setState({ vips: data.result })
    );
  }

  async loadVotekickThreshold() {
    return this._loadToState("get_votekick_thresholds", false, (data) =>
      this.setState({ votekickThreshold: data.result })
    );
  }

  async loadAdminRoles() {
    return this._loadToState("get_admin_groups", false, (data) =>
      this.setState({ adminRoles: data.result })
    );
  }

  async loadAdmins() {
    return this._loadToState("get_admin_ids", false, (data) =>
      this.setState({ admins: data.result })
    );
  }

  async loadMapRotation() {
    return this._loadToState("get_map_rotation", false, (data) =>
      this.setState({ mapRotation: data.result })
    );
  }

  async loadAllMaps() {
    return this._loadToState("get_maps", false, (data) =>
      this.setState({ availableMaps: data.result })
    );
  }

  async saveSetting(name, value) {
    const endpointToParameters = {
      set_team_switch_cooldown: "minutes",
      set_autobalance_threshold: "max_diff",
      set_autobalance_enabled: "value",
      set_idle_autokick_time: "minutes",
      set_max_ping_autokick: "max_ms",
      set_queue_length: "value",
      set_vip_slots_num: "value",
      set_votekick_enabled: "value",
      set_votekick_threshold: "threshold_pairs",
    };

    return postData(`${process.env.REACT_APP_API_URL}${name}`, {
      [endpointToParameters[name]]: value,
      forward: this.state.forwardSettings,
    })
      .then((res) => showResponse(res, `${name} ${value}`, true))
      .catch(handle_http_errors)
      .then(this.loadSettings);
  }

  async saveVotekickThreshold() {
    const threshold_pairs = chunk(this.state.votekickThreshold
      .split(",")
      .map(n => Number(n.trim())), 2)

    return postData(`${process.env.REACT_APP_API_URL}set_votekick_thresholds`, {
      threshold_pairs,
    })
      .then((res) => showResponse(res, "set_votekick_thresholds", true))
      .then(this.loadVotekickThreshold)
      .catch(handle_http_errors);
  }

  async resetVotekickThreshold() {
    return postData(
      `${process.env.REACT_APP_API_URL}reset_votekick_thresholds`,
      {
        threshold_pairs: this.state.votekickThreshold,
      }
    )
      .then((res) => showResponse(res, "reset_votekick_thresholds", true))
      .then(this.loadVotekickThreshold)
      .catch(handle_http_errors);
  }

  async addMapsToRotation(maps) {
    return sendAction("add_maps_to_rotation", { map_names: maps }).then(
      this.loadMapRotation
    );
  }

  async removeMapsFromRotation(maps) {
    return sendAction("remove_maps_from_rotation", { map_names: maps }).then(
      this.loadMapRotation
    );
  }

  async changeMap(map_name) {
    return postData(`${process.env.REACT_APP_API_URL}set_map`, {
      map_name: map_name,
    })
      .then((res) => showResponse(res, `command: ${map_name}`, true))
      .catch(handle_http_errors);
  }

  render() {
    const {
      autoBalanceThres,
      teamSwitchCooldownMin,
      idleAutokickMin,
      maxPingMs,
      queueLength,
      vipSlots,
      vips,
      admins,
      adminRoles,
      mapRotation,
      availableMaps,
      welcomeMessage,
      broadcastMessage,
      lockedSliders,
      profanities,
      forwardProfanities,
      forwardSettings,
      forwardVIP,
      forwardBroadcast,
      forwardWelcome,
      sildersShowValues,
      votekickEnabled,
      votekickThreshold,
      autobalanceEnabled,
    } = this.state;

    return (
      (<Grid container spacing={3} >
        <Grid item xs={12}>
          <h2>HLL Game Server settings </h2>
          <small>(1min autorefresh)</small>
          <AutoRefreshLine
            intervalFunction={() => this.loadAll()}
            execEveryMs={60000}
            statusRefreshIntervalMs={500}
            
          />
        </Grid>
        <Grid item  sm={6} xs={12}>
          <ServerMessage
            autocompleteKey="welcome"
            type="Welcome message"
            
            forward={forwardWelcome}
            onForwardChange={() => this.toggle("forwardWelcome")}
            value={welcomeMessage}
            setValue={(val) => this.setState({ welcomeMessage: val })}
            onSave={(val) =>
              this.setState({ welcomeMessage: val }, () =>
                sendAction("set_welcome_message", {
                  message: val,
                  forward: forwardWelcome,
                })
              )
            }
          />
        </Grid>
        <Grid item  sm={6} xs={12}>
          <ServerMessage
            autocompleteKey="broadcast"
            type="Broadcast message"
            
            value={broadcastMessage}
            forward={forwardBroadcast}
            onForwardChange={() => this.toggle("forwardBroadcast")}
            setValue={(val) =>
              this.setState({
                broadcastMessage: val,
                forward: forwardBroadcast,
              })
            }
            onSave={(val) =>
              this.setState({ broadcastMessage: val }, () =>
                sendAction("set_broadcast", {
                  message: val,
                  forward: forwardBroadcast,
                })
              )
            }
          />
        </Grid>
        <Grid item  xs={12} md={6}>
          <CollapseCard
            title="Manage VIPs"
            
            onExpand={this.loadVips}
          >
            <VipUpload  />
            <p>Changes are applied immediately</p>
            <VipEditableList
              peopleList={vips}
              
              forward={forwardVIP}
              onFowardChange={() => this.toggle("forwardVIP")}
              onAdd={(name, player_id, expirationTimestamp) =>
                sendAction("add_vip", {
                  player_id: player_id,
                  description: name,
                  forward: forwardVIP,
                  expiration: expirationTimestamp,
                }).then(this.loadVips)
              }
              onDelete={(name, player_id) =>
                sendAction("remove_vip", {
                  player_id: player_id,
                  forward: forwardVIP,
                }).then(this.loadVips)
              }
            />
          </CollapseCard>
        </Grid>
        <Grid item  xs={12} md={6}>
          <CollapseCard
            title="Manage Console admins"
            
            onExpand={this.loadAdmins}
          >
            <p>Changes are applied immediately</p>
            <AdminsEditableList
              peopleList={admins}
              roles={adminRoles}
              
              onAdd={(name, playerId, role) =>
                sendAction("add_admin", {
                  player_id: playerId,
                  description: name,
                  role: role,
                }).then(this.loadAdmins)
              }
              onDelete={(name, playerId, role) =>
                sendAction("remove_admin", { player_id: playerId }).then(
                  this.loadAdmins
                )
              }
            />
          </CollapseCard>
        </Grid>
        <Grid
          container
          
          xs={12}
          alignContent="center"
          justifyContent="center"
        >
          <Grid item>
            <Padlock
              checked={lockedSliders}
              handleChange={() => this.toggle("lockedSliders")}
              
              label="Locked sliders"
            />
          </Grid>
          <Grid item>
            <Padlock
              checked={sildersShowValues}
              handleChange={() => this.toggle("sildersShowValues")}
              
              label="Show all values"
            />
          </Grid>
          <Grid item>
            <Padlock
              checked={forwardSettings}
              handleChange={() => this.toggle("forwardSettings")}
              
              label="Forward settings changes to all servers"
            />
          </Grid>
        </Grid>
        <Grid item  xs={12} md={6}>
          <NumSlider
            
            disabled={lockedSliders}
            showValue={sildersShowValues}
            text="Teamswitch cooldown (minutes)"
            max={30}
            value={teamSwitchCooldownMin}
            marks={range(0, 31, 5).map((val) => ({
              value: val,
              label: `${val}`,
            }))}
            helpText="0 to disable"
            getAriaValueText={valuetext}
            setValue={(val) => this.setState({ teamSwitchCooldownMin: val })}
            saveValue={(val) =>
              this.setState({ teamSwitchCooldownMin: val }, () =>
                this.saveSetting("set_team_switch_cooldown", val)
              )
            }
          />
        </Grid>
        <Grid item  xs={12} md={6}>
          <NumSlider
            
            disabled={lockedSliders}
            showValue={sildersShowValues}
            text="Autobalance threshold"
            max={50}
            value={autoBalanceThres}
            marks={range(0, 60, 10).map((val) => ({
              value: val,
              label: `${val}`,
            }))}
            helpText="0 means the teams must match exactly"
            setValue={(val) => this.setState({ autoBalanceThres: val })}
            saveValue={(val) =>
              this.setState({ autoBalanceThres: val }, () =>
                this.saveSetting("set_autobalance_threshold", val)
              )
            }
          />
        </Grid>
        <Grid item  xs={12} md={6}>
          <NumSlider
            
            disabled={lockedSliders}
            showValue={sildersShowValues}
            text="Idle autokick (minutes)"
            max={200}
            step={5}
            helpText="0 to disable"
            marks={range(0, 200, 20).map((val) => ({
              value: val,
              label: `${val}`,
            }))}
            value={idleAutokickMin === 9999 ? 0 : idleAutokickMin}
            setValue={(val) => this.setState({ idleAutokickMin: val })}
            saveValue={(val) =>
              this.setState({ idleAutokickMin: val }, () =>
                this.saveSetting(
                  "set_idle_autokick_time",
                  val === 0 ? 9999 : val
                )
              )
            }
          />
        </Grid>
        <Grid item  xs={12} md={6}>
          <NumSlider
            
            disabled={lockedSliders}
            showValue={sildersShowValues}
            text="Maximum ping (ms)"
            helpText="0 to disable"
            max={2000}
            min={0}
            step={10}
            value={maxPingMs}
            marks={range(0, 2500, 500).map((val) => ({
              value: val,
              label: `${val}`,
            }))}
            setValue={(val) => this.setState({ maxPingMs: val })}
            saveValue={(val) =>
              this.setState({ maxPingMs: val }, () =>
                this.saveSetting("set_max_ping_autokick", val)
              )
            }
          />
        </Grid>
        <Grid item  xs={12} md={6}>
          <NumSlider
            
            disabled={lockedSliders}
            showValue={sildersShowValues}
            text="Max queue length"
            helpText="Maximum # of people waiting"
            max={6}
            min={1}
            value={queueLength}
            marks={range(0, 7, 1).map((val) => ({
              value: val,
              label: `${val}`,
            }))}
            setValue={(val) => this.setState({ queueLength: val })}
            saveValue={(val) =>
              this.setState({ queueLength: val }, () =>
                this.saveSetting("set_queue_length", val)
              )
            }
          />
        </Grid>
        <Grid item  xs={12} md={6}>
          <NumSlider
            
            disabled={lockedSliders}
            showValue={sildersShowValues}
            text="Vip slots"
            helpText="# slots reserved"
            max={100}
            value={vipSlots}
            marks={range(0, 120, 20).map((val) => ({
              value: val,
              label: `${val}`,
            }))}
            setValue={(val) => this.setState({ vipSlots: val })}
            saveValue={(val) =>
              this.setState({ vipSlots: val }, () =>
                this.saveSetting("set_vip_slots_num", val)
              )
            }
          />
        </Grid>
        <Grid item  xs={12} md={6}>
          <Padlock
            label="Auto balance enabled"
            checked={autobalanceEnabled}
            color="secondary"
            handleChange={(v) =>
              this.saveSetting("set_autobalance_enabled", v).then(
                this.loadSettings
              )
            }
          />
        </Grid>
        <Grid item  xs={12} md={6}>
          <Padlock
            label="Vote kicks allowed"
            checked={votekickEnabled}
            color="secondary"
            handleChange={(v) =>
              this.saveSetting("set_votekick_enabled", v).then(
                this.loadSettings
              )
            }
          />
        </Grid>
        <Grid item xs={12}>
          <Grid container spacing={1}>
            <Grid item xs={12}>
              <TextField
                fullWidth
                label="Vote kick threshold"
                value={votekickThreshold}
                onChange={(e) =>
                  this.setState({ votekickThreshold: e.target.value })
                }
                helperText="Use the following format, Error: First entry must be for 0 Players (you can add as many pairs as you want): player count,votekick threshold... example: 0,1,10,5,25,12,50,20"
              />
            </Grid>
            <Grid item xs={6}>
              <Button
                fullWidth
                variant="outlined"
                onClick={(e) =>
                  this.saveVotekickThreshold().then(this.loadVotekickThreshold)
                }
              >
                SAVE
              </Button>
            </Grid>
            <Grid item xs={6}>
              <Button
                fullWidth
                variant="outlined"
                onClick={(e) =>
                  this.resetVotekickThreshold().then(this.loadVotekickThreshold)
                }
              >
                RESET
              </Button>
            </Grid>
          </Grid>
        </Grid>
        <Grid item xs={12}>
          <ProfanityFiler
            words={profanities}
            onWordsChange={(words) => this.setState({ profanities: words })}
            onSave={() => this.setProfanities(profanities)}
            forward={forwardProfanities}
            onFowardChange={() => this.toggle("forwardProfanities")}
          />
        </Grid>
      </Grid>)
    );
  }
}

export default HLLSettings;<|MERGE_RESOLUTION|>--- conflicted
+++ resolved
@@ -22,11 +22,7 @@
 import Padlock from "../shared/padlock";
 import AutoRefreshLine from "../autoRefreshLine";
 import { ForwardCheckBox, WordList } from "../commonComponent";
-<<<<<<< HEAD
-import { Help as HelpIcon } from "@mui/icons-material"
-=======
 import { chunk } from "lodash";
->>>>>>> c00c7ef3
 
 const ProfanityFiler = ({
   words,
