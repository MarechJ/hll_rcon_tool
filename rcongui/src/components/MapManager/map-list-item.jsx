import * as React from "react";

<<<<<<< HEAD
import ListItem from "@mui/material/ListItem";
import ListItemAvatar from "@mui/material/ListItemAvatar";
import ListItemText from "@mui/material/ListItemText";
import { ListItemSecondaryAction } from "@mui/material";
import { MapAvatar, MapDetails } from "./map-details";
import { styled } from '@mui/material/styles';
=======
import makeStyles from "@material-ui/core/styles/makeStyles";
import ListItem from "@material-ui/core/ListItem";
import ListItemAvatar from "@material-ui/core/ListItemAvatar";
import ListItemText from "@material-ui/core/ListItemText";
import { ListItemSecondaryAction, createStyles } from "@material-ui/core";
import { MapAvatar, MapDescription } from "./map-details";
>>>>>>> c00c7ef3

const StyledListItem = styled(ListItem)(({
  borderBottom: `1px solid gray`,
}))

export function MapListItem({ mapLayer, primary, secondary, renderAction, ...props }) {

  return (
    <StyledListItem {...props}>
      <ListItemAvatar>
        <MapAvatar mapLayer={mapLayer} />
      </ListItemAvatar>
      <ListItemText
        primary={primary ?? mapLayer.map.pretty_name}
        secondary={secondary ?? <MapDescription mapLayer={mapLayer} />}
      />
      {renderAction && (
        <ListItemSecondaryAction>
          {renderAction(mapLayer)}
        </ListItemSecondaryAction>
      )}
    </StyledListItem>
  );
}<|MERGE_RESOLUTION|>--- conflicted
+++ resolved
@@ -1,20 +1,11 @@
 import * as React from "react";
 
-<<<<<<< HEAD
 import ListItem from "@mui/material/ListItem";
 import ListItemAvatar from "@mui/material/ListItemAvatar";
 import ListItemText from "@mui/material/ListItemText";
 import { ListItemSecondaryAction } from "@mui/material";
-import { MapAvatar, MapDetails } from "./map-details";
+import { MapAvatar, MapDescription } from "./map-details";
 import { styled } from '@mui/material/styles';
-=======
-import makeStyles from "@material-ui/core/styles/makeStyles";
-import ListItem from "@material-ui/core/ListItem";
-import ListItemAvatar from "@material-ui/core/ListItemAvatar";
-import ListItemText from "@material-ui/core/ListItemText";
-import { ListItemSecondaryAction, createStyles } from "@material-ui/core";
-import { MapAvatar, MapDescription } from "./map-details";
->>>>>>> c00c7ef3
 
 const StyledListItem = styled(ListItem)(({
   borderBottom: `1px solid gray`,
