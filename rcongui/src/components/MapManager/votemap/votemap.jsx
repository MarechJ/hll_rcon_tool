import {
  Box,
  Button,
  FormControl,
  InputLabel,
  NativeSelect,
  Paper,
  TextField,
  Typography,
  Snackbar,
<<<<<<< HEAD
} from "@mui/material";
=======
  makeStyles,
  createStyles,
  Accordion,
  AccordionSummary,
  AccordionDetails,
  AccordionActions,
  List,
  IconButton,
} from "@material-ui/core";
>>>>>>> c00c7ef3
import React from "react";
import {
  getVotemapConfig,
  getVotemapStatus,
  getVotemapWhitelist,
  resetVotemapState,
  resetVotemapWhitelist,
  setVotemapWhitelist,
  updateVotemapConfig,
} from "../../../utils/fetchUtils";
import Padlock from "../../shared/padlock";
import { VoteStatus } from "./vote-status";
import {
  defaultMapOptions,
  messageFieldConfigs,
  padlockConfigs,
  textFieldConfigs,
} from "./configs-data";
import { isEmpty, isEqual } from "lodash";
<<<<<<< HEAD
import { Alert } from '@mui/material';
import { styled } from "@mui/material/styles"

const Messages = styled('div')(({ theme }) => ({
  maxWidth: theme.breakpoints.values.md,
}));

const Container = styled('div')(({ theme }) => ({
  display: "flex",
  flexDirection: "column",
  gap: theme.spacing(2),
  marginTop: theme.spacing(1),
  marginBottom: theme.spacing(1),
}));

const NumberFields = styled('div')(({ theme }) => ({
  display: "flex",
  flexDirection: "column",
  gap: theme.spacing(1),
  maxWidth: theme.breakpoints.values.sm,
  marginTop: theme.spacing(1),
  marginBottom: theme.spacing(1),
}));

const UPDATE_INTERVAL = 15 * 1000

const VoteMapConfig = () => {
=======
import { Alert } from "@material-ui/lab";
import ExpandMoreIcon from "@material-ui/icons/ExpandMore";
import { MapAutocomplete } from "../map-autocomplete";
import { MapListItem } from "../map-list-item";
import DeleteIcon from "@material-ui/icons/Delete";

const useStyles = makeStyles((theme) =>
  createStyles({
    spacing: {
      marginTop: theme.spacing(1),
      marginBottom: theme.spacing(1),
    },
    messages: {
      maxWidth: theme.breakpoints.values.md,
    },
    container: {
      display: "flex",
      flexDirection: "column",
      gap: theme.spacing(2),
    },
    numberFields: {
      display: "flex",
      flexDirection: "column",
      gap: theme.spacing(1),
      maxWidth: theme.breakpoints.values.sm,
    },
    sticky: {
      position: "sticky",
      display: "flex",
      justifyContent: "space-between",
      alignItems: "center",
      padding: theme.spacing(1),
      background: theme.palette.background.default,
      zIndex: theme.zIndex.appBar,
      top: 0,
    },
    section: {
      position: "relative",
      width: "100%",
    },
  })
);

const UPDATE_INTERVAL = 15 * 1000;

const VoteMapConfig = ({ maps }) => {
>>>>>>> c00c7ef3
  const [_config, setConfig] = React.useState({});
  const [configChanges, setConfigChanges] = React.useState({});
  const [whitelist, setWhitelist] = React.useState([]);
  const [mapsToAdd, setMapsToAdd] = React.useState([]);
  const [incomingChanges, setIncomingChanges] = React.useState(null);
  const [status, setStatus] = React.useState([]);
  const statusIntervalRef = React.useRef(null);
  const configIntervalRef = React.useRef(null);

  const config = {
    ..._config,
    ...configChanges,
  };

  const hasChanges = Object.keys(configChanges).length > 0;

  const autocompleteSelection = React.useMemo(() => {
    if (!maps.length) return [];

    const mapSelection = maps.reduce((acc, map) => {
      acc[map.id] = map;
      return acc;
    }, {});

    whitelist.forEach((map) => {
      if (map.id in mapSelection) {
        delete mapSelection[map.id];
      }
    });

    return Object.values(mapSelection);
  }, [maps, whitelist]);

  const whitelistSorted = React.useMemo(() => {
    const sorted = [...whitelist];
    sorted.sort((mapA, mapB) => {
      if (mapA.pretty_name < mapB.pretty_name) {
        return -1;
      }
      if (mapA.pretty_name > mapB.pretty_name) {
        return 1;
      }
      return 0;
    });
    return sorted;
  }, [whitelist]);

  async function updateConfig() {
    await updateVotemapConfig(config);
    await getConfig();
    setConfigChanges({});
    setIncomingChanges(null);
  }

  async function getConfig() {
    const config = await getVotemapConfig();
    if (config) {
      setConfig(config);
    }
  }

  async function getStatus() {
    const status = await getVotemapStatus();
    if (status) {
      setStatus(status);
    }
  }

  async function resetState() {
    const newStatus = await resetVotemapState();
    if (newStatus) {
      setStatus(newStatus);
    }
  }

  async function getWhitelist() {
    if (!maps.length) return;
    const whitelistRaw = await getVotemapWhitelist();
    if (whitelistRaw) {
      setWhitelist(
        whitelistRaw.map((mapId) =>
          maps.find((mapLayer) => mapLayer.id === mapId)
        )
      );
    }
  }

  async function submitWhitelist() {
    const whitelistRaw = whitelist.map((map) => map.id);
    const returnedWhitelist = await setVotemapWhitelist(whitelistRaw);
    if (returnedWhitelist) {
      getWhitelist();
    }
  }

  async function resetWhitelist() {
    const whitelistRaw = await resetVotemapWhitelist();
    if (whitelistRaw) {
      setWhitelist(
        whitelistRaw.map((mapId) =>
          maps.find((mapLayer) => mapLayer.id === mapId)
        )
      );
    }
  }

  const handleConfigChange = (propName) => (value) => {
    // When Event object is being passed in as a value
    if (typeof value === "object" && "target" in value) {
      value = value.target.value;
    }
    setConfigChanges((prevConfig) => ({
      ...prevConfig,
      [propName]: value,
    }));
  };

  const handleEnableToggle = async () => {
    await updateVotemapConfig({
      ..._config,
      enabled: !_config.enabled,
    });
    await getConfig();
  };

  const acceptIncomingConfigChanges = () => {
    setConfig(incomingChanges);
    setConfigChanges({});
    setIncomingChanges(null);
  };

  React.useEffect(() => {
    getConfig();
    getStatus();
  }, []);

  React.useEffect(() => {
    statusIntervalRef.current = setInterval(getStatus, UPDATE_INTERVAL);
    return () => clearInterval(statusIntervalRef.current);
  }, []);

  React.useEffect(() => {
    configIntervalRef.current = setInterval(async () => {
      const freshConfig = await getVotemapConfig();
      if (!isEqual(_config, freshConfig)) {
        setIncomingChanges(freshConfig);
      }
    }, UPDATE_INTERVAL);
    return () => clearInterval(configIntervalRef.current);
  }, [_config]);

  React.useEffect(() => {
    if (incomingChanges !== null && isEmpty(configChanges)) {
      acceptIncomingConfigChanges();
    }
  }, [incomingChanges, configChanges]);

  React.useEffect(() => {
    getWhitelist();
  }, [maps]);

  return (
    <>
      <Snackbar
        open={incomingChanges !== null}
        anchorOrigin={{ vertical: "top", horizontal: "center" }}
      >
        <Alert
          severity="warning"
          action={
            <Button
              color="inherit"
              size="small"
              onClick={acceptIncomingConfigChanges}
            >
              Accept changes
            </Button>
          }
        >
          The config has changed!
        </Alert>
      </Snackbar>
<<<<<<< HEAD
      <Container>
        <Box style={{ display: "flex", justifyContent: "space-between", alignItems: "center" }}>
          <Padlock
            label="Enabled"
            checked={config.enabled ?? false}
            handleChange={handleConfigChange("enabled")}
          />
          <Box style={{ display: "flex", justifyContent: "space-between", alignItems: "center", gap: 8 }}>
=======
      <Box className={classes.container}>
        <Box component={"section"} className={classes.section}>
          <Box
            style={{
              display: "flex",
              justifyContent: "space-between",
              alignItems: "center",
              paddingBottom: 4,
            }}
          >
            <Padlock
              label="Enabled"
              checked={config.enabled ?? false}
              handleChange={handleEnableToggle}
            />

>>>>>>> c00c7ef3
            <Button
              size="small"
              variant="outlined"
              color="secondary"
              onClick={() => {
                if (window.confirm("Are you sure?") === true) {
                  resetState();
                }
              }}
            >
              Reset selection & votes
            </Button>
          </Box>

          <Box component={Paper}>
            <VoteStatus voteStatus={status} />
          </Box>
        </Box>

<<<<<<< HEAD
        <Typography variant="h6">In-Game Texts</Typography>
        <Messages>
          {messageFieldConfigs.map((configItem) => (
            <TextField
              key={configItem.name}
              fullWidth
              variant="filled"
              multiline
              rows={configItem.rows}
              label={configItem.label}
              helperText={configItem.helperText}
              value={config[configItem.name] ?? ""}
              onChange={handleConfigChange(configItem.name)}
            />
          ))}
        </Messages>
=======
        <Accordion>
          <AccordionSummary
            expandIcon={<ExpandMoreIcon />}
            aria-controls="panel1a-content"
            id="panel1a-header"
          >
            <Typography className={classes.heading}>In-Game Texts</Typography>
          </AccordionSummary>
>>>>>>> c00c7ef3

          <AccordionDetails>
            <Box component={"section"} className={classes.section}>
              <Box className={classes.messages}>
                {messageFieldConfigs.map((configItem) => (
                  <TextField
                    key={configItem.name}
                    className={classes.spacing}
                    fullWidth
                    variant="filled"
                    multiline
                    rows={configItem.rows}
                    label={configItem.label}
                    helperText={configItem.helperText}
                    value={config[configItem.name] ?? ""}
                    onChange={handleConfigChange(configItem.name)}
                  />
                ))}
              </Box>
            </Box>
          </AccordionDetails>

<<<<<<< HEAD
        <FormControl>
          <InputLabel>Default map method (when no votes)</InputLabel>
          <NativeSelect
            value={config.default_method ?? ""}
            onChange={handleConfigChange("default_method")}
          >
            <option value="least_played_from_suggestions">
              Pick least played map from suggestions
            </option>
            <option value="least_played_from_all_map">
              Pick least played map from all maps
            </option>
            <option value="random_from_suggestions">
              Pick randomly from suggestions
            </option>
            <option value="random_from_all_maps">
              Pick randomly from all maps
            </option>
          </NativeSelect>
        </FormControl>

        {padlockConfigs.map(({ name, label }) => (
          <Padlock
            key={name}
            label={label}
            checked={config[name] ?? false}
            handleChange={handleConfigChange(name)}
          />
        ))}

        <NumberFields>
          {textFieldConfigs.map((configItem) => (
            <TextField
              key={configItem.name}
              variant="filled"
              fullWidth
              type="number"
              inputProps={configItem.inputProps}
              label={configItem.label}
              helperText={configItem.helperText}
              value={config[configItem.name] ?? false}
              onChange={handleConfigChange(configItem.name)}
            />
          ))}
        </NumberFields>
      </Container>
=======
          <AccordionActions>
            <Button
              color={hasChanges ? "secondary" : "default"}
              size="small"
              variant="outlined"
              onClick={updateConfig}
            >
              Save changes
            </Button>
          </AccordionActions>
        </Accordion>
        <Accordion>
          <AccordionSummary
            expandIcon={<ExpandMoreIcon />}
            aria-controls="panel2a-content"
            id="panel2a-header"
          >
            <Typography className={classes.heading}>Other settings</Typography>
          </AccordionSummary>

          <AccordionDetails>
            <Box component={"section"} className={classes.section}>
              <FormControl className={classes.spacing}>
                <InputLabel>Default map method (when no votes)</InputLabel>
                <NativeSelect
                  value={config.default_method ?? ""}
                  onChange={handleConfigChange("default_method")}
                >
                  {defaultMapOptions.map((option) => (
                    <option key={option.name} value={option.name}>
                      {option.label}
                    </option>
                  ))}
                </NativeSelect>
              </FormControl>

              {padlockConfigs.map(({ name, label }) => (
                <Padlock
                  key={name}
                  label={label}
                  checked={config[name] ?? false}
                  handleChange={handleConfigChange(name)}
                />
              ))}

              <Box className={classes.numberFields}>
                {textFieldConfigs.map((configItem) => (
                  <TextField
                    key={configItem.name}
                    variant="filled"
                    fullWidth
                    type="number"
                    inputProps={configItem.inputProps}
                    label={configItem.label}
                    helperText={configItem.helperText}
                    value={config[configItem.name] ?? false}
                    onChange={handleConfigChange(configItem.name)}
                  />
                ))}
              </Box>
            </Box>
          </AccordionDetails>

          <AccordionActions>
            <Button
              color={hasChanges ? "secondary" : "default"}
              size="small"
              variant="outlined"
              onClick={updateConfig}
            >
              Save changes
            </Button>
          </AccordionActions>
        </Accordion>

        <Accordion>
          <AccordionSummary
            expandIcon={<ExpandMoreIcon />}
            aria-controls="panel2a-content"
            id="panel2a-header"
          >
            <Typography className={classes.heading}>
              {"Allowed maps (Whitelist)"}
            </Typography>
          </AccordionSummary>

          <AccordionActions>
            <Button size="small" variant="outlined" onClick={getWhitelist}>
              Refresh
            </Button>
            <Button
              color={"secondary"}
              size="small"
              variant="outlined"
              onClick={submitWhitelist}
            >
              Save whitelist
            </Button>
          </AccordionActions>

          <AccordionDetails>
            <Box component={"section"} className={classes.section}>
              <Box style={{ display: "flex", gap: "0.5rem" }}>
                <MapAutocomplete
                  options={autocompleteSelection}
                  style={{ flexGrow: 1 }}
                  onChange={(e, v) => setMapsToAdd(v)}
                  value={mapsToAdd}
                />
                <Button
                  size="small"
                  variant="outlined"
                  onClick={() => {
                    setWhitelist(whitelist.concat(mapsToAdd));
                    setMapsToAdd([]);
                  }}
                  style={{ width: 60 }}
                >
                  Add
                </Button>
              </Box>
              <List dense={true}>
                {whitelistSorted.map((thisMapLayer, index) => (
                  <MapListItem
                    key={`${index}#${thisMapLayer.id}`}
                    mapLayer={thisMapLayer}
                    renderAction={(thisMapLayer) => (
                      <IconButton
                        edge="end"
                        aria-label="delete"
                        onClick={() =>
                          setWhitelist((prevWhitelist) =>
                            prevWhitelist.filter(
                              (mapLayer) => mapLayer.id !== thisMapLayer.id
                            )
                          )
                        }
                      >
                        <DeleteIcon />
                      </IconButton>
                    )}
                  />
                ))}
              </List>
            </Box>
          </AccordionDetails>
        </Accordion>
      </Box>
>>>>>>> c00c7ef3
    </>
  );
};

export default VoteMapConfig;<|MERGE_RESOLUTION|>--- conflicted
+++ resolved
@@ -8,9 +8,6 @@
   TextField,
   Typography,
   Snackbar,
-<<<<<<< HEAD
-} from "@mui/material";
-=======
   makeStyles,
   createStyles,
   Accordion,
@@ -20,7 +17,6 @@
   List,
   IconButton,
 } from "@material-ui/core";
->>>>>>> c00c7ef3
 import React from "react";
 import {
   getVotemapConfig,
@@ -40,35 +36,6 @@
   textFieldConfigs,
 } from "./configs-data";
 import { isEmpty, isEqual } from "lodash";
-<<<<<<< HEAD
-import { Alert } from '@mui/material';
-import { styled } from "@mui/material/styles"
-
-const Messages = styled('div')(({ theme }) => ({
-  maxWidth: theme.breakpoints.values.md,
-}));
-
-const Container = styled('div')(({ theme }) => ({
-  display: "flex",
-  flexDirection: "column",
-  gap: theme.spacing(2),
-  marginTop: theme.spacing(1),
-  marginBottom: theme.spacing(1),
-}));
-
-const NumberFields = styled('div')(({ theme }) => ({
-  display: "flex",
-  flexDirection: "column",
-  gap: theme.spacing(1),
-  maxWidth: theme.breakpoints.values.sm,
-  marginTop: theme.spacing(1),
-  marginBottom: theme.spacing(1),
-}));
-
-const UPDATE_INTERVAL = 15 * 1000
-
-const VoteMapConfig = () => {
-=======
 import { Alert } from "@material-ui/lab";
 import ExpandMoreIcon from "@material-ui/icons/ExpandMore";
 import { MapAutocomplete } from "../map-autocomplete";
@@ -115,7 +82,6 @@
 const UPDATE_INTERVAL = 15 * 1000;
 
 const VoteMapConfig = ({ maps }) => {
->>>>>>> c00c7ef3
   const [_config, setConfig] = React.useState({});
   const [configChanges, setConfigChanges] = React.useState({});
   const [whitelist, setWhitelist] = React.useState([]);
@@ -124,6 +90,8 @@
   const [status, setStatus] = React.useState([]);
   const statusIntervalRef = React.useRef(null);
   const configIntervalRef = React.useRef(null);
+
+  const classes = useStyles();
 
   const config = {
     ..._config,
@@ -298,16 +266,6 @@
           The config has changed!
         </Alert>
       </Snackbar>
-<<<<<<< HEAD
-      <Container>
-        <Box style={{ display: "flex", justifyContent: "space-between", alignItems: "center" }}>
-          <Padlock
-            label="Enabled"
-            checked={config.enabled ?? false}
-            handleChange={handleConfigChange("enabled")}
-          />
-          <Box style={{ display: "flex", justifyContent: "space-between", alignItems: "center", gap: 8 }}>
-=======
       <Box className={classes.container}>
         <Box component={"section"} className={classes.section}>
           <Box
@@ -324,7 +282,6 @@
               handleChange={handleEnableToggle}
             />
 
->>>>>>> c00c7ef3
             <Button
               size="small"
               variant="outlined"
@@ -344,24 +301,6 @@
           </Box>
         </Box>
 
-<<<<<<< HEAD
-        <Typography variant="h6">In-Game Texts</Typography>
-        <Messages>
-          {messageFieldConfigs.map((configItem) => (
-            <TextField
-              key={configItem.name}
-              fullWidth
-              variant="filled"
-              multiline
-              rows={configItem.rows}
-              label={configItem.label}
-              helperText={configItem.helperText}
-              value={config[configItem.name] ?? ""}
-              onChange={handleConfigChange(configItem.name)}
-            />
-          ))}
-        </Messages>
-=======
         <Accordion>
           <AccordionSummary
             expandIcon={<ExpandMoreIcon />}
@@ -370,7 +309,6 @@
           >
             <Typography className={classes.heading}>In-Game Texts</Typography>
           </AccordionSummary>
->>>>>>> c00c7ef3
 
           <AccordionDetails>
             <Box component={"section"} className={classes.section}>
@@ -393,54 +331,6 @@
             </Box>
           </AccordionDetails>
 
-<<<<<<< HEAD
-        <FormControl>
-          <InputLabel>Default map method (when no votes)</InputLabel>
-          <NativeSelect
-            value={config.default_method ?? ""}
-            onChange={handleConfigChange("default_method")}
-          >
-            <option value="least_played_from_suggestions">
-              Pick least played map from suggestions
-            </option>
-            <option value="least_played_from_all_map">
-              Pick least played map from all maps
-            </option>
-            <option value="random_from_suggestions">
-              Pick randomly from suggestions
-            </option>
-            <option value="random_from_all_maps">
-              Pick randomly from all maps
-            </option>
-          </NativeSelect>
-        </FormControl>
-
-        {padlockConfigs.map(({ name, label }) => (
-          <Padlock
-            key={name}
-            label={label}
-            checked={config[name] ?? false}
-            handleChange={handleConfigChange(name)}
-          />
-        ))}
-
-        <NumberFields>
-          {textFieldConfigs.map((configItem) => (
-            <TextField
-              key={configItem.name}
-              variant="filled"
-              fullWidth
-              type="number"
-              inputProps={configItem.inputProps}
-              label={configItem.label}
-              helperText={configItem.helperText}
-              value={config[configItem.name] ?? false}
-              onChange={handleConfigChange(configItem.name)}
-            />
-          ))}
-        </NumberFields>
-      </Container>
-=======
           <AccordionActions>
             <Button
               color={hasChanges ? "secondary" : "default"}
@@ -589,7 +479,6 @@
           </AccordionDetails>
         </Accordion>
       </Box>
->>>>>>> c00c7ef3
     </>
   );
 };
