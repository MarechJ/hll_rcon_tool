--- conflicted
+++ resolved
@@ -6,13 +6,9 @@
   useTheme,
   useMediaQuery,
   Container,
-<<<<<<< HEAD
-} from "@mui/material";
-=======
   makeStyles,
   Box,
 } from "@material-ui/core";
->>>>>>> c00c7ef3
 import { Link, Switch, Route } from "react-router-dom";
 import VoteMapConfig from "./votemap/votemap";
 import MapRotationConfig from "./map-rotation/map-rotation";
@@ -81,26 +77,16 @@
   }, []);
 
   return (
-<<<<<<< HEAD
-    (<Container maxWidth="xl" style={{ padding: theme.spacing(2) }}>
-      <Grid container spacing={2}>
-=======
     <Container maxWidth="xl" className={classes.container}>
       <Grid container>
->>>>>>> c00c7ef3
         <Grid item xs={12} md={true}>
           <Tabs
             orientation={isMdScreen ? "vertical" : "horizontal"}
             variant={!isMdScreen ? "scrollable" : "fullWidth"}
             value={tabs[location]}
             aria-label="nav tabs example"
-<<<<<<< HEAD
-            scrollButtons
-            allowScrollButtonsMobile>
-=======
             className={classes.tabs}
           >
->>>>>>> c00c7ef3
             <LinkTab label="Map Change" to="change" {...a11yProps(0)} />
             <LinkTab label="Rotation" to="rotation" {...a11yProps(1)} />
             <LinkTab label="Objectives" to="objectives" {...a11yProps(2)} />
