<<<<<<< HEAD
import { Avatar, Box, Divider, Typography } from "@mui/material";
=======
import {
  Avatar,
  Box,
  Divider,
  makeStyles,
  Typography,
} from "@material-ui/core";
>>>>>>> c00c7ef3
import { getMapLayerImageSrc, unifiedGamemodeName } from "./helpers";
import { styled } from "@mui/material/styles"

<<<<<<< HEAD
const Wrapper = styled('div')(({ theme }) => ({
  display: "flex",
  flexWrap: "wrap",
  gap: theme.spacing(0.5),
  textTransform: "capitalize",
}));

export function MapDetails({ mapLayer }) {
  const gameMode = unifiedGamemodeName(mapLayer.game_mode)

  return (
    <Wrapper>
=======
const useStyles = makeStyles((theme) => ({
  descriptionRoot: {
    display: "flex",
    flexWrap: "wrap",
    gap: theme.spacing(0.5),
    textTransform: "capitalize",
  },
  mapBox: {
    display: "flex",
    gap: theme.spacing(1),
    alignItems: "center",
  },
  mapBoxAvatar: {
    display: "none",
    [theme.breakpoints.up("sm")]: {
      display: "block",
    },
  },
}));

export function MapDescription({ mapLayer }) {
  const classes = useStyles();

  const gameMode = unifiedGamemodeName(mapLayer.game_mode);

  return (
    <Box className={classes.descriptionRoot}>
>>>>>>> c00c7ef3
      <Typography variant="caption">{gameMode}</Typography>
      {gameMode === "offensive" && (
        <>
          <Divider orientation="vertical" flexItem />
          <Typography variant="caption">{mapLayer.attackers}</Typography>
        </>
      )}
      <Divider orientation="vertical" flexItem />
      <Typography variant="caption">{mapLayer.environment}</Typography>
    </Wrapper>
  );
}

export function MapAvatar({ mapLayer, ...props }) {
  return <Avatar src={getMapLayerImageSrc(mapLayer)} {...props} />;
}

export function MapDetail({ mapLayer }) {
  const classes = useStyles();

  return (
    <Box className={classes.mapBox}>
      <MapAvatar mapLayer={mapLayer} className={classes.mapBoxAvatar} />
      <Box>
        <Typography variant="subtitle1">{mapLayer.map.pretty_name}</Typography>
        <MapDescription mapLayer={mapLayer} />
      </Box>
    </Box>
  );
}<|MERGE_RESOLUTION|>--- conflicted
+++ resolved
@@ -1,6 +1,3 @@
-<<<<<<< HEAD
-import { Avatar, Box, Divider, Typography } from "@mui/material";
-=======
 import {
   Avatar,
   Box,
@@ -8,24 +5,8 @@
   makeStyles,
   Typography,
 } from "@material-ui/core";
->>>>>>> c00c7ef3
 import { getMapLayerImageSrc, unifiedGamemodeName } from "./helpers";
-import { styled } from "@mui/material/styles"
 
-<<<<<<< HEAD
-const Wrapper = styled('div')(({ theme }) => ({
-  display: "flex",
-  flexWrap: "wrap",
-  gap: theme.spacing(0.5),
-  textTransform: "capitalize",
-}));
-
-export function MapDetails({ mapLayer }) {
-  const gameMode = unifiedGamemodeName(mapLayer.game_mode)
-
-  return (
-    <Wrapper>
-=======
 const useStyles = makeStyles((theme) => ({
   descriptionRoot: {
     display: "flex",
@@ -53,7 +34,6 @@
 
   return (
     <Box className={classes.descriptionRoot}>
->>>>>>> c00c7ef3
       <Typography variant="caption">{gameMode}</Typography>
       {gameMode === "offensive" && (
         <>
@@ -63,7 +43,7 @@
       )}
       <Divider orientation="vertical" flexItem />
       <Typography variant="caption">{mapLayer.environment}</Typography>
-    </Wrapper>
+    </Box>
   );
 }
 
@@ -83,4 +63,16 @@
       </Box>
     </Box>
   );
+}
+
+export function MapAvatar({ mapLayer }) {
+  return (
+    <Box className={classes.mapBox}>
+      <MapAvatar mapLayer={mapLayer} className={classes.mapBoxAvatar} />
+      <Box>
+        <Typography variant="subtitle1">{mapLayer.map.pretty_name}</Typography>
+        <MapDescription mapLayer={mapLayer} />
+      </Box>
+    </Box>
+  );
 }