import React, { Component } from "react";
import Button from "@material-ui/core/Button";
import Chip from '@material-ui/core/Chip'
import ButtonGroup from "@material-ui/core/ButtonGroup";
import TextField from "@material-ui/core/TextField";
import _ from "lodash";
import Badge from '@material-ui/core/Badge';
import Menu from "@material-ui/core/Menu";
import MenuItem from "@material-ui/core/MenuItem";
import ArrowDropDownIcon from "@material-ui/icons/ArrowDropDown";
import "react-toastify/dist/ReactToastify.css";
import useStyles from "../useStyles";
import Dialog from "@material-ui/core/Dialog";
import DialogActions from "@material-ui/core/DialogActions";
import DialogContent from "@material-ui/core/DialogContent";
import DialogTitle from "@material-ui/core/DialogTitle";
import { Map } from 'immutable';
import FlagOutlinedIcon from '@material-ui/icons/FlagOutlined';
import TextHistory from '../textHistory'
import Autocomplete from '@material-ui/lab/Autocomplete';
import FormControlLabel from '@material-ui/core/FormControlLabel';
import Checkbox from '@material-ui/core/Checkbox';

class ReasonDialog extends React.Component {
  constructor(props) {
    super(props);
    this.state = {
      reason: "",
      saveMessage: true
    };

    this.onChange = this.onChange.bind(this);
  }

  onChange(e, value) {
    e.preventDefault();
    this.setState({ reason: value });
  }

  render() {
    const { open, handleClose, handleConfirm } = this.props;
    const { reason, saveMessage } = this.state;
<<<<<<< HEAD
    const textHistory = new TextHistory(open.actionType)
=======
    const textHistory = new TextHistory('punitions')
>>>>>>> b13388ad

    return (
      <Dialog open={open} aria-labelledby="form-dialog-title">
        <DialogTitle id="form-dialog-title">
          Execute {open.actionType} on {open.player}
        </DialogTitle>
        <DialogContent>
          <Autocomplete
            freeSolo
            fullWidth
            options={textHistory.getTexts()}
            inputValue={reason}
            onInputChange={(e, value) => this.onChange(e, value)}
            renderInput={(params) => (
              <TextField {...params} label="Reason" margin="dense" helperText="A message is mandatory" />
            )}
          />
          <FormControlLabel
            control={
              <Checkbox
                checked={saveMessage}
                onChange={() => this.setState({ saveMessage: !saveMessage })}
                
                color="primary"
              />
            }
            label="Save message as template"
          />
        </DialogContent>
        <DialogActions>
          <Button
            onClick={() => {
              this.setState({ reason: "" }, handleClose);
            }}
            color="primary"
          >
            Cancel
          </Button>
          <Button
            onClick={() => {
              if (saveMessage) {
                textHistory.saveText(reason)
              }
              handleConfirm(open.actionType, open.player, reason);
              this.setState({ reason: "" });
            }}
            color="primary"
            disabled={!reason}
          >
            Confirm
          </Button>
        </DialogActions>
      </Dialog>
    );
  }
}

const DropMenu = ({ startIdx, actions, handleAction }) => {
  return <React.Fragment></React.Fragment>;
};

const PlayerActions = ({ size, handleAction, onFlag, displayCount = 3, disable = false, penaltyCount = Map() }) => {
  const classes = useStyles();
  const [anchorEl, setAnchorEl] = React.useState(null);
  const handleClick = event => {
    setAnchorEl(event.currentTarget);
  };
  const handleClose = () => {
    setAnchorEl(null);
  };
  const remap_penalties = {
    "perma_ban": 'PERMABAN',
    'punish': "PUNISH",
    'kick': "KICK",
    "temp_ban": "TEMPBAN"
  }

  const actions = [
    ["punish", "PUNISH"],
    ["kick", "KICK"],
    ["temp_ban", "2H BAN"],
    ["switch_player_now", "SWITCH"],
    ["switch_player_on_death", "SWITCH ON DEATH"],
    ["perma_ban", "PERMA BAN"]
  ];
  const show = Math.min(displayCount, actions.length);

  return (
    <React.Fragment>
      <ButtonGroup size={size} aria-label="small outlined button group">

        {_.range(show).map(idx => (
          <Button disabled={disable && !actions[idx][0].startsWith("switch")} onClick={() => handleAction(actions[idx][0])}>
            <Badge size="small" color="primary" max={9} badgeContent={penaltyCount.get(remap_penalties[actions[idx][0]], 0)}>{actions[idx][1]}</Badge>
          </Button>
        ))}
        {onFlag ? <Button size="small" onClick={onFlag}><FlagOutlinedIcon fontSize="small" /></Button> : ''}
        {show < actions.length ?
          <Button
            disabled={disable}
            aria-controls="simple-menu"
            aria-haspopup="true"
            onClick={handleClick}
          >
            <ArrowDropDownIcon />
          </Button> : ""}
      </ButtonGroup>
      {show < actions.length ? (
        <Menu
          id="simple-menu"
          anchorEl={anchorEl}
          keepMounted
          open={Boolean(anchorEl)}
          onClose={handleClose}
        >
          {_.range(show, actions.length).map(idx => {
            const count = penaltyCount.get(remap_penalties[actions[idx][0]], 0)
            return <MenuItem
              onClick={() => {
                handleAction(actions[idx][0]);
                handleClose();
              }}
            >
              {actions[idx][1]}{count > 0 ? <Chip size="small" color="primary" label={count} /> : ''}
            </MenuItem>
          })}
        </Menu>
      ) : (
          ""
        )}
    </React.Fragment>
  );
};

export { ReasonDialog, PlayerActions };<|MERGE_RESOLUTION|>--- conflicted
+++ resolved
@@ -40,11 +40,7 @@
   render() {
     const { open, handleClose, handleConfirm } = this.props;
     const { reason, saveMessage } = this.state;
-<<<<<<< HEAD
-    const textHistory = new TextHistory(open.actionType)
-=======
     const textHistory = new TextHistory('punitions')
->>>>>>> b13388ad
 
     return (
       <Dialog open={open} aria-labelledby="form-dialog-title">
