import React from "react";
import Button from "@material-ui/core/Button";
import Chip from "@material-ui/core/Chip";
import ButtonGroup from "@material-ui/core/ButtonGroup";
import TextField from "@material-ui/core/TextField";
import _ from "lodash";
import Badge from "@material-ui/core/Badge";
import Menu from "@material-ui/core/Menu";
import MenuItem from "@material-ui/core/MenuItem";
import ArrowDropDownIcon from "@material-ui/icons/ArrowDropDown";
import "react-toastify/dist/ReactToastify.css";
import Dialog from "@material-ui/core/Dialog";
import DialogActions from "@material-ui/core/DialogActions";
import DialogContent from "@material-ui/core/DialogContent";
import DialogTitle from "@material-ui/core/DialogTitle";
import { Map } from "immutable";
import FlagOutlinedIcon from "@material-ui/icons/FlagOutlined";
import TextHistory from "../textHistory";
import Autocomplete from "@material-ui/lab/Autocomplete";
import FormControlLabel from "@material-ui/core/FormControlLabel";
import Checkbox from "@material-ui/core/Checkbox";
import { getSharedMessages } from "../../utils/fetchUtils";
import { Grid } from "@material-ui/core";
import Tooltip from "@material-ui/core/Tooltip";
import MessageIcon from "@material-ui/icons/Message";
import VisibilityIcon from "@material-ui/icons/Visibility";

const Duration = ({
  durationNumber,
  onNumberChange,
  durationMultiplier,
  onMultiplierChange,
}) => (
  <Grid container spacing={1}>
    <Grid item>
      <TextField
        style={{ minWidth: "200px" }}
        label="TempBan Duration number"
        type="number"
        shrink
        margin="dense"
        value={durationNumber}
        onChange={(event) => onNumberChange(event.target.value)}
      />
    </Grid>
    <Grid item>
      <TextField
        style={{ minWidth: "200px" }}
        select
        value={durationMultiplier}
        onChange={(event) => onMultiplierChange(event.target.value)}
        margin="dense"
        label="TempBan Duration unit"
      >
        <MenuItem key="hours" value={1}>
          hours
        </MenuItem>
        <MenuItem key="days" value={24}>
          days
        </MenuItem>
        <MenuItem key="weeks" value={24 * 7}>
          weeks
        </MenuItem>
        <MenuItem key="months" value={24 * 7 * 4}>
          months
        </MenuItem>
      </TextField>
    </Grid>
  </Grid>
);

class ReasonDialog extends React.Component {
  constructor(props) {
    super(props);
    this.state = {
      reason: "",
      comment: "",
      saveMessage: true,
      durationNumber: 2,
      durationMultiplier: 1,
      sharedMessages: [],
    };

    this.onChange = this.onChange.bind(this);
  }

  componentDidMount() {
    getSharedMessages("punitions").then((data) =>
      this.setState({ sharedMessages: data })
    );
  }

  onChange(e, value) {
    if (e) {
      e.preventDefault();
    }

    this.setState({ reason: value });
  }

  mapActionToText(actionType, playerName) {
    switch (actionType) {
      case "watch_player":
        return `Add a watch to ${playerName}`;
      case "punish":
        return `Punish (kill in game) ${playerName}`;
      case "kick":
        return `Kick ${playerName} from the game`;
      case "temp_ban":
        return `Temporary Ban ${playerName}`;
      case "perma_ban":
        return `Permanently Ban ${playerName}`;
      case "message_player":
        return `Message ${playerName}`;
      default:
        return "";
    }
  }

  render() {
    const { open, handleClose, handleConfirm } = this.props;
    const {
      reason,
      comment,
      saveMessage,
      sharedMessages,
      durationNumber,
      durationMultiplier,
    } = this.state;
    const textHistory = new TextHistory("punitions");
    const actionType = open.actionType;
    const playerName = open.player;
    return (
      <Dialog open={open} aria-labelledby="form-dialog-title">
        <DialogTitle id="form-dialog-title">
          {this.mapActionToText(actionType, playerName)}
        </DialogTitle>
        <DialogContent>
          <Autocomplete
            freeSolo
            fullWidth
            options={sharedMessages.concat(textHistory.getTexts())}
            inputValue={reason}
            onInputChange={(e, value) => this.onChange(e, value)}
            renderInput={(params) => (
              <TextField
                {...params}
                multiline
                rows={4}
                rowsMax={10}
                label={actionType === "message_player" ? "Message" : "Reason"}
                variant="outlined"
                margin="dense"
                helperText="The message that will be displayed to the player. A message is mandatory"
              />
            )}
          />

<<<<<<< HEAD
          {open.actionType !== "message_player" ? (
            <TextField
              multiline
              rows={4}
              rowsMax={10}
              fullWidth
              value={comment}
              onChange={(e) => this.setState({ comment: e.target.value })}
              label="Comment"
              variant="outlined"
              margin="dense"
              helperText="A comment that will NOT be displayed to the player"
            />
          ) : (
            ""
          )}
=======
          <TextField
            multiline
            rows={4}
            rowsMax={10}
            fullWidth
            value={comment}
            onChange={(e) => this.setState({ comment: e.target.value })}
            label="Comment"
            variant="outlined"
            margin="dense"
            helperText="A comment that will NOT be displayed to the player"
          />
>>>>>>> e465081a

          {open.actionType === "temp_ban" ? (
            <Duration
              durationNumber={durationNumber}
              onNumberChange={(number) =>
                this.setState({ durationNumber: number })
              }
              durationMultiplier={durationMultiplier}
              onMultiplierChange={(multiplier) =>
                this.setState({ durationMultiplier: multiplier })
              }
            />
          ) : (
            ""
          )}
          <FormControlLabel
            control={
              <Checkbox
                checked={saveMessage}
                onChange={() => this.setState({ saveMessage: !saveMessage })}
                color="primary"
              />
            }
            label="Save message as template"
          />
        </DialogContent>
        <DialogActions>
          <Button
            onClick={() => {
              this.setState({ reason: "" }, handleClose);
            }}
            color="primary"
          >
            Cancel
          </Button>
          <Button
            onClick={() => {
              if (saveMessage) {
                textHistory.saveText(reason, sharedMessages);
              }
              handleConfirm(
                open.actionType,
                open.player,
                reason,
                comment,
                durationMultiplier * durationNumber,
                open.steam_id_64
              );
              this.setState({ reason: "", comment: "" });
            }}
            color="primary"
            disabled={!reason}
          >
            Confirm
          </Button>
        </DialogActions>
      </Dialog>
    );
  }
}

const PlayerActions = ({
  size,
  handleAction,
  onFlag,
  isWatched,
  displayCount = 3,
  disable = false,
  penaltyCount = Map(),
}) => {
  const [anchorEl, setAnchorEl] = React.useState(null);
  const [isOpen, setOpen] = React.useState(false);
  const handleClick = (event) => {
    setAnchorEl(event.currentTarget);
    setOpen(true);
  };
  const handleClose = () => {
    setOpen(false);
  };
  const remap_penalties = {
    perma_ban: "PERMABAN",
    punish: "PUNISH",
    kick: "KICK",
    temp_ban: "TEMPBAN",
  };

  const actions = [
    ["punish", "PUNISH"],
    ["kick", "KICK"],
    ["temp_ban", "TEMP BAN"],
    ["switch_player_now", "SWITCH"],
    ["switch_player_on_death", "SWITCH ON DEATH"],
    ["perma_ban", "PERMA BAN"],
  ];
  const show = Math.min(displayCount, actions.length);

  return (
    <React.Fragment>
      <ButtonGroup size={size} aria-label="small outlined button group">
        <Tooltip title="Message Player">
          <Button onClick={() => handleAction("message_player")}>
            <MessageIcon />
          </Button>
        </Tooltip>
        {show > 1 ? (
          <Tooltip title="Watch Player">
            <Button
              color={isWatched ? "primary" : "default"}
              variant={isWatched ? "contained" : "outlined"}
              size="small"
              onClick={() =>
                handleAction(isWatched ? "unwatch_player" : "watch_player")
              }
            >
              <VisibilityIcon fontSize="small" />
            </Button>
          </Tooltip>
        ) : (
          ""
        )}
        {_.range(show).map((idx) => (
          <Button
            key={actions[idx][0]}
            disabled={disable && !actions[idx][0].startsWith("switch")}
            onClick={() => handleAction(actions[idx][0])}
          >
            <Badge
              size="small"
              color="primary"
              max={9}
              badgeContent={penaltyCount.get(
                remap_penalties[actions[idx][0]],
                0
              )}
            >
              {actions[idx][1]}
            </Badge>
          </Button>
        ))}
        {onFlag ? (
          <Tooltip title="Flag Player">
            <Button size="small" onClick={onFlag}>
              <FlagOutlinedIcon fontSize="small" />
            </Button>
          </Tooltip>
        ) : (
          ""
        )}

        {show < actions.length ? (
          <Button
            disabled={disable}
            aria-controls="simple-menu"
            aria-haspopup="true"
            onClick={handleClick}
          >
            <ArrowDropDownIcon />
          </Button>
        ) : (
          ""
        )}
      </ButtonGroup>
      {show < actions.length ? (
        <Menu
          id="simple-menu"
          anchorEl={anchorEl}
          keepMounted
          open={isOpen}
          onClose={handleClose}
        >
          {show <= 1 ? (
            <MenuItem
              size="small"
              onClick={() =>
                handleAction(isWatched ? "unwatch_player" : "watch_player")
              }
            >
              <VisibilityIcon
                color={isWatched ? "primary" : "default"}
                fontSize="small"
              />
            </MenuItem>
          ) : (
            ""
          )}
          {_.range(show, actions.length).map((idx) => {
            const count = penaltyCount.get(remap_penalties[actions[idx][0]], 0);
            return (
              <MenuItem
                key={actions[idx][0]}
                onClick={() => {
                  handleAction(actions[idx][0]);
                  handleClose();
                }}
              >
                {actions[idx][1]}
                {count > 0 ? (
                  <Chip size="small" color="primary" label={count} />
                ) : (
                  ""
                )}
              </MenuItem>
            );
          })}
        </Menu>
      ) : (
        ""
      )}
    </React.Fragment>
  );
};

export { ReasonDialog, PlayerActions, Duration };<|MERGE_RESOLUTION|>--- conflicted
+++ resolved
@@ -156,7 +156,6 @@
             )}
           />
 
-<<<<<<< HEAD
           {open.actionType !== "message_player" ? (
             <TextField
               multiline
@@ -173,21 +172,6 @@
           ) : (
             ""
           )}
-=======
-          <TextField
-            multiline
-            rows={4}
-            rowsMax={10}
-            fullWidth
-            value={comment}
-            onChange={(e) => this.setState({ comment: e.target.value })}
-            label="Comment"
-            variant="outlined"
-            margin="dense"
-            helperText="A comment that will NOT be displayed to the player"
-          />
->>>>>>> e465081a
-
           {open.actionType === "temp_ban" ? (
             <Duration
               durationNumber={durationNumber}
