import React, { Component } from "react";
import Button from "@material-ui/core/Button";
import Chip from '@material-ui/core/Chip'
import ButtonGroup from "@material-ui/core/ButtonGroup";
import TextField from "@material-ui/core/TextField";
import _ from "lodash";
import Badge from '@material-ui/core/Badge';
import Menu from "@material-ui/core/Menu";
import MenuItem from "@material-ui/core/MenuItem";
import ArrowDropDownIcon from "@material-ui/icons/ArrowDropDown";
import "react-toastify/dist/ReactToastify.css";
import useStyles from "../useStyles";
import Dialog from "@material-ui/core/Dialog";
import DialogActions from "@material-ui/core/DialogActions";
import DialogContent from "@material-ui/core/DialogContent";
import DialogTitle from "@material-ui/core/DialogTitle";
import { Map } from 'immutable';
import FlagOutlinedIcon from '@material-ui/icons/FlagOutlined';
import TextHistory from '../textHistory'
import Autocomplete from '@material-ui/lab/Autocomplete';
import FormControlLabel from '@material-ui/core/FormControlLabel';
import Checkbox from '@material-ui/core/Checkbox';

class ReasonDialog extends React.Component {
  constructor(props) {
    super(props);
    this.state = {
      reason: "",
      saveMessage: true
    };

    this.onChange = this.onChange.bind(this);
  }

  onChange(e, value) {
    e.preventDefault();
    this.setState({ reason: value });
  }

  render() {
    const { open, handleClose, handleConfirm } = this.props;
    const { reason, saveMessage } = this.state;
    const textHistory = new TextHistory('punitions')

    return (
      <Dialog open={open} aria-labelledby="form-dialog-title">
        <DialogTitle id="form-dialog-title">
          Execute {open.actionType} on {open.player}
        </DialogTitle>
        <DialogContent>
          <Autocomplete
            freeSolo
            fullWidth
            options={textHistory.getTexts()}
            inputValue={reason}
            onInputChange={(e, value) => this.onChange(e, value)}
            renderInput={(params) => (
              <TextField {...params} label="Reason" margin="dense" helperText="A message is mandatory" />
            )}
          />
          <FormControlLabel
            control={
              <Checkbox
                checked={saveMessage}
                onChange={() => this.setState({ saveMessage: !saveMessage })}
                
                color="primary"
              />
            }
            label="Save message as template"
          />
        </DialogContent>
        <DialogActions>
          <Button
            onClick={() => {
              this.setState({ reason: "" }, handleClose);
            }}
            color="primary"
          >
            Cancel
          </Button>
          <Button
            onClick={() => {
              if (saveMessage) {
                textHistory.saveText(reason)
              }
              handleConfirm(open.actionType, open.player, reason);
              this.setState({ reason: "" });
            }}
            color="primary"
<<<<<<< HEAD
            disabled={reason == ""}
=======
            disabled={!reason}
>>>>>>> 435bc100
          >
            Confirm
          </Button>
        </DialogActions>
      </Dialog>
    );
  }
}

const DropMenu = ({ startIdx, actions, handleAction }) => {
  return <React.Fragment></React.Fragment>;
};

const PlayerActions = ({ size, handleAction, onFlag, displayCount = 3, disable = false, penaltyCount = Map() }) => {
  const classes = useStyles();
  const [anchorEl, setAnchorEl] = React.useState(null);
  const handleClick = event => {
    setAnchorEl(event.currentTarget);
  };
  const handleClose = () => {
    setAnchorEl(null);
  };
  const remap_penalties = {
    "perma_ban": 'PERMABAN',
    'punish': "PUNISH",
    'kick': "KICK",
    "temp_ban": "TEMPBAN"
  }

  const actions = [
    ["punish", "PUNISH"],
    ["kick", "KICK"],
    ["temp_ban", "2H BAN"],
    ["switch_player_now", "SWITCH"],
    ["switch_player_on_death", "SWITCH ON DEATH"],
    ["perma_ban", "PERMA BAN"]
  ];
  const show = Math.min(displayCount, actions.length);

  return (
    <React.Fragment>
      <ButtonGroup size={size} aria-label="small outlined button group">

        {_.range(show).map(idx => (
          <Button disabled={disable && !actions[idx][0].startsWith("switch")} onClick={() => handleAction(actions[idx][0])}>
            <Badge size="small" color="primary" max={9} badgeContent={penaltyCount.get(remap_penalties[actions[idx][0]], 0)}>{actions[idx][1]}</Badge>
          </Button>
        ))}
        {onFlag ? <Button size="small" onClick={onFlag}><FlagOutlinedIcon fontSize="small" /></Button> : ''}
        {show < actions.length ?
          <Button
            disabled={disable}
            aria-controls="simple-menu"
            aria-haspopup="true"
            onClick={handleClick}
          >
            <ArrowDropDownIcon />
          </Button> : ""}
      </ButtonGroup>
      {show < actions.length ? (
        <Menu
          id="simple-menu"
          anchorEl={anchorEl}
          keepMounted
          open={Boolean(anchorEl)}
          onClose={handleClose}
        >
          {_.range(show, actions.length).map(idx => {
            const count = penaltyCount.get(remap_penalties[actions[idx][0]], 0)
            return <MenuItem
              onClick={() => {
                handleAction(actions[idx][0]);
                handleClose();
              }}
            >
              {actions[idx][1]}{count > 0 ? <Chip size="small" color="primary" label={count} /> : ''}
            </MenuItem>
          })}
        </Menu>
      ) : (
          ""
        )}
    </React.Fragment>
  );
};

export { ReasonDialog, PlayerActions };<|MERGE_RESOLUTION|>--- conflicted
+++ resolved
@@ -88,11 +88,7 @@
               this.setState({ reason: "" });
             }}
             color="primary"
-<<<<<<< HEAD
-            disabled={reason == ""}
-=======
             disabled={!reason}
->>>>>>> 435bc100
           >
             Confirm
           </Button>
