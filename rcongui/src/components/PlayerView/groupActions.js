import React from "react";
import Autocomplete from "@material-ui/lab/Autocomplete";
import TextField from "@material-ui/core/TextField";
import _ from "lodash";
import Button from "@material-ui/core/Button";
import Dialog from "@material-ui/core/Dialog";
import { PlayerActions } from "./playerActions";
import withWidth from "@material-ui/core/withWidth";
import { Reason } from "./textInputBar";
import Grid from "@material-ui/core/Grid";
import { DialogTitle, DialogContent, DialogActions } from "../dialog";
import { join } from 'lodash/array';
import TextHistory from '../textHistory'

const compactProfile = (player) => {
  let s = ""
  if (!player || !player.profile) {
    return s
  }
  s += ": "
  if (player.profile.flags) {
    s += join(player.profile.flags.map(f => f.flag), '')
  }

  return s
}

const GroupActions = ({
  players,
  classes,
  width,
  handleAction,
  onClose,
  open
}) => {
  const [message, setMessage] = React.useState("")
  const [selectedPlayers, setSelectedPlayers] = React.useState([])
  const [saveMessage, setSaveMessage] = React.useState(true)
<<<<<<< HEAD
  const textHistory = new TextHistory("group_action")
=======
  const textHistory = new TextHistory("punitions")
>>>>>>> b13388ad
  const nbButton = ["xs"].indexOf(width) != -1 ? 3 : 6;

  return (
    <Dialog
      onClose={onClose}
      aria-labelledby="customized-dialog-title"
      open={open}
      fullWidth={width}
      maxWidth={width}
    >
      <DialogTitle id="customized-dialog-title" onClose={onClose}>
        Apply same action on all selected players
      </DialogTitle>
      <DialogContent dividers>
        <Autocomplete
          autoFocus
          className={classes.marginBottom}
          multiple
          clearOnEscape
          id="tags-outlined"
          options={_.sortBy(players, p => p.name.toLowerCase())}
          getOptionLabel={option => `${option.name}${compactProfile(option)}`}
          filterSelectedOptions
          onChange={(e, val) => setSelectedPlayers(val)}
          renderInput={params => (
            <TextField
              {...params}
              variant="outlined"
              label="Select players"
              fullWidth
            />
          )}
        />
        <Grid container>
          <Grid item xs={12} xl={12} className={classes.marginBottom}>
            <Reason
              message={message}
              handleMessageChange={setMessage}
              helperText={"A message is mandatory"}
              saveMessage={saveMessage}
              setSaveMessage={setSaveMessage}
              textHistory={textHistory}
            />
          </Grid>
          <Grid item xs={12} xl={12} className={classes.marginTop}>
            <PlayerActions
              handleAction={actionType =>
                selectedPlayers.map(p => {
                  if (saveMessage) {
                    textHistory.saveText(message)
                  }
                  handleAction(actionType, p.name, message)
                }
                )
              }
              message={message}
              disable={message === ""}
              displayCount={nbButton}
            />
          </Grid>
        </Grid>
      </DialogContent>
      <DialogActions>
        <Button onClick={onClose} color="primary">
          Close
        </Button>
      </DialogActions>
    </Dialog>
  );
};

export default withWidth()(GroupActions);<|MERGE_RESOLUTION|>--- conflicted
+++ resolved
@@ -36,11 +36,7 @@
   const [message, setMessage] = React.useState("")
   const [selectedPlayers, setSelectedPlayers] = React.useState([])
   const [saveMessage, setSaveMessage] = React.useState(true)
-<<<<<<< HEAD
-  const textHistory = new TextHistory("group_action")
-=======
   const textHistory = new TextHistory("punitions")
->>>>>>> b13388ad
   const nbButton = ["xs"].indexOf(width) != -1 ? 3 : 6;
 
   return (
