import React, { Fragment } from "react";
import {
  Grid,
  Link,
  Modal,
  Typography,
  TextField,
  Avatar,
  ListItemSecondaryAction,
  Checkbox,
  LinearProgress,
} from "@material-ui/core";
import Autocomplete from "@material-ui/lab/Autocomplete";
import WarningIcon from "@material-ui/icons/Warning";
import { fromJS, Map, List as IList, OrderedSet } from "immutable";
import { makeStyles } from "@material-ui/core/styles";
import ListSubheader from "@material-ui/core/ListSubheader";
import List from "@material-ui/core/List";
import ListItem from "@material-ui/core/ListItem";
import ListItemIcon from "@material-ui/core/ListItemIcon";
import ListItemText from "@material-ui/core/ListItemText";
import Collapse from "@material-ui/core/Collapse";
import { PlayerItem, KDChips, ScoreChips } from "../PlayerView/playerList";
import {
  get,
  handle_http_errors,
  postData,
  showResponse,
} from "../../utils/fetchUtils";
import {
  Duration,
  PlayerActions,
  ReasonDialog,
} from "../PlayerView/playerActions";
<<<<<<< HEAD
import { toast } from "react-toastify";
import { FlagDialog } from "../PlayersHistory";
=======
>>>>>>> 8d26bdd4

const useStyles = makeStyles((theme) => ({
  root: {
    backgroundColor: theme.palette.background.paper,
  },
  nested: {
    paddingLeft: theme.spacing(2),
  },
  small: {
    width: theme.spacing(3),
    height: theme.spacing(3),
  },
  large: {
    width: theme.spacing(7),
    height: theme.spacing(7),
  },
  primaryBackground: {
    backgroundColor: theme.palette.primary.dark,
  },
}));

const Squad = ({
  classes: globalClasses,
  squadName,
  squadData,
  doOpen,
  onSelectSquad,
  onSelectPlayer,
  selectedPlayers,
  selectMultiplePlayers,
}) => {
  const classes = useStyles();
  const [open, setOpen] = React.useState(false);
  const handleClick = () => {
    setOpen(!open);
  };
  const sizes = {
    armor: 3,
    infantry: 6,
    recon: 2,
  };

  const squadPlayerNames = React.useMemo(
    () =>
      squadData.get("players", new IList()).map((player) => player.get("name")),
    [squadData]
  );

  const hasSelectedPlayers = React.useMemo(() => {
    const intersection = new OrderedSet(squadPlayerNames).intersect(
      selectedPlayers
    );
    return intersection.size !== 0;
  }, [selectedPlayers, squadPlayerNames]);

<<<<<<< HEAD
  const deleteFlag = (flag_id) => {
    return postData(`${process.env.REACT_APP_API_URL}unflag_player`, {
      flag_id: flag_id,
    })
      .then((response) => showResponse(response, "Flag will be removed momentarily", true))
      .catch((error) => toast.error("Unable to connect to API " + error));
  }


=======
>>>>>>> 8d26bdd4
  if (squadName === "commander") return "";

  return squadData ? (
    <Fragment>
      <ListItem button onClick={handleClick}>
        <ListItemIcon>
          <Avatar
            variant="rounded"
            className={classes.primaryBackground}
            alt={squadData.get("type", "na")}
            src={
              squadName.toUpperCase() === "NULL"
                ? `icons/sleep.png`
                : `icons/roles/${squadData.get("type")}.png`
            }
          >
            {squadName[0].toUpperCase()}
          </Avatar>
        </ListItemIcon>
        <ListItemText
          primary={
            <Typography variant="h6">
              {`${
                squadName.toUpperCase() === "NULL"
                  ? "Unassigned"
                  : squadName.toUpperCase()
              } - ${squadData.get("players", new IList()).size}/${
                sizes[squadData.get("type", "infantry")]
              }`}{" "}
              {squadData.get("has_leader", false) ? (
                ""
              ) : (
                <WarningIcon
                  style={{ verticalAlign: "middle" }}
                  fontSize="small"
                  color="error"
                />
              )}
            </Typography>
          }
          secondary={
            <Grid container spacing={1}>
              <ScoreChips
                backgroundClass={classes.primaryBackground}
                player={squadData}
              />
              <KDChips classes={classes} player={squadData} />
            </Grid>
          }
        />

        <ListItemSecondaryAction>
          <Checkbox
            checked={selectedPlayers.isSuperset(squadPlayerNames)}
            onChange={() => {
              if (selectedPlayers.isSuperset(squadPlayerNames)) {
                selectMultiplePlayers(squadPlayerNames, "delete");
              } else {
                selectMultiplePlayers(squadPlayerNames, "add");
              }
            }}
          />
        </ListItemSecondaryAction>
      </ListItem>
      <Collapse
        in={open || doOpen || hasSelectedPlayers}
        timeout="auto"
        unmountOnExit
      >
        <List component="div" disablePadding className={classes.nested}>
          {squadData.get("players", new IList()).map((player) => (
            <PlayerItem
              key={player.get("name")}
              classes={globalClasses}
              player={player}
              playerHasExtraInfo={true}
<<<<<<< HEAD
              onDeleteFlag={(flagId) => deleteFlag(flagId)}
=======
              onDeleteFlag={() => null}
>>>>>>> 8d26bdd4
              onSelect={() => onSelectPlayer(player.get("name"))}
              isSelected={selectedPlayers?.contains(player.get("name"))}
            />
          ))}
        </List>
      </Collapse>
    </Fragment>
  ) : (
    ""
  );
};

const Team = ({
  classes: globalClasses,
  teamName,
  teamData,
  selectedPlayers,
  selectPlayer,
  selectMultiplePlayers,
  selectAll,
<<<<<<< HEAD
  deselectAll,
=======
  deselectAll
>>>>>>> 8d26bdd4
}) => {
  const classes = useStyles();
  const [openAll, setOpenAll] = React.useState(false);
  const onOpenAll = () => (openAll ? setOpenAll(false) : setOpenAll(true));

  return teamData ? (
    <List
      dense
      component="nav"
      subheader={
        <ListSubheader component="div" id="nested-list-subheader">
          <Typography variant="h4">
            {teamName} {teamData.get("count", 0)}/50{" "}
            <Link onClick={onOpenAll} component="button">
              {openAll ? "Collapse" : "Expand"} all
            </Link>{" "}
            <Link onClick={selectAll} component="button">
              Select all
            </Link>{" "}
            <Link onClick={deselectAll} component="button">
              deselect all
            </Link>
            {" "}<Link onClick={selectAll} component="button">
              Select all
            </Link>{" "}<Link onClick={deselectAll} component="button">
              deselect all
            </Link>
          </Typography>
        </ListSubheader>
      }
      className={classes.root}
    >
      {teamData.get("commander") ? (
        <PlayerItem
          classes={globalClasses}
          player={teamData.get("commander")}
          playerHasExtraInfo={true}
          onDeleteFlag={() => null}
          avatarBackround={classes.primaryBackground}
          onSelect={() => selectPlayer(teamData.get("commander")?.get("name"))}
          isSelected={selectedPlayers?.contains(
            teamData.get("commander")?.get("name")
          )}
        />
      ) : (
        ""
      )}
      {teamData
        .get("squads", new Map())
        .toOrderedMap()
        .sortBy((v, k) => k)
        .entrySeq()
        .map(([key, value]) => (
          <Squad
            key={key}
            squadName={key}
            squadData={value}
            classes={globalClasses}
            doOpen={openAll}
            onSelectSquad={() => true}
            onSelectPlayer={selectPlayer}
            selectedPlayers={selectedPlayers}
            selectMultiplePlayers={selectMultiplePlayers}
          />
        ))}
    </List>
  ) : (
    ""
  );
};

const SimplePlayerRenderer = ({player, flag}) => <Typography variant="h4">Add {!flag ? '<select a flag>' : flag} to all selected players</Typography>

const GameView = ({ classes: globalClasses }) => {
  const classes = useStyles();
  const [isLoading, setIsLoading] = React.useState(false);
  const [teamView, setTeamView] = React.useState(null);
  const [selectedPlayers, setSelectedPlayers] = React.useState(
    new OrderedSet()
  );
<<<<<<< HEAD
  const [resfreshFreqSecs, setResfreshFreqSecs] = React.useState(5);
  const [intervalHandle, setIntervalHandle] = React.useState(null);
  const [flag, setFlag] = React.useState(false)
=======
>>>>>>> 8d26bdd4

  /* confirm action needs to be set to a dict to call the popup: 
        {
          player: null,
          actionType: actionType,
          steam_id_64: null,
        }
  */
  const [confirmAction, setConfirmAction] = React.useState(false);

  const playerNamesToSteamId = React.useMemo(() => {
    if (!teamView) {
      return new Map();
    }

    const namesToId = {};
    ["axis", "allies", "none"].forEach((key) => {
      teamView
        .get(key, new Map())
        .get("squads", new Map())
        .entrySeq()
        .forEach(([key, value]) =>
          value.get("players", new IList()).forEach((player) => {
            namesToId[player.get("name")] = player.get("steam_id_64");
          })
        );

      const commander = teamView
        .get(key, new Map())
        .get("commander", new Map());
      if (commander) {
<<<<<<< HEAD
        namesToId[commander.get("name")] = commander.get("steam_id_64");
=======
        namesToId[commander.get("name")] = commander.get("steam_id_64")
>>>>>>> 8d26bdd4
      }
    });
    return fromJS(namesToId);
  }, [teamView]);

  const getPlayersNamesByTeam = (teamView, teamName) => {
    const commander = teamView
<<<<<<< HEAD
      .get(teamName, new Map())
      .get("commander", new Map())
      ?.get("name");
=======
    .get(teamName, new Map())
    .get("commander", new Map())?.get("name");
>>>>>>> 8d26bdd4

    const names = teamView
      .get(teamName, new Map())
      .get("squads", new Map())
      .entrySeq()
      .map(([key, value]) =>
        value.get("players", new IList()).map((player) => player.get("name"))
<<<<<<< HEAD
      )
      .flatten()
      .toList();

    if (commander) return names.push(commander);

    return names;
  };
=======
      ).flatten().toList()

    if (commander) return names.push(commander)

    return names
  }
>>>>>>> 8d26bdd4

  const allPlayerNames = React.useMemo(() => {
    if (!teamView) {
      return [];
    }

    const res = new IList(["axis", "allies", "none"])
      .map((key) => {
<<<<<<< HEAD
        return getPlayersNamesByTeam(teamView, key);
=======
        return getPlayersNamesByTeam(teamView, key)
>>>>>>> 8d26bdd4
      })
      .flatten()
      .toJS();

    return res;
  }, [teamView]);

  const selectAllTeam = (teamName) => {
<<<<<<< HEAD
    selectMultiplePlayers(getPlayersNamesByTeam(teamView, teamName), "add");
  };

  const deselectAllTeam = (teamName) => {
    selectMultiplePlayers(getPlayersNamesByTeam(teamView, teamName), "delete");
  };
=======
    selectMultiplePlayers(getPlayersNamesByTeam(teamView, teamName), 'add')
  }

  const deselectAllTeam = (teamName) => {
    selectMultiplePlayers(getPlayersNamesByTeam(teamView, teamName), 'delete')
  }
>>>>>>> 8d26bdd4

  const selectPlayer = (playerName, force) => {
    if (
      force !== "add" &&
      (selectedPlayers.includes(playerName) || force === "delete")
    ) {
      console.log("Deleting", playerName, selectedPlayers);
      setSelectedPlayers(selectedPlayers.delete(playerName));
    } else if (
      force !== "delete" &&
      (!selectedPlayers.includes(playerName) || force === "add")
    ) {
      console.log("Adding", playerName, selectedPlayers);
      setSelectedPlayers(selectedPlayers.add(playerName));
    }
  };

  const selectMultiplePlayers = (playerNames, force) => {
    let newSelectedPlayer = selectedPlayers;

    playerNames.forEach((playerName) => {
      if (
        force !== "add" &&
        (selectedPlayers.includes(playerName) || force === "delete")
      ) {
        console.log("Deletingss", playerName, selectedPlayers);
        newSelectedPlayer = newSelectedPlayer.delete(playerName);
      } else if (
        force !== "delete" &&
        (!selectedPlayers.includes(playerName) || force === "add")
      ) {
        console.log("Addingss", playerName, selectedPlayers);
        newSelectedPlayer = newSelectedPlayer.add(playerName);
      }
    });

    setSelectedPlayers(newSelectedPlayer);
  };

  const loadData = () => {
    setIsLoading(true);
    get("get_team_view_fast")
      .then((response) => showResponse(response, "get_team_view_fast"))
      .then((data) => {
        setIsLoading(false);
        if (data.result) {
          setTeamView(fromJS(data.result));
        }
      })
      .catch(handle_http_errors);
  };

  React.useEffect(() => {
    loadData();
  }, []);

<<<<<<< HEAD
  React.useEffect(() => {
    clearInterval(intervalHandle);
    const handle = setInterval(loadData, resfreshFreqSecs * 1000);
    setIntervalHandle(handle);
    return () => clearInterval(handle);
  }, [resfreshFreqSecs]);

  const isMessageLessAction = (actionType) =>
    actionType.startsWith("switch_") || actionType.startsWith("unwatch_");

  const handleAction = (
    actionType,
    playerNames,
=======
  const handleAction = (
    actionType,
    player_names,
>>>>>>> 8d26bdd4
    message,
    duration_hours = 2,
    comment = null
  ) => {
<<<<<<< HEAD
    if (!message && !isMessageLessAction(actionType)) {
=======
    if (
      !message &&
      !actionType.startsWith("switch_") &&
      !actionType.startsWith("unwatch_")
    ) {
>>>>>>> 8d26bdd4
      setConfirmAction({
        player: null,
        actionType: actionType,
        steam_id_64: null,
      });
    } else {
<<<<<<< HEAD
      playerNames.forEach((playerName) => {
        if (allPlayerNames.indexOf(playerName) === -1) {
          toast.error(`Player ${playerName} is not on the server anymore`)
          selectPlayer(playerName, 'delete')
          return
        }
        const steam_id_64 = playerNamesToSteamId.get(playerName, null);
        const data = {
          player: playerName,
=======
      player_names.forEach((player_name) => {
        const steam_id_64 = playerNamesToSteamId.get(player_name, null);
        const data = {
          player: player_name,
>>>>>>> 8d26bdd4
          steam_id_64: steam_id_64,
          reason: message,
          comment: comment,
          duration_hours: duration_hours,
          message: message,
        };
        if (actionType === "temp_ban") {
          data["forward"] = "yes";
        }
        console.log(`Posting do_${actionType}`, data);
        postData(`${process.env.REACT_APP_API_URL}do_${actionType}`, data)
          .then((response) =>
<<<<<<< HEAD
            showResponse(response, `${actionType} ${playerName}`, true)
          )
          .catch(handle_http_errors);
=======
            showResponse(response, `${actionType} ${player_name}`, true)
          )
          .catch(handle_http_errors); 
>>>>>>> 8d26bdd4

        if (comment) {
          postData(`${process.env.REACT_APP_API_URL}post_player_comment`, {
            steam_id_64: steam_id_64,
            comment: comment,
          })
            .then((response) =>
<<<<<<< HEAD
              showResponse(response, `post_player_comment ${playerName}`, true)
=======
              showResponse(response, `post_player_comment ${player_name}`, true)
>>>>>>> 8d26bdd4
            )
            .catch(handle_http_errors);
        }
      });
    }
  };

<<<<<<< HEAD
  const addFlagToPlayers = (_, flag, comment) => {
    selectedPlayers.forEach((name) =>
      postData(`${process.env.REACT_APP_API_URL}flag_player`, {
        steam_id_64: playerNamesToSteamId.get(name),
        flag: flag,
        comment: comment,
      })
        .then((response) => showResponse(response, "flag_player", true))
        .then(() => setFlag(false))
        .catch(handle_http_errors)
    );
  };

=======
>>>>>>> 8d26bdd4
  return (
    <Grid container spacing={2} className={globalClasses.padding}>
      {teamView ? (
        <Fragment>
          <Grid item xs={12} className={globalClasses.doublePadding}>
            <LinearProgress
              style={{ visibility: isLoading ? "visible" : "hidden" }}
            />
          </Grid>

          <Grid item xs={12}>
          <FlagDialog
            open={flag}
            handleClose={() => setFlag(false)}
            handleConfirm={addFlagToPlayers}
            SummaryRenderer={SimplePlayerRenderer}
          />
            <Grid container alignItems="center" spacing={2}>
              <ReasonDialog
                open={confirmAction}
                handleClose={() => setConfirmAction(false)}
                handleConfirm={(
                  action,
                  player,
                  reason,
                  comment,
                  duration_hours = 2,
                  steam_id_64 = null
                ) => {
                  handleAction(
                    action,
                    selectedPlayers,
                    reason,
                    duration_hours,
                    comment
                  );
                  setConfirmAction(false);
                }}
              />

              <Grid item md={12} lg={6}>
                <Autocomplete
                  className={classes.marginBottom}
                  multiple
                  clearOnEscape
                  id="tags-outlined"
                  options={allPlayerNames}
                  value={selectedPlayers.toJS()}
                  filterSelectedOptions
                  onChange={(e, val) => {
                    setSelectedPlayers(new OrderedSet(val));
                  }}
                  renderInput={(params) => (
                    <TextField
                      {...params}
                      variant="outlined"
                      label="Selected players to apply action to"
                      fullWidth
                    />
                  )}
                />
              </Grid>
              <Grid item xs={12} md={12} lg={6}>
                <PlayerActions
                  size="large"
                  displayCount={12}
                  disableAll={selectedPlayers.size === 0}
                  handleAction={(actionType) => {
                    if (isMessageLessAction(actionType)) {
                      handleAction(
                        actionType,
                        selectedPlayers,
                        null,
                        null,
                        null
                      );
                    } else {
                      setConfirmAction({
                        player: "All selected players",
                        actionType: actionType,
                        steam_id_64: null,
                      });
                    }
                  }}
                  onFlag={() => setFlag(true)}
                />
              </Grid>
            </Grid>
<<<<<<< HEAD
          </Grid>
          <Grid item xs={12} md={12} lg={6}>
=======
          ) : (
            ""
          )}
          <Grid item xs={12}>
            <Grid container alignItems="center">
              <ReasonDialog
                open={confirmAction}
                handleClose={() => setConfirmAction(false)}
                handleConfirm={(
                  action,
                  player,
                  reason,
                  comment,
                  duration_hours = 2,
                  steam_id_64 = null
                ) => {
                  handleAction(
                    action,
                    selectedPlayers,
                    reason,
                    duration_hours,
                    comment
                  );
                  setConfirmAction(false);
                }}
              />
              <Grid item xs={12} md={6}>
                <Autocomplete
                  className={classes.marginBottom}
                  multiple
                  clearOnEscape
                  id="tags-outlined"
                  options={allPlayerNames}
                  value={selectedPlayers.toJS()}
                  filterSelectedOptions
                  onChange={(e, val) => {
                    console.log("Autocomplete");
                    setSelectedPlayers(new OrderedSet(val));
                  }}
                  renderInput={(params) => (
                    <TextField
                      {...params}
                      variant="outlined"
                      label="Selected players to apply action to"
                      fullWidth
                    />
                  )}
                />
              </Grid>
              <Grid item xs={12} md={6}>
                <PlayerActions
                  size="large"
                  displayCount={12}
                  handleAction={(actionType) =>
                    setConfirmAction({
                      player: "All selected players",
                      actionType: actionType,
                      steam_id_64: null,
                    })
                  }
                />
              </Grid>
            </Grid>
          </Grid>
          <Grid item xs={12} md={6}>
>>>>>>> 8d26bdd4
            <Team
              classes={globalClasses}
              teamName="Axis"
              teamData={teamView.get("axis")}
              selectedPlayers={selectedPlayers}
              selectPlayer={selectPlayer}
              selectMultiplePlayers={selectMultiplePlayers}
<<<<<<< HEAD
              selectAll={() => selectAllTeam("axis")}
              deselectAll={() => deselectAllTeam("axis")}
=======
              selectAll={() => selectAllTeam('axis')}
              deselectAll={() => deselectAllTeam('axis')}
>>>>>>> 8d26bdd4
            />
          </Grid>
          <Grid item xs={12} md={12} lg={6}>
            <Team
              classes={globalClasses}
              teamName="Allies"
              teamData={teamView.get("allies")}
              selectedPlayers={selectedPlayers}
              selectPlayer={selectPlayer}
              selectMultiplePlayers={selectMultiplePlayers}
<<<<<<< HEAD
              selectAll={() => selectAllTeam("allies")}
              deselectAll={() => deselectAllTeam("allies")}
=======
              selectAll={() => selectAllTeam('allies')}
              deselectAll={() => deselectAllTeam('allies')}
>>>>>>> 8d26bdd4
            />
          </Grid>
          <Grid item xs={12} md={12}>
            <Team
              classes={globalClasses}
              teamName="Unassigned"
              teamData={teamView.get("none")}
              selectedPlayers={selectedPlayers}
              selectPlayer={selectPlayer}
              selectMultiplePlayers={selectMultiplePlayers}
<<<<<<< HEAD
              selectAll={() => selectAllTeam("none")}
              deselectAll={() => deselectAllTeam("none")}
=======
              selectAll={() => selectAllTeam('none')}
              deselectAll={() => deselectAllTeam('none')}
>>>>>>> 8d26bdd4
            />
          </Grid>
        </Fragment>
      ) : (
        <Grid item xs={12} className={globalClasses.doublePadding}>
          <LinearProgress />
        </Grid>
      )}
    </Grid>
  );
};

export default GameView;<|MERGE_RESOLUTION|>--- conflicted
+++ resolved
@@ -32,11 +32,8 @@
   PlayerActions,
   ReasonDialog,
 } from "../PlayerView/playerActions";
-<<<<<<< HEAD
 import { toast } from "react-toastify";
 import { FlagDialog } from "../PlayersHistory";
-=======
->>>>>>> 8d26bdd4
 
 const useStyles = makeStyles((theme) => ({
   root: {
@@ -92,7 +89,6 @@
     return intersection.size !== 0;
   }, [selectedPlayers, squadPlayerNames]);
 
-<<<<<<< HEAD
   const deleteFlag = (flag_id) => {
     return postData(`${process.env.REACT_APP_API_URL}unflag_player`, {
       flag_id: flag_id,
@@ -102,8 +98,6 @@
   }
 
 
-=======
->>>>>>> 8d26bdd4
   if (squadName === "commander") return "";
 
   return squadData ? (
@@ -180,11 +174,7 @@
               classes={globalClasses}
               player={player}
               playerHasExtraInfo={true}
-<<<<<<< HEAD
               onDeleteFlag={(flagId) => deleteFlag(flagId)}
-=======
-              onDeleteFlag={() => null}
->>>>>>> 8d26bdd4
               onSelect={() => onSelectPlayer(player.get("name"))}
               isSelected={selectedPlayers?.contains(player.get("name"))}
             />
@@ -205,11 +195,7 @@
   selectPlayer,
   selectMultiplePlayers,
   selectAll,
-<<<<<<< HEAD
   deselectAll,
-=======
-  deselectAll
->>>>>>> 8d26bdd4
 }) => {
   const classes = useStyles();
   const [openAll, setOpenAll] = React.useState(false);
@@ -290,12 +276,9 @@
   const [selectedPlayers, setSelectedPlayers] = React.useState(
     new OrderedSet()
   );
-<<<<<<< HEAD
   const [resfreshFreqSecs, setResfreshFreqSecs] = React.useState(5);
   const [intervalHandle, setIntervalHandle] = React.useState(null);
   const [flag, setFlag] = React.useState(false)
-=======
->>>>>>> 8d26bdd4
 
   /* confirm action needs to be set to a dict to call the popup: 
         {
@@ -327,11 +310,7 @@
         .get(key, new Map())
         .get("commander", new Map());
       if (commander) {
-<<<<<<< HEAD
         namesToId[commander.get("name")] = commander.get("steam_id_64");
-=======
-        namesToId[commander.get("name")] = commander.get("steam_id_64")
->>>>>>> 8d26bdd4
       }
     });
     return fromJS(namesToId);
@@ -339,14 +318,9 @@
 
   const getPlayersNamesByTeam = (teamView, teamName) => {
     const commander = teamView
-<<<<<<< HEAD
       .get(teamName, new Map())
       .get("commander", new Map())
       ?.get("name");
-=======
-    .get(teamName, new Map())
-    .get("commander", new Map())?.get("name");
->>>>>>> 8d26bdd4
 
     const names = teamView
       .get(teamName, new Map())
@@ -354,7 +328,6 @@
       .entrySeq()
       .map(([key, value]) =>
         value.get("players", new IList()).map((player) => player.get("name"))
-<<<<<<< HEAD
       )
       .flatten()
       .toList();
@@ -363,14 +336,6 @@
 
     return names;
   };
-=======
-      ).flatten().toList()
-
-    if (commander) return names.push(commander)
-
-    return names
-  }
->>>>>>> 8d26bdd4
 
   const allPlayerNames = React.useMemo(() => {
     if (!teamView) {
@@ -379,11 +344,7 @@
 
     const res = new IList(["axis", "allies", "none"])
       .map((key) => {
-<<<<<<< HEAD
         return getPlayersNamesByTeam(teamView, key);
-=======
-        return getPlayersNamesByTeam(teamView, key)
->>>>>>> 8d26bdd4
       })
       .flatten()
       .toJS();
@@ -392,21 +353,12 @@
   }, [teamView]);
 
   const selectAllTeam = (teamName) => {
-<<<<<<< HEAD
     selectMultiplePlayers(getPlayersNamesByTeam(teamView, teamName), "add");
   };
 
   const deselectAllTeam = (teamName) => {
     selectMultiplePlayers(getPlayersNamesByTeam(teamView, teamName), "delete");
   };
-=======
-    selectMultiplePlayers(getPlayersNamesByTeam(teamView, teamName), 'add')
-  }
-
-  const deselectAllTeam = (teamName) => {
-    selectMultiplePlayers(getPlayersNamesByTeam(teamView, teamName), 'delete')
-  }
->>>>>>> 8d26bdd4
 
   const selectPlayer = (playerName, force) => {
     if (
@@ -463,7 +415,6 @@
     loadData();
   }, []);
 
-<<<<<<< HEAD
   React.useEffect(() => {
     clearInterval(intervalHandle);
     const handle = setInterval(loadData, resfreshFreqSecs * 1000);
@@ -477,31 +428,17 @@
   const handleAction = (
     actionType,
     playerNames,
-=======
-  const handleAction = (
-    actionType,
-    player_names,
->>>>>>> 8d26bdd4
     message,
     duration_hours = 2,
     comment = null
   ) => {
-<<<<<<< HEAD
     if (!message && !isMessageLessAction(actionType)) {
-=======
-    if (
-      !message &&
-      !actionType.startsWith("switch_") &&
-      !actionType.startsWith("unwatch_")
-    ) {
->>>>>>> 8d26bdd4
       setConfirmAction({
         player: null,
         actionType: actionType,
         steam_id_64: null,
       });
     } else {
-<<<<<<< HEAD
       playerNames.forEach((playerName) => {
         if (allPlayerNames.indexOf(playerName) === -1) {
           toast.error(`Player ${playerName} is not on the server anymore`)
@@ -511,12 +448,6 @@
         const steam_id_64 = playerNamesToSteamId.get(playerName, null);
         const data = {
           player: playerName,
-=======
-      player_names.forEach((player_name) => {
-        const steam_id_64 = playerNamesToSteamId.get(player_name, null);
-        const data = {
-          player: player_name,
->>>>>>> 8d26bdd4
           steam_id_64: steam_id_64,
           reason: message,
           comment: comment,
@@ -529,15 +460,9 @@
         console.log(`Posting do_${actionType}`, data);
         postData(`${process.env.REACT_APP_API_URL}do_${actionType}`, data)
           .then((response) =>
-<<<<<<< HEAD
             showResponse(response, `${actionType} ${playerName}`, true)
           )
           .catch(handle_http_errors);
-=======
-            showResponse(response, `${actionType} ${player_name}`, true)
-          )
-          .catch(handle_http_errors); 
->>>>>>> 8d26bdd4
 
         if (comment) {
           postData(`${process.env.REACT_APP_API_URL}post_player_comment`, {
@@ -545,11 +470,7 @@
             comment: comment,
           })
             .then((response) =>
-<<<<<<< HEAD
               showResponse(response, `post_player_comment ${playerName}`, true)
-=======
-              showResponse(response, `post_player_comment ${player_name}`, true)
->>>>>>> 8d26bdd4
             )
             .catch(handle_http_errors);
         }
@@ -557,7 +478,6 @@
     }
   };
 
-<<<<<<< HEAD
   const addFlagToPlayers = (_, flag, comment) => {
     selectedPlayers.forEach((name) =>
       postData(`${process.env.REACT_APP_API_URL}flag_player`, {
@@ -571,8 +491,6 @@
     );
   };
 
-=======
->>>>>>> 8d26bdd4
   return (
     <Grid container spacing={2} className={globalClasses.padding}>
       {teamView ? (
@@ -661,76 +579,8 @@
                 />
               </Grid>
             </Grid>
-<<<<<<< HEAD
           </Grid>
           <Grid item xs={12} md={12} lg={6}>
-=======
-          ) : (
-            ""
-          )}
-          <Grid item xs={12}>
-            <Grid container alignItems="center">
-              <ReasonDialog
-                open={confirmAction}
-                handleClose={() => setConfirmAction(false)}
-                handleConfirm={(
-                  action,
-                  player,
-                  reason,
-                  comment,
-                  duration_hours = 2,
-                  steam_id_64 = null
-                ) => {
-                  handleAction(
-                    action,
-                    selectedPlayers,
-                    reason,
-                    duration_hours,
-                    comment
-                  );
-                  setConfirmAction(false);
-                }}
-              />
-              <Grid item xs={12} md={6}>
-                <Autocomplete
-                  className={classes.marginBottom}
-                  multiple
-                  clearOnEscape
-                  id="tags-outlined"
-                  options={allPlayerNames}
-                  value={selectedPlayers.toJS()}
-                  filterSelectedOptions
-                  onChange={(e, val) => {
-                    console.log("Autocomplete");
-                    setSelectedPlayers(new OrderedSet(val));
-                  }}
-                  renderInput={(params) => (
-                    <TextField
-                      {...params}
-                      variant="outlined"
-                      label="Selected players to apply action to"
-                      fullWidth
-                    />
-                  )}
-                />
-              </Grid>
-              <Grid item xs={12} md={6}>
-                <PlayerActions
-                  size="large"
-                  displayCount={12}
-                  handleAction={(actionType) =>
-                    setConfirmAction({
-                      player: "All selected players",
-                      actionType: actionType,
-                      steam_id_64: null,
-                    })
-                  }
-                />
-              </Grid>
-            </Grid>
-          </Grid>
-          <Grid item xs={12} md={6}>
->>>>>>> 8d26bdd4
             <Team
               classes={globalClasses}
               teamName="Axis"
@@ -738,13 +588,8 @@
               selectedPlayers={selectedPlayers}
               selectPlayer={selectPlayer}
               selectMultiplePlayers={selectMultiplePlayers}
-<<<<<<< HEAD
               selectAll={() => selectAllTeam("axis")}
               deselectAll={() => deselectAllTeam("axis")}
-=======
-              selectAll={() => selectAllTeam('axis')}
-              deselectAll={() => deselectAllTeam('axis')}
->>>>>>> 8d26bdd4
             />
           </Grid>
           <Grid item xs={12} md={12} lg={6}>
@@ -755,13 +600,8 @@
               selectedPlayers={selectedPlayers}
               selectPlayer={selectPlayer}
               selectMultiplePlayers={selectMultiplePlayers}
-<<<<<<< HEAD
               selectAll={() => selectAllTeam("allies")}
               deselectAll={() => deselectAllTeam("allies")}
-=======
-              selectAll={() => selectAllTeam('allies')}
-              deselectAll={() => deselectAllTeam('allies')}
->>>>>>> 8d26bdd4
             />
           </Grid>
           <Grid item xs={12} md={12}>
@@ -772,13 +612,8 @@
               selectedPlayers={selectedPlayers}
               selectPlayer={selectPlayer}
               selectMultiplePlayers={selectMultiplePlayers}
-<<<<<<< HEAD
               selectAll={() => selectAllTeam("none")}
               deselectAll={() => deselectAllTeam("none")}
-=======
-              selectAll={() => selectAllTeam('none')}
-              deselectAll={() => deselectAllTeam('none')}
->>>>>>> 8d26bdd4
             />
           </Grid>
         </Fragment>
