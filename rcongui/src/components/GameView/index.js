import React, { Fragment } from "react";
import {
  Grid,
  Link,
  Modal,
  Typography,
  TextField,
  Avatar,
  ListItemSecondaryAction,
  Checkbox,
  LinearProgress,
<<<<<<< HEAD
  Slider,
  Box,
  Input,
  FormGroup,
  FormControlLabel,
  InputLabel,
  Select,
  FormLabel,
  RadioGroup,
  Radio,
  TextField,
  InputAdornment,
} from "@material-ui/core";
import WarningIcon from "@material-ui/icons/Warning";
import { fromJS, Map, List as IList } from "immutable";
=======
  FormControl,
  InputLabel,
  Select,
  MenuItem,
} from "@material-ui/core";
import Autocomplete from "@material-ui/lab/Autocomplete";
import WarningIcon from "@material-ui/icons/Warning";
import { fromJS, Map, List as IList, OrderedSet } from "immutable";
>>>>>>> f0c2579b
import { makeStyles } from "@material-ui/core/styles";
import ListSubheader from "@material-ui/core/ListSubheader";
import List from "@material-ui/core/List";
import ListItem from "@material-ui/core/ListItem";
import ListItemIcon from "@material-ui/core/ListItemIcon";
import ListItemText from "@material-ui/core/ListItemText";
import Collapse from "@material-ui/core/Collapse";
<<<<<<< HEAD
import InboxIcon from "@material-ui/icons/MoveToInbox";
import DraftsIcon from "@material-ui/icons/Drafts";
import SendIcon from "@material-ui/icons/Send";
import ExpandLess from "@material-ui/icons/ExpandLess";
import ExpandMore from "@material-ui/icons/ExpandMore";
import StarBorder from "@material-ui/icons/StarBorder";
import { PlayerItem, KDChips, ScoreChips } from "../PlayerView/playerList";
import reactRouterDom from "react-router-dom";
import { Padlock } from "../commonComponent";
import FormControl from "@material-ui/core/FormControl";
=======
import { PlayerItem, KDChips, ScoreChips } from "../PlayerView/playerList";
>>>>>>> f0c2579b
import {
  get,
  handle_http_errors,
  postData,
  showResponse,
} from "../../utils/fetchUtils";
<<<<<<< HEAD
=======
import {
  Duration,
  PlayerActions,
  ReasonDialog,
} from "../PlayerView/playerActions";
import { toast } from "react-toastify";
import { FlagDialog } from "../PlayersHistory";
import Padlock from "../SettingsView/padlock";
>>>>>>> f0c2579b

const useStyles = makeStyles((theme) => ({
  root: {
    backgroundColor: theme.palette.background.paper,
  },
  nested: {
    paddingLeft: theme.spacing(2),
  },
  small: {
    width: theme.spacing(3),
    height: theme.spacing(3),
  },
  large: {
    width: theme.spacing(7),
    height: theme.spacing(7),
  },
  primaryBackground: {
    backgroundColor: theme.palette.primary.dark,
  },
}));

<<<<<<< HEAD
const Squad = ({ classes: globalClasses, squadName, squadData, doOpen }) => {
=======
const Squad = ({
  classes: globalClasses,
  squadName,
  squadData,
  doOpen,
  onSelectSquad,
  onSelectPlayer,
  selectedPlayers,
  selectMultiplePlayers,
  showOnlySelected,
}) => {
>>>>>>> f0c2579b
  const classes = useStyles();
  const [open, setOpen] = React.useState(false);
  const handleClick = () => {
    setOpen(!open);
  };
  const sizes = {
    armor: 3,
    infantry: 6,
    recon: 2,
  };
<<<<<<< HEAD

  if (squadName === "commander") return "";

  return squadData ? (
=======

  const squadPlayerNames = React.useMemo(
    () =>
      squadData.get("players", new IList()).map((player) => player.get("name")),
    [squadData]
  );

  const hasSelectedPlayers = React.useMemo(() => {
    const intersection = new OrderedSet(squadPlayerNames).intersect(
      selectedPlayers
    );
    return intersection.size !== 0;
  }, [selectedPlayers, squadPlayerNames]);

  const shouldHide = React.useMemo(
    () => showOnlySelected && !hasSelectedPlayers,
    [showOnlySelected, hasSelectedPlayers]
  );

  const deleteFlag = (flag_id) => {
    return postData(`${process.env.REACT_APP_API_URL}unflag_player`, {
      flag_id: flag_id,
    })
      .then((response) =>
        showResponse(response, "Flag will be removed momentarily", true)
      )
      .catch((error) => toast.error("Unable to connect to API " + error));
  };

  if (squadName === "commander") return "";

  return squadData && !shouldHide ? (
>>>>>>> f0c2579b
    <Fragment>
      <ListItem button onClick={handleClick}>
        <ListItemIcon>
          <Avatar
            variant="rounded"
            className={classes.primaryBackground}
            alt={squadData.get("type", "na")}
<<<<<<< HEAD
            src={`icons/roles/${squadData.get("type")}.png`}
=======
            src={
              squadName.toUpperCase() === "NULL"
                ? `icons/sleep.png`
                : `icons/roles/${squadData.get("type")}.png`
            }
>>>>>>> f0c2579b
          >
            {squadName[0].toUpperCase()}
          </Avatar>
        </ListItemIcon>
        <ListItemText
          primary={
            <Typography variant="h6">
<<<<<<< HEAD
              {`${squadName.toUpperCase()} - ${
                squadData.get("players", new IList()).size
              }/${sizes[squadData.get("type", "infantry")]}`}{" "}
=======
              {`${
                squadName.toUpperCase() === "NULL"
                  ? "Unassigned"
                  : squadName.toUpperCase()
              } - ${squadData.get("players", new IList()).size}/${
                sizes[squadData.get("type", "infantry")]
              }`}{" "}
>>>>>>> f0c2579b
              {squadData.get("has_leader", false) ? (
                ""
              ) : (
                <WarningIcon
                  style={{ verticalAlign: "middle" }}
                  fontSize="small"
                  color="error"
                />
              )}
            </Typography>
          }
          secondary={
            <Grid container spacing={1}>
              <ScoreChips
                backgroundClass={classes.primaryBackground}
                player={squadData}
              />
              <KDChips classes={classes} player={squadData} />
            </Grid>
          }
        />
<<<<<<< HEAD

        {/*<ListItemSecondaryAction>
        <Checkbox
          edge="end"
        />
      </ListItemSecondaryAction> */}
      </ListItem>
      <Collapse in={open || doOpen} timeout="auto" unmountOnExit>
        <List component="div" disablePadding className={classes.nested}>
          {squadData.get("players", new IList()).map((player) => (
            <PlayerItem
              key={player.get("name")}
              classes={globalClasses}
              player={player}
              playerHasExtraInfo={true}
              onDeleteFlag={() => null}
            />
          ))}
        </List>
      </Collapse>
    </Fragment>
=======

        <ListItemSecondaryAction>
          <Checkbox
            checked={selectedPlayers.isSuperset(squadPlayerNames)}
            onChange={() => {
              if (selectedPlayers.isSuperset(squadPlayerNames)) {
                selectMultiplePlayers(squadPlayerNames, "delete");
              } else {
                selectMultiplePlayers(squadPlayerNames, "add");
              }
            }}
          />
        </ListItemSecondaryAction>
      </ListItem>
      <Collapse
        in={open || doOpen || hasSelectedPlayers}
        timeout="auto"
        unmountOnExit
      >
        <List component="div" disablePadding className={classes.nested}>
          {squadData.get("players", new IList()).map((player) => {
            if (
              showOnlySelected &&
              !selectedPlayers.includes(player.get("name"))
            )
              return "";

            return (
              <PlayerItem
                key={player.get("name")}
                classes={globalClasses}
                player={player}
                playerHasExtraInfo={true}
                onDeleteFlag={(flagId) => deleteFlag(flagId)}
                onSelect={() => onSelectPlayer(player.get("name"))}
                isSelected={selectedPlayers?.contains(player.get("name"))}
              />
            );
          })}
        </List>
      </Collapse>
    </Fragment>
  ) : (
    ""
  );
};

const Team = ({
  classes: globalClasses,
  teamName,
  teamData,
  selectedPlayers,
  selectPlayer,
  selectMultiplePlayers,
  selectAll,
  deselectAll,
  sortFunc,
  showOnlySelected,
}) => {
  const classes = useStyles();
  const [openAll, setOpenAll] = React.useState(false);

  const onOpenAll = () => (openAll ? setOpenAll(false) : setOpenAll(true));

  return teamData ? (
    <List
      dense
      component="nav"
      subheader={
        <ListSubheader component="div" id="nested-list-subheader">
          <Grid
            container
            alignContent="space-between"
            alignItems="flex-end"
            justify="space-between"
            spacing={2}
          >
            <Grid item xs={9}>
              <Typography variant="h4" align="left">
                {teamName} {teamData.get("count", 0)}/50{" "}
                <Link onClick={onOpenAll} component="button">
                  {openAll ? "Collapse" : "Expand"} all
                </Link>{" "}
                <Link onClick={selectAll} component="button">
                  Select all
                </Link>{" "}
                <Link onClick={deselectAll} component="button">
                  Deselect all
                </Link>
              </Typography>
            </Grid>
            <Grid item={3}></Grid>
          </Grid>
        </ListSubheader>
      }
      className={classes.root}
    >
      {teamData.get("commander") &&
      (!showOnlySelected ||
        (showOnlySelected &&
          selectedPlayers.contains(teamData.get("commander")?.get("name")))) ? (
        <PlayerItem
          classes={globalClasses}
          player={teamData.get("commander")}
          playerHasExtraInfo={true}
          onDeleteFlag={() => null}
          avatarBackround={classes.primaryBackground}
          onSelect={() => selectPlayer(teamData.get("commander")?.get("name"))}
          isSelected={selectedPlayers?.contains(
            teamData.get("commander")?.get("name")
          )}
        />
      ) : (
        ""
      )}
      {teamData
        .get("squads", new Map())
        .toOrderedMap()
        .sortBy(sortFunc)
        .entrySeq()
        .map(([key, value]) => (
          <Squad
            key={key}
            squadName={key}
            squadData={value}
            classes={globalClasses}
            doOpen={openAll}
            onSelectSquad={() => true}
            onSelectPlayer={selectPlayer}
            selectedPlayers={selectedPlayers}
            selectMultiplePlayers={selectMultiplePlayers}
            showOnlySelected={showOnlySelected}
          />
        ))}
    </List>
>>>>>>> f0c2579b
  ) : (
    ""
  );
};

const SimplePlayerRenderer = ({ player, flag }) => (
  <Typography variant="h4">
    Add {!flag ? "<select a flag>" : flag} to all selected players
  </Typography>
);

const GameView = ({ classes: globalClasses }) => {
  const classes = useStyles();
<<<<<<< HEAD
  const [openAll, setOpenAll] = React.useState(false);
  const onOpenAll = () => (openAll ? setOpenAll(false) : setOpenAll(true));

  return teamData ? (
    <List
      dense
      component="nav"
      subheader={
        <ListSubheader component="div" id="nested-list-subheader">
          <Typography variant="h4">
            {teamName} {teamData.get("count", 0)}/50{" "}
            <Link onClick={onOpenAll} component="button">
              {openAll ? "Collapse" : "Expand"} all
            </Link>
          </Typography>
        </ListSubheader>
      }
      className={classes.root}
    >
      {teamData.get("commander") ? (
        <PlayerItem
          classes={globalClasses}
          player={teamData.get("commander")}
          playerHasExtraInfo={true}
          onDeleteFlag={() => null}
          avatarBackround={classes.primaryBackground}
        />
      ) : (
        ""
      )}
      {teamData
        .get("squads", new Map())
        .toOrderedMap()
        .sortBy((v, k) => k)
        .entrySeq()
        .map(([key, value]) => (
          <Squad
            key={key}
            squadName={key}
            squadData={value}
            classes={globalClasses}
            doOpen={openAll}
          />
        ))}
    </List>
  ) : (
    ""
  );
};

const ShuffleForm = () => {
  const [shuffleMethod, setShuffleMethod] = React.useState("");

  const handleSubmit = (e) => {
    e.preventDefault();
    console.log("Shuffle teams");
    postData(`${process.env.REACT_APP_API_URL}do_shuffle_teams`, {
      shuffle_method: shuffleMethod,
    })
      .then((response) => showResponse(response, "do_shuffle_teams"))
      .catch(handle_http_errors);
  };

  return (
    <form onSubmit={handleSubmit}>
      <Grid container>
        <Grid item xs={12} md={6} lg={3}>
          <FormControl>
            <FormLabel>Shuffle Method</FormLabel>
            <RadioGroup
              value={shuffleMethod}
              defaultChecked="split_shuffle"
              onChange={(event) => setShuffleMethod(event.target.value)}
            >
              <FormControlLabel
                value="split_shuffle"
                control={<Radio />}
                label="Split Shuffle"
              />
              <FormControlLabel
                value="random_shuffle"
                control={<Radio />}
                label="Random Shuffle"
              />
              <FormControlLabel
                value="player_level"
                control={<Radio />}
                label="By Player Level"
              />
            </RadioGroup>
          </FormControl>
        </Grid>
        <Grid item xs={12}>
          <Button onClick={handleSubmit} variant="contained">
            Shuffle Teams
          </Button>
        </Grid>
      </Grid>
    </form>
  );
};

const BalanceForm = () => {
  const immuneRolesLabels = [
    { label: "Commander", role: "armycommander" },
    { label: "Tank Commander", role: "tankcommander" },
    { label: "Crewman", role: "crewmman" },
    { label: "Spotter", role: "spotter" },
    { label: "Sniper", role: "sniper" },
    { label: "Squad Lead", role: "officer" },
    { label: "Rifleman", role: "rifleman" },
    { label: "Assault", role: "assault" },
    { label: "Automatic Rifleman", role: "automaticrifleman" },
    { label: "Medic", role: "medic" },
    { label: "Support", role: "support" },
    { label: "Machine Gunner", role: "heavymachinegunner" },
    { label: "Anti-Tank", role: "antitank" },
    { label: "Engineer", role: "engineer" },
  ];

  const [rebalanceMethod, setRebalanceMethod] = React.useState("");
  const [immuneLevel, setImmuneLevel] = React.useState(0);
  const [immuneRoles, setImmuneRoles] = React.useState([]);
  const [immuneSeconds, setImmuneSeconds] = React.useState(0);
  const [includeTeamless, setIncludeTeamless] = React.useState(true);
  const [swapOnDeath, setSwapOnDeath] = React.useState(false);

  const handleSubmit = (e) => {
    e.preventDefault();
    console.log("Rebalance Teams");
    postData(`${process.env.REACT_APP_API_URL}do_balance_teams`, {
      rebalance_method: rebalanceMethod,
      immune_level: immuneLevel,
      immune_roles: immuneRoles,
      immune_seconds: immuneSeconds,
      include_teamless: includeTeamless,
      swap_on_death: swapOnDeath,
    })
      .then((response) => showResponse(response, "do_balance_teams"))
      .catch(handle_http_errors);
  };

  const handleChangeMultiple = (event) => {
    const { options } = event.target;
    const selectedRoles = [];
    for (let i = 0; i < options.length; i++) {
      if (options[i].selected) {
        selectedRoles.push(options[i].value);
      }
    }
    setImmuneRoles(selectedRoles);
  };

  const handleNumberTextFieldChange = (event, fn) => {
    const value = event.target.value;
    console.log(
      `value: ${Number(value)} seconds: ${immuneSeconds} level: ${immuneLevel}`
    );
    Number(value) !== NaN && Number(value) >= 0 ? fn(value) : fn(0);
  };

  return (
    <form onSubmit={handleSubmit}>
      <Grid container>
        <Grid item xs={12} md={6} lg={3}>
          <FormControl>
            <FormLabel>Rebalance Method</FormLabel>
            <RadioGroup
              value={rebalanceMethod}
              defaultChecked="arrival_most_recent"
              defaultValue="arrival_most_recent"
              onChange={(event) => setRebalanceMethod(event.target.value)}
            >
              <FormControlLabel
                value="arrival_most_recent"
                control={<Radio />}
                label="Most Recently Joined"
              />
              <FormControlLabel
                value="arrival_least_recent"
                control={<Radio />}
                label="Least Recently Joined"
              />
              <FormControlLabel
                value="random"
                control={<Radio />}
                label="Random"
              />
            </RadioGroup>
          </FormControl>
        </Grid>
        <Grid
          container
          direction="column"
          rowSpacing={{ xs: 6 }}
          item
          xs={12}
          md={6}
          lg={3}
        >
          <Grid item>
            <TextField
              value={immuneLevel}
              label="Min Player Level To Swap"
              type="number"
              onChange={(event) =>
                handleNumberTextFieldChange(event, setImmuneLevel)
              }
            />
          </Grid>
          <Grid item>
            <TextField
              value={immuneSeconds}
              label="Min Seconds Between Player Swaps"
              type="number"
              onChange={(event) =>
                handleNumberTextFieldChange(event, setImmuneSeconds)
              }
            />
          </Grid>
        </Grid>
        <Grid item xs={12} lg={3}>
          <Grid item xs={12}>
            <Padlock
              checked={swapOnDeath}
              handleChange={() => setSwapOnDeath(!swapOnDeath)}
              label="Swap On Death"
            />
          </Grid>
          <Grid item xs={12}>
            <Padlock
              checked={includeTeamless}
              handleChange={() => setIncludeTeamless(!includeTeamless)}
              label="Include Teamless Players"
            />
          </Grid>
        </Grid>
        <Grid item xs={12} lg={3}>
          <FormControl>
            <InputLabel shrink>Immune Roles</InputLabel>
            <Select
              multiple
              native
              value={immuneRoles}
              onChange={handleChangeMultiple}
              inputProps={{
                id: "select-multiple-native",
                size: immuneRolesLabels.length,
              }}
            >
              {immuneRolesLabels.map((role) => (
                <option key={role.role} value={role.role}>
                  {role.label}
                </option>
              ))}
            </Select>
          </FormControl>
        </Grid>
        <Grid item xs={12}>
          <Button onClick={handleSubmit} variant="contained">
            Rebalance Teams
          </Button>
        </Grid>
      </Grid>
    </form>
  );
};

const GameView = ({ classes: globalClasses }) => {
  const classes = useStyles();
  const [isLoading, setIsLoading] = React.useState(false);
  const [teamView, setTeamView] = React.useState(null);

  const loadData = () => {
    setIsLoading(true);
    get("get_team_view_fast")
      .then((response) => showResponse(response, "get_team_view_fast"))
=======
  const [isLoading, setIsLoading] = React.useState(false);
  const [teamView, setTeamView] = React.useState(null);
  const [selectedPlayers, setSelectedPlayers] = React.useState(
    new OrderedSet()
  );
  const [resfreshFreqSecs, setResfreshFreqSecs] = React.useState(5);
  const [intervalHandle, setIntervalHandle] = React.useState(null);
  const [flag, setFlag] = React.useState(false);
  const [sortType, setSortType] = React.useState(
    localStorage.getItem("game_view_sorting")
      ? localStorage.getItem("game_view_sorting")
      : "name_asc"
  );
  /* confirm action needs to be set to a dict to call the popup: 
        {
          player: null,
          actionType: actionType,
          steam_id_64: null,
        }
  */
  const [confirmAction, setConfirmAction] = React.useState(false);
  const [showOnlySelected, setShowOnlySelected] = React.useState(false);

  const sortTypeToFunc = React.useMemo(
    () => ({
      combat_desc: (squadData, squadName) => -squadData.get("combat", 0),
      offense_desc: (squadData, squadName) => -squadData.get("offense", 0),
      defense_desc: (squadData, squadName) => -squadData.get("defense", 0),
      support_desc: (squadData, squadName) => -squadData.get("support", 0),
      kills_desc: (squadData, squadName) => -squadData.get("kills", 0),
      deaths_desc: (squadData, squadName) => -squadData.get("kills", 0),
      name_asc: (squadData, squadName) => squadName,
      combat_asc: (squadData, squadName) => squadData.get("combat", 0),
      offense_asc: (squadData, squadName) => squadData.get("offense", 0),
      defense_asc: (squadData, squadName) => squadData.get("defense", 0),
      support_asc: (squadData, squadName) => squadData.get("support", 0),
      kills_asc: (squadData, squadName) => squadData.get("kills", 0),
      deaths_asc: (squadData, squadName) => squadData.get("kills", 0),
    }),
    []
  );

  const playerNamesToSteamId = React.useMemo(() => {
    if (!teamView) {
      return new Map();
    }

    const namesToId = {};
    ["axis", "allies", "none"].forEach((key) => {
      teamView
        .get(key, new Map())
        .get("squads", new Map())
        .entrySeq()
        .forEach(([key, value]) =>
          value.get("players", new IList()).forEach((player) => {
            namesToId[player.get("name")] = player.get("steam_id_64");
          })
        );

      const commander = teamView
        .get(key, new Map())
        .get("commander", new Map());
      if (commander) {
        namesToId[commander.get("name")] = commander.get("steam_id_64");
      }
    });
    return fromJS(namesToId);
  }, [teamView]);

  const getPlayersNamesByTeam = (teamView, teamName) => {
    const commander = teamView
      .get(teamName, new Map())
      .get("commander", new Map())
      ?.get("name");

    const names = teamView
      .get(teamName, new Map())
      .get("squads", new Map())
      .entrySeq()
      .map(([key, value]) =>
        value.get("players", new IList()).map((player) => player.get("name"))
      )
      .flatten()
      .toList();

    if (commander) return names.push(commander);

    return names;
  };

  const autoCompleteSelectedPlayers = React.useMemo(
    () => selectedPlayers.toJS(),
    [selectedPlayers]
  );

  const allPlayerNames = React.useMemo(() => {
    if (!teamView) {
      return [];
    }

    const res = new IList(["axis", "allies", "none"])
      .map((key) => {
        return getPlayersNamesByTeam(teamView, key);
      })
      .flatten()
      .toJS();

    return res;
  }, [teamView]);

  const selectAllTeam = (teamName) => {
    selectMultiplePlayers(getPlayersNamesByTeam(teamView, teamName), "add");
  };

  const deselectAllTeam = (teamName) => {
    selectMultiplePlayers(getPlayersNamesByTeam(teamView, teamName), "delete");
  };

  const selectPlayer = (playerName, force) => {
    if (
      force !== "add" &&
      (selectedPlayers.includes(playerName) || force === "delete")
    ) {
      console.log("Deleting", playerName, selectedPlayers);
      setSelectedPlayers(selectedPlayers.delete(playerName));
    } else if (
      force !== "delete" &&
      (!selectedPlayers.includes(playerName) || force === "add")
    ) {
      console.log("Adding", playerName, selectedPlayers);
      setSelectedPlayers(selectedPlayers.add(playerName));
    }
  };

  const selectMultiplePlayers = (playerNames, force) => {
    let newSelectedPlayer = selectedPlayers;

    playerNames.forEach((playerName) => {
      if (
        force !== "add" &&
        (selectedPlayers.includes(playerName) || force === "delete")
      ) {
        console.log("Deletingss", playerName, selectedPlayers);
        newSelectedPlayer = newSelectedPlayer.delete(playerName);
      } else if (
        force !== "delete" &&
        (!selectedPlayers.includes(playerName) || force === "add")
      ) {
        console.log("Addingss", playerName, selectedPlayers);
        newSelectedPlayer = newSelectedPlayer.add(playerName);
      }
    });

    setSelectedPlayers(newSelectedPlayer);
  };

  const loadData = () => {
    setIsLoading(true);
    get("get_team_view")
      .then((response) => showResponse(response, "get_team_view"))
>>>>>>> f0c2579b
      .then((data) => {
        setIsLoading(false);
        if (data.result) {
          setTeamView(fromJS(data.result));
        }
      })
      .catch(handle_http_errors);
  };
<<<<<<< HEAD

  React.useEffect(() => {
    loadData();
    const handle = setInterval(loadData, 15000);
    return () => clearInterval(handle);
  }, []);

  const onConfirm = () => console.log("Confirmed");

=======

  const myInterval = React.useMemo(() => (func, ms) => {
    const handle = setTimeout(() => {
      func();
      return myInterval(func, ms);
    }, ms);
    setIntervalHandle(handle);
  }, []);

  React.useEffect(() => {
    loadData();
  }, []);

  React.useEffect(() => {
    clearTimeout(intervalHandle);
    myInterval(loadData, resfreshFreqSecs * 1000);
    return () => clearInterval(intervalHandle);
  }, [resfreshFreqSecs, myInterval]);

  const isMessageLessAction = (actionType) =>
    actionType.startsWith("switch_") || actionType.startsWith("unwatch_");

  const handleAction = (
    actionType,
    playerNames,
    message,
    duration_hours = 2,
    comment = null
  ) => {
    if (!message && !isMessageLessAction(actionType)) {
      setConfirmAction({
        player: null,
        actionType: actionType,
        steam_id_64: null,
      });
    } else {
      playerNames.forEach((playerName) => {
        if (allPlayerNames.indexOf(playerName) === -1) {
          toast.error(`Player ${playerName} is not on the server anymore`);
          selectPlayer(playerName, "delete");
          return;
        }
        const steam_id_64 = playerNamesToSteamId.get(playerName, null);
        const data = {
          player: playerName,
          steam_id_64: steam_id_64,
          reason: message,
          comment: comment,
          duration_hours: duration_hours,
          message: message,
        };
        if (actionType === "temp_ban") {
          data["forward"] = "yes";
        }
        console.log(`Posting do_${actionType}`, data);
        postData(`${process.env.REACT_APP_API_URL}do_${actionType}`, data)
          .then((response) =>
            showResponse(response, `${actionType} ${playerName}`, true)
          )
          .catch(handle_http_errors);

        if (comment) {
          postData(`${process.env.REACT_APP_API_URL}post_player_comment`, {
            steam_id_64: steam_id_64,
            comment: comment,
          })
            .then((response) =>
              showResponse(response, `post_player_comment ${playerName}`, true)
            )
            .catch(handle_http_errors);
        }
      });
    }
  };

  const addFlagToPlayers = (_, flag, comment) => {
    selectedPlayers.forEach((name) =>
      postData(`${process.env.REACT_APP_API_URL}flag_player`, {
        steam_id_64: playerNamesToSteamId.get(name),
        flag: flag,
        comment: comment,
      })
        .then((response) => showResponse(response, "flag_player", true))
        .then(() => setFlag(false))
        .catch(handle_http_errors)
    );
  };

>>>>>>> f0c2579b
  return (
    <Grid container spacing={2} className={globalClasses.padding}>
      {teamView ? (
        <Fragment>
<<<<<<< HEAD
          {isLoading ? (
            <Grid item xs={12} className={globalClasses.doublePadding}>
              <LinearProgress />
            </Grid>
          ) : (
            ""
          )}
          <Grid container>
            <Grid item xs={12} md={6}>
              <BalanceForm />
            </Grid>
            <Grid item xs={12} md={6}>
              <ShuffleForm />
            </Grid>
          </Grid>
          <Grid item xs={12} md={6}>
=======
          <Grid item xs={12} className={globalClasses.doublePadding}>
            <LinearProgress
              style={{ visibility: isLoading ? "visible" : "hidden" }}
            />
          </Grid>
          <FlagDialog
            open={flag}
            handleClose={() => setFlag(false)}
            handleConfirm={addFlagToPlayers}
            SummaryRenderer={SimplePlayerRenderer}
          />
          <ReasonDialog
            open={confirmAction}
            handleClose={() => setConfirmAction(false)}
            handleConfirm={(
              action,
              player,
              reason,
              comment,
              duration_hours = 2,
              steam_id_64 = null
            ) => {
              handleAction(
                action,
                selectedPlayers,
                reason,
                duration_hours,
                comment
              );
              setConfirmAction(false);
            }}
          />
          <Grid item xs={12}>
            <Grid
              container
              alignItems="center"
              justify="space-between"
              spacing={2}
            >
              <Grid item xs={12}>
                <Autocomplete
                  className={classes.marginBottom}
                  multiple
                  clearOnEscape
                  id="tags-outlined"
                  options={allPlayerNames}
                  value={autoCompleteSelectedPlayers}
                  filterSelectedOptions
                  onChange={(e, val) => {
                    setSelectedPlayers(new OrderedSet(val));
                  }}
                  renderInput={(params) => (
                    <TextField
                      {...params}
                      variant="outlined"
                      label="Selected players to search or apply action to"
                      fullWidth
                    />
                  )}
                />
              </Grid>
              <Grid item>
                <PlayerActions
                  size="default"
                  displayCount={12}
                  disableAll={selectedPlayers.size === 0}
                  handleAction={(actionType) => {
                    if (isMessageLessAction(actionType)) {
                      handleAction(
                        actionType,
                        selectedPlayers,
                        null,
                        null,
                        null
                      );
                    } else {
                      setConfirmAction({
                        player: "All selected players",
                        actionType: actionType,
                        steam_id_64: null,
                      });
                    }
                  }}
                  onFlag={() => setFlag(true)}
                />
              </Grid>
              <Grid item>
                <Padlock
                  handleChange={setShowOnlySelected}
                  checked={showOnlySelected}
                  label="Only show selected players"
                />
              </Grid>
              <Grid item>
                <FormControl size="small" style={{ minWidth: "120px" }}>
                  <InputLabel htmlFor="age-native-simple">Sort by</InputLabel>
                  <Select
                    labelId="demo-simple-select-label"
                    id="demo-simple-select"
                    value={sortType}
                    helperText="sort the squads and players"
                    onChange={(e) => {
                      setSortType(e.target.value);
                      localStorage.setItem("game_view_sorting", e.target.value);
                    }}
                  >
                    {Object.keys(sortTypeToFunc).map((k) => (
                      <MenuItem key={k} value={k}>
                        {k}
                      </MenuItem>
                    ))}
                  </Select>
                </FormControl>
              </Grid>
              <Grid item>
                <TextField
                  style={{minWidth: "125px"}}
                  type="number"
                  inputProps={{ min: 2, max: 6000 }}
                  label="Refresh seconds"
                  helperText=""
                  value={resfreshFreqSecs}
                  onChange={(e) => setResfreshFreqSecs(e.target.value)}
                />
              </Grid>
            </Grid>
          </Grid>
          <Grid item xs={12} md={12} lg={6}>
>>>>>>> f0c2579b
            <Team
              classes={globalClasses}
              teamName="Axis"
              teamData={teamView.get("axis")}
<<<<<<< HEAD
            />
          </Grid>
          <Grid item xs={12} md={6}>
=======
              selectedPlayers={selectedPlayers}
              selectPlayer={selectPlayer}
              selectMultiplePlayers={selectMultiplePlayers}
              selectAll={() => selectAllTeam("axis")}
              deselectAll={() => deselectAllTeam("axis")}
              sortFunc={sortTypeToFunc[sortType]}
              showOnlySelected={showOnlySelected && selectedPlayers.size !== 0}
            />
          </Grid>
          <Grid item xs={12} md={12} lg={6}>
>>>>>>> f0c2579b
            <Team
              classes={globalClasses}
              teamName="Allies"
              teamData={teamView.get("allies")}
<<<<<<< HEAD
            />
          </Grid>
          <Grid item xs={12} md={6}>
=======
              selectedPlayers={selectedPlayers}
              selectPlayer={selectPlayer}
              selectMultiplePlayers={selectMultiplePlayers}
              selectAll={() => selectAllTeam("allies")}
              deselectAll={() => deselectAllTeam("allies")}
              sortFunc={sortTypeToFunc[sortType]}
              showOnlySelected={showOnlySelected && selectedPlayers.size !== 0}
            />
          </Grid>
          <Grid item xs={12} md={12}>
>>>>>>> f0c2579b
            <Team
              classes={globalClasses}
              teamName="Unassigned"
              teamData={teamView.get("none")}
<<<<<<< HEAD
=======
              selectedPlayers={selectedPlayers}
              selectPlayer={selectPlayer}
              selectMultiplePlayers={selectMultiplePlayers}
              selectAll={() => selectAllTeam("none")}
              deselectAll={() => deselectAllTeam("none")}
              sortFunc={sortTypeToFunc[sortType]}
              showOnlySelected={showOnlySelected && selectedPlayers.size !== 0}
>>>>>>> f0c2579b
            />
          </Grid>
        </Fragment>
      ) : (
        <Grid item xs={12} className={globalClasses.doublePadding}>
          <LinearProgress />
        </Grid>
      )}
    </Grid>
  );
};

export default GameView;<|MERGE_RESOLUTION|>--- conflicted
+++ resolved
@@ -9,23 +9,6 @@
   ListItemSecondaryAction,
   Checkbox,
   LinearProgress,
-<<<<<<< HEAD
-  Slider,
-  Box,
-  Input,
-  FormGroup,
-  FormControlLabel,
-  InputLabel,
-  Select,
-  FormLabel,
-  RadioGroup,
-  Radio,
-  TextField,
-  InputAdornment,
-} from "@material-ui/core";
-import WarningIcon from "@material-ui/icons/Warning";
-import { fromJS, Map, List as IList } from "immutable";
-=======
   FormControl,
   InputLabel,
   Select,
@@ -34,7 +17,6 @@
 import Autocomplete from "@material-ui/lab/Autocomplete";
 import WarningIcon from "@material-ui/icons/Warning";
 import { fromJS, Map, List as IList, OrderedSet } from "immutable";
->>>>>>> f0c2579b
 import { makeStyles } from "@material-ui/core/styles";
 import ListSubheader from "@material-ui/core/ListSubheader";
 import List from "@material-ui/core/List";
@@ -42,28 +24,13 @@
 import ListItemIcon from "@material-ui/core/ListItemIcon";
 import ListItemText from "@material-ui/core/ListItemText";
 import Collapse from "@material-ui/core/Collapse";
-<<<<<<< HEAD
-import InboxIcon from "@material-ui/icons/MoveToInbox";
-import DraftsIcon from "@material-ui/icons/Drafts";
-import SendIcon from "@material-ui/icons/Send";
-import ExpandLess from "@material-ui/icons/ExpandLess";
-import ExpandMore from "@material-ui/icons/ExpandMore";
-import StarBorder from "@material-ui/icons/StarBorder";
 import { PlayerItem, KDChips, ScoreChips } from "../PlayerView/playerList";
-import reactRouterDom from "react-router-dom";
-import { Padlock } from "../commonComponent";
-import FormControl from "@material-ui/core/FormControl";
-=======
-import { PlayerItem, KDChips, ScoreChips } from "../PlayerView/playerList";
->>>>>>> f0c2579b
 import {
   get,
   handle_http_errors,
   postData,
   showResponse,
 } from "../../utils/fetchUtils";
-<<<<<<< HEAD
-=======
 import {
   Duration,
   PlayerActions,
@@ -72,7 +39,6 @@
 import { toast } from "react-toastify";
 import { FlagDialog } from "../PlayersHistory";
 import Padlock from "../SettingsView/padlock";
->>>>>>> f0c2579b
 
 const useStyles = makeStyles((theme) => ({
   root: {
@@ -94,9 +60,6 @@
   },
 }));
 
-<<<<<<< HEAD
-const Squad = ({ classes: globalClasses, squadName, squadData, doOpen }) => {
-=======
 const Squad = ({
   classes: globalClasses,
   squadName,
@@ -108,7 +71,6 @@
   selectMultiplePlayers,
   showOnlySelected,
 }) => {
->>>>>>> f0c2579b
   const classes = useStyles();
   const [open, setOpen] = React.useState(false);
   const handleClick = () => {
@@ -119,12 +81,6 @@
     infantry: 6,
     recon: 2,
   };
-<<<<<<< HEAD
-
-  if (squadName === "commander") return "";
-
-  return squadData ? (
-=======
 
   const squadPlayerNames = React.useMemo(
     () =>
@@ -157,7 +113,6 @@
   if (squadName === "commander") return "";
 
   return squadData && !shouldHide ? (
->>>>>>> f0c2579b
     <Fragment>
       <ListItem button onClick={handleClick}>
         <ListItemIcon>
@@ -165,15 +120,11 @@
             variant="rounded"
             className={classes.primaryBackground}
             alt={squadData.get("type", "na")}
-<<<<<<< HEAD
-            src={`icons/roles/${squadData.get("type")}.png`}
-=======
             src={
               squadName.toUpperCase() === "NULL"
                 ? `icons/sleep.png`
                 : `icons/roles/${squadData.get("type")}.png`
             }
->>>>>>> f0c2579b
           >
             {squadName[0].toUpperCase()}
           </Avatar>
@@ -181,11 +132,6 @@
         <ListItemText
           primary={
             <Typography variant="h6">
-<<<<<<< HEAD
-              {`${squadName.toUpperCase()} - ${
-                squadData.get("players", new IList()).size
-              }/${sizes[squadData.get("type", "infantry")]}`}{" "}
-=======
               {`${
                 squadName.toUpperCase() === "NULL"
                   ? "Unassigned"
@@ -193,7 +139,6 @@
               } - ${squadData.get("players", new IList()).size}/${
                 sizes[squadData.get("type", "infantry")]
               }`}{" "}
->>>>>>> f0c2579b
               {squadData.get("has_leader", false) ? (
                 ""
               ) : (
@@ -215,29 +160,6 @@
             </Grid>
           }
         />
-<<<<<<< HEAD
-
-        {/*<ListItemSecondaryAction>
-        <Checkbox
-          edge="end"
-        />
-      </ListItemSecondaryAction> */}
-      </ListItem>
-      <Collapse in={open || doOpen} timeout="auto" unmountOnExit>
-        <List component="div" disablePadding className={classes.nested}>
-          {squadData.get("players", new IList()).map((player) => (
-            <PlayerItem
-              key={player.get("name")}
-              classes={globalClasses}
-              player={player}
-              playerHasExtraInfo={true}
-              onDeleteFlag={() => null}
-            />
-          ))}
-        </List>
-      </Collapse>
-    </Fragment>
-=======
 
         <ListItemSecondaryAction>
           <Checkbox
@@ -373,7 +295,6 @@
           />
         ))}
     </List>
->>>>>>> f0c2579b
   ) : (
     ""
   );
@@ -387,285 +308,6 @@
 
 const GameView = ({ classes: globalClasses }) => {
   const classes = useStyles();
-<<<<<<< HEAD
-  const [openAll, setOpenAll] = React.useState(false);
-  const onOpenAll = () => (openAll ? setOpenAll(false) : setOpenAll(true));
-
-  return teamData ? (
-    <List
-      dense
-      component="nav"
-      subheader={
-        <ListSubheader component="div" id="nested-list-subheader">
-          <Typography variant="h4">
-            {teamName} {teamData.get("count", 0)}/50{" "}
-            <Link onClick={onOpenAll} component="button">
-              {openAll ? "Collapse" : "Expand"} all
-            </Link>
-          </Typography>
-        </ListSubheader>
-      }
-      className={classes.root}
-    >
-      {teamData.get("commander") ? (
-        <PlayerItem
-          classes={globalClasses}
-          player={teamData.get("commander")}
-          playerHasExtraInfo={true}
-          onDeleteFlag={() => null}
-          avatarBackround={classes.primaryBackground}
-        />
-      ) : (
-        ""
-      )}
-      {teamData
-        .get("squads", new Map())
-        .toOrderedMap()
-        .sortBy((v, k) => k)
-        .entrySeq()
-        .map(([key, value]) => (
-          <Squad
-            key={key}
-            squadName={key}
-            squadData={value}
-            classes={globalClasses}
-            doOpen={openAll}
-          />
-        ))}
-    </List>
-  ) : (
-    ""
-  );
-};
-
-const ShuffleForm = () => {
-  const [shuffleMethod, setShuffleMethod] = React.useState("");
-
-  const handleSubmit = (e) => {
-    e.preventDefault();
-    console.log("Shuffle teams");
-    postData(`${process.env.REACT_APP_API_URL}do_shuffle_teams`, {
-      shuffle_method: shuffleMethod,
-    })
-      .then((response) => showResponse(response, "do_shuffle_teams"))
-      .catch(handle_http_errors);
-  };
-
-  return (
-    <form onSubmit={handleSubmit}>
-      <Grid container>
-        <Grid item xs={12} md={6} lg={3}>
-          <FormControl>
-            <FormLabel>Shuffle Method</FormLabel>
-            <RadioGroup
-              value={shuffleMethod}
-              defaultChecked="split_shuffle"
-              onChange={(event) => setShuffleMethod(event.target.value)}
-            >
-              <FormControlLabel
-                value="split_shuffle"
-                control={<Radio />}
-                label="Split Shuffle"
-              />
-              <FormControlLabel
-                value="random_shuffle"
-                control={<Radio />}
-                label="Random Shuffle"
-              />
-              <FormControlLabel
-                value="player_level"
-                control={<Radio />}
-                label="By Player Level"
-              />
-            </RadioGroup>
-          </FormControl>
-        </Grid>
-        <Grid item xs={12}>
-          <Button onClick={handleSubmit} variant="contained">
-            Shuffle Teams
-          </Button>
-        </Grid>
-      </Grid>
-    </form>
-  );
-};
-
-const BalanceForm = () => {
-  const immuneRolesLabels = [
-    { label: "Commander", role: "armycommander" },
-    { label: "Tank Commander", role: "tankcommander" },
-    { label: "Crewman", role: "crewmman" },
-    { label: "Spotter", role: "spotter" },
-    { label: "Sniper", role: "sniper" },
-    { label: "Squad Lead", role: "officer" },
-    { label: "Rifleman", role: "rifleman" },
-    { label: "Assault", role: "assault" },
-    { label: "Automatic Rifleman", role: "automaticrifleman" },
-    { label: "Medic", role: "medic" },
-    { label: "Support", role: "support" },
-    { label: "Machine Gunner", role: "heavymachinegunner" },
-    { label: "Anti-Tank", role: "antitank" },
-    { label: "Engineer", role: "engineer" },
-  ];
-
-  const [rebalanceMethod, setRebalanceMethod] = React.useState("");
-  const [immuneLevel, setImmuneLevel] = React.useState(0);
-  const [immuneRoles, setImmuneRoles] = React.useState([]);
-  const [immuneSeconds, setImmuneSeconds] = React.useState(0);
-  const [includeTeamless, setIncludeTeamless] = React.useState(true);
-  const [swapOnDeath, setSwapOnDeath] = React.useState(false);
-
-  const handleSubmit = (e) => {
-    e.preventDefault();
-    console.log("Rebalance Teams");
-    postData(`${process.env.REACT_APP_API_URL}do_balance_teams`, {
-      rebalance_method: rebalanceMethod,
-      immune_level: immuneLevel,
-      immune_roles: immuneRoles,
-      immune_seconds: immuneSeconds,
-      include_teamless: includeTeamless,
-      swap_on_death: swapOnDeath,
-    })
-      .then((response) => showResponse(response, "do_balance_teams"))
-      .catch(handle_http_errors);
-  };
-
-  const handleChangeMultiple = (event) => {
-    const { options } = event.target;
-    const selectedRoles = [];
-    for (let i = 0; i < options.length; i++) {
-      if (options[i].selected) {
-        selectedRoles.push(options[i].value);
-      }
-    }
-    setImmuneRoles(selectedRoles);
-  };
-
-  const handleNumberTextFieldChange = (event, fn) => {
-    const value = event.target.value;
-    console.log(
-      `value: ${Number(value)} seconds: ${immuneSeconds} level: ${immuneLevel}`
-    );
-    Number(value) !== NaN && Number(value) >= 0 ? fn(value) : fn(0);
-  };
-
-  return (
-    <form onSubmit={handleSubmit}>
-      <Grid container>
-        <Grid item xs={12} md={6} lg={3}>
-          <FormControl>
-            <FormLabel>Rebalance Method</FormLabel>
-            <RadioGroup
-              value={rebalanceMethod}
-              defaultChecked="arrival_most_recent"
-              defaultValue="arrival_most_recent"
-              onChange={(event) => setRebalanceMethod(event.target.value)}
-            >
-              <FormControlLabel
-                value="arrival_most_recent"
-                control={<Radio />}
-                label="Most Recently Joined"
-              />
-              <FormControlLabel
-                value="arrival_least_recent"
-                control={<Radio />}
-                label="Least Recently Joined"
-              />
-              <FormControlLabel
-                value="random"
-                control={<Radio />}
-                label="Random"
-              />
-            </RadioGroup>
-          </FormControl>
-        </Grid>
-        <Grid
-          container
-          direction="column"
-          rowSpacing={{ xs: 6 }}
-          item
-          xs={12}
-          md={6}
-          lg={3}
-        >
-          <Grid item>
-            <TextField
-              value={immuneLevel}
-              label="Min Player Level To Swap"
-              type="number"
-              onChange={(event) =>
-                handleNumberTextFieldChange(event, setImmuneLevel)
-              }
-            />
-          </Grid>
-          <Grid item>
-            <TextField
-              value={immuneSeconds}
-              label="Min Seconds Between Player Swaps"
-              type="number"
-              onChange={(event) =>
-                handleNumberTextFieldChange(event, setImmuneSeconds)
-              }
-            />
-          </Grid>
-        </Grid>
-        <Grid item xs={12} lg={3}>
-          <Grid item xs={12}>
-            <Padlock
-              checked={swapOnDeath}
-              handleChange={() => setSwapOnDeath(!swapOnDeath)}
-              label="Swap On Death"
-            />
-          </Grid>
-          <Grid item xs={12}>
-            <Padlock
-              checked={includeTeamless}
-              handleChange={() => setIncludeTeamless(!includeTeamless)}
-              label="Include Teamless Players"
-            />
-          </Grid>
-        </Grid>
-        <Grid item xs={12} lg={3}>
-          <FormControl>
-            <InputLabel shrink>Immune Roles</InputLabel>
-            <Select
-              multiple
-              native
-              value={immuneRoles}
-              onChange={handleChangeMultiple}
-              inputProps={{
-                id: "select-multiple-native",
-                size: immuneRolesLabels.length,
-              }}
-            >
-              {immuneRolesLabels.map((role) => (
-                <option key={role.role} value={role.role}>
-                  {role.label}
-                </option>
-              ))}
-            </Select>
-          </FormControl>
-        </Grid>
-        <Grid item xs={12}>
-          <Button onClick={handleSubmit} variant="contained">
-            Rebalance Teams
-          </Button>
-        </Grid>
-      </Grid>
-    </form>
-  );
-};
-
-const GameView = ({ classes: globalClasses }) => {
-  const classes = useStyles();
-  const [isLoading, setIsLoading] = React.useState(false);
-  const [teamView, setTeamView] = React.useState(null);
-
-  const loadData = () => {
-    setIsLoading(true);
-    get("get_team_view_fast")
-      .then((response) => showResponse(response, "get_team_view_fast"))
-=======
   const [isLoading, setIsLoading] = React.useState(false);
   const [teamView, setTeamView] = React.useState(null);
   const [selectedPlayers, setSelectedPlayers] = React.useState(
@@ -826,7 +468,6 @@
     setIsLoading(true);
     get("get_team_view")
       .then((response) => showResponse(response, "get_team_view"))
->>>>>>> f0c2579b
       .then((data) => {
         setIsLoading(false);
         if (data.result) {
@@ -835,17 +476,6 @@
       })
       .catch(handle_http_errors);
   };
-<<<<<<< HEAD
-
-  React.useEffect(() => {
-    loadData();
-    const handle = setInterval(loadData, 15000);
-    return () => clearInterval(handle);
-  }, []);
-
-  const onConfirm = () => console.log("Confirmed");
-
-=======
 
   const myInterval = React.useMemo(() => (func, ms) => {
     const handle = setTimeout(() => {
@@ -934,29 +564,10 @@
     );
   };
 
->>>>>>> f0c2579b
   return (
     <Grid container spacing={2} className={globalClasses.padding}>
       {teamView ? (
         <Fragment>
-<<<<<<< HEAD
-          {isLoading ? (
-            <Grid item xs={12} className={globalClasses.doublePadding}>
-              <LinearProgress />
-            </Grid>
-          ) : (
-            ""
-          )}
-          <Grid container>
-            <Grid item xs={12} md={6}>
-              <BalanceForm />
-            </Grid>
-            <Grid item xs={12} md={6}>
-              <ShuffleForm />
-            </Grid>
-          </Grid>
-          <Grid item xs={12} md={6}>
-=======
           <Grid item xs={12} className={globalClasses.doublePadding}>
             <LinearProgress
               style={{ visibility: isLoading ? "visible" : "hidden" }}
@@ -1085,16 +696,10 @@
             </Grid>
           </Grid>
           <Grid item xs={12} md={12} lg={6}>
->>>>>>> f0c2579b
             <Team
               classes={globalClasses}
               teamName="Axis"
               teamData={teamView.get("axis")}
-<<<<<<< HEAD
-            />
-          </Grid>
-          <Grid item xs={12} md={6}>
-=======
               selectedPlayers={selectedPlayers}
               selectPlayer={selectPlayer}
               selectMultiplePlayers={selectMultiplePlayers}
@@ -1105,16 +710,10 @@
             />
           </Grid>
           <Grid item xs={12} md={12} lg={6}>
->>>>>>> f0c2579b
             <Team
               classes={globalClasses}
               teamName="Allies"
               teamData={teamView.get("allies")}
-<<<<<<< HEAD
-            />
-          </Grid>
-          <Grid item xs={12} md={6}>
-=======
               selectedPlayers={selectedPlayers}
               selectPlayer={selectPlayer}
               selectMultiplePlayers={selectMultiplePlayers}
@@ -1125,13 +724,10 @@
             />
           </Grid>
           <Grid item xs={12} md={12}>
->>>>>>> f0c2579b
             <Team
               classes={globalClasses}
               teamName="Unassigned"
               teamData={teamView.get("none")}
-<<<<<<< HEAD
-=======
               selectedPlayers={selectedPlayers}
               selectPlayer={selectPlayer}
               selectMultiplePlayers={selectMultiplePlayers}
@@ -1139,7 +735,6 @@
               deselectAll={() => deselectAllTeam("none")}
               sortFunc={sortTypeToFunc[sortType]}
               showOnlySelected={showOnlySelected && selectedPlayers.size !== 0}
->>>>>>> f0c2579b
             />
           </Grid>
         </Fragment>
