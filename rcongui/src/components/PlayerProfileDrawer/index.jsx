import {
  Box,
  IconButton,
  Typography,
  Divider,
  Tabs,
  Tab,
  Stack,
  Accordion,
  AccordionSummary,
  AccordionDetails,
  AccordionActions,
  Button,
  Skeleton,
  Paper,
  Table,
  TableHead,
  TableRow,
  TableCell,
  TableBody,
} from "@mui/material";
import { Close } from "@mui/icons-material";
import { TabContext, TabPanel } from "@mui/lab";
import dayjs from "dayjs";
import ArrowDropDownIcon from "@mui/icons-material/ArrowDropDown";
import ExpandMoreIcon from "@mui/icons-material/ExpandMore";
import CloseIcon from "@mui/icons-material/Close";
import { usePlayerSidebar } from "@/hooks/usePlayerSidebar";
import { generatePlayerActions } from "@/features/player-action/actions";
import { ClientError } from "../shared/ClientError";
import { useState } from "react";
import {
  ProfileHeader,
  ProfileWrapper,
  ResponsiveDrawer,
  Message,
} from "@/components/player/profile/styled";
import PlayerProfileHeader from "../player/profile/Header";
import PlayerProfileSummary from "../player/profile/Summary";
import PlayerProfileStatusTags from "../player/profile/StatusTags";
import { ActionMenuButton } from "@/features/player-action/ActionMenu";

const Penalties = ({ punish, kick, tempBan, parmaBan }) => (
  <dl>
    <dt>Punish</dt>
    <dd>{punish ?? 0}</dd>
    <dt>Kick</dt>
    <dd>{kick ?? 0}</dd>
    <dt>Temporary ban</dt>
    <dd>{tempBan ?? 0}</dd>
    <dt>Permanent ban</dt>
    <dd>{parmaBan ?? 0}</dd>
  </dl>
);

const ReceivedActions = ({ actions }) => {
  const [expanded, setExpanded] = useState(false);
  const displayCount = expanded ? actions.length : 2;

  return (
    <>
      {actions.slice(0, displayCount).map((action, i) => (
        <Accordion square={true} key={action.action_type + i}>
          <AccordionSummary
            expandIcon={<ArrowDropDownIcon />}
            aria-controls={`panel${i}-content`}
            id={`panel${i}-header`}
          >
            <Box sx={{ display: "flex", flexDirection: "column" }}>
              <Typography variant="subtitle2">{action.action_type}</Typography>
              <Typography component={"span"} sx={{ fontSize: "0.7rem" }}>
                {action.by} | {dayjs(action.time).format("HH:MM DD.MM.YY")}
              </Typography>
            </Box>
          </AccordionSummary>
          <AccordionDetails>
            <Typography>{action.reason}</Typography>
          </AccordionDetails>
        </Accordion>
      ))}
      <Accordion defaultExpanded>
        <AccordionSummary
          expandIcon={<ExpandMoreIcon />}
          aria-controls="panel-action-content"
          id="panel-action-header"
        >
          Show all
        </AccordionSummary>
        <AccordionDetails>
          {`This player received ${actions.length} actions in total.`}
        </AccordionDetails>
        <AccordionActions>
          <Button onClick={() => setExpanded((prevState) => !prevState)}>
            {expanded ? "Hide" : "Show"}
          </Button>
        </AccordionActions>
      </Accordion>
    </>
  );
};

const Messages = ({ messages }) => {
  return (
    <>
      {messages && messages.length ? (
        <Stack spacing={1.5}>
          {messages.map((message, index) => (
            <Message key={message.time}>
              <Typography component={"span"} sx={{ fontSize: "0.7rem" }}>
                {message.by} | {dayjs(message.time).format("HH:MM DD.MM.YY")}
              </Typography>
              <Typography>{message.reason}</Typography>
            </Message>
          ))}
        </Stack>
      ) : (
        <Box>
          <Typography variant="subtitle" component={"span"}>
            No messages
          </Typography>
        </Box>
      )}
    </>
  );
};

const LoadingSkeleton = ({ onClose }) => (
  <DrawerBase onClose={onClose}>
    <Stack gap={2} justifyContent={"center"} alignItems={"center"}>
      <Skeleton variant="circular" width={40} height={40} />
      <Divider orientation="horizontal" flexItem />
      <Skeleton variant="rectangular" width={210} height={60} />
      <Skeleton variant="rounded" width={210} height={60} />
    </Stack>
  </DrawerBase>
);

const DrawerBase = ({ children, onClose }) => (
  <ProfileWrapper>
    <ProfileHeader>
      <IconButton
        sx={{
          position: "absolute",
          top: (theme) => theme.spacing(0.5),
          right: (theme) => theme.spacing(0.5),
        }}
        size="small"
        onClick={onClose}
      >
        <Close />
      </IconButton>
    </ProfileHeader>
    <Box component={"section"} sx={{ p: 2 }}>
      {children}
    </Box>
  </ProfileWrapper>
);

const ProfileNotFound = ({ onClose }) => (
  <DrawerBase onClose={onClose}>
    <Box
      sx={{
        display: "grid",
        alignContent: "center",
        height: "100%",
        width: "100%",
      }}
    >
      <Typography variant="h6" sx={{ textAlign: "center" }}>
        Profile not found
      </Typography>
    </Box>
  </DrawerBase>
);

const ProfileError = ({ error, onClose }) => (
  <DrawerBase onClose={onClose}>
    <ClientError error={error} />
  </DrawerBase>
);

const PlayerDetails = ({ player, onClose }) => {
  const [openedTab, setOpenedTab] = useState("profile");
  const handleTabChange = (event, newValue) => {
    setOpenedTab(newValue);
  };

  const profile = player.profile;
  const isOnline = player?.is_online;
  const isVip = player?.is_vip;
  const playerVip = player?.vip;
  const isWatched = profile?.watchlist && profile?.watchlist?.is_watched;
  const isBlacklisted = profile?.is_blacklisted;
  const isBanned = profile?.is_banned;
  const actionList = generatePlayerActions({
    multiAction: false,
    onlineAction: isOnline,
  });
  const name = profile?.account?.name ?? player?.name ?? profile?.soldier?.name ?? "???";
  const avatar = profile?.steaminfo?.profile?.avatar;
  const country =
    profile?.country ??
    profile?.account?.country ??
    profile?.steaminfo?.country;
  const level = player?.level ?? player?.profile?.soldier?.level;
  const platform = player?.platform ?? player?.profile?.soldier?.platform;
  const clanTag = player?.clan_tag ?? player?.profile?.soldier?.clan_tag;

  return (
    <ProfileWrapper component={"article"}>
<<<<<<< HEAD
      <PlayerProfileHeader
        player={player}
        isOnline={isOnline}
        onClose={onClose}
        actionList={actionList}
        avatar={avatar}
        name={name}
=======
      <Box sx={{ paddingTop: 2, paddingLeft: 8 }}>
        <PlayerProfileHeader
          player={player}
          isOnline={isOnline}
          avatar={avatar}
          name={name}
          country={country}
          level={level}
          platform={platform}
          clanTag={clanTag}
        />
      </Box>
      <ActionMenuButton
        recipients={player}
        actions={actionList}
        sx={{
          position: "absolute",
          top: (theme) => theme.spacing(0.5),
          left: (theme) => theme.spacing(0.5),
        }}
>>>>>>> 069c8bfe
      />
      {onClose && (
        <IconButton
          sx={{
            position: "absolute",
            top: (theme) => theme.spacing(1),
            right: (theme) => theme.spacing(0.5),
          }}
          size="small"
          onClick={onClose}
        >
          <CloseIcon />
        </IconButton>
      )}
      <Divider />
      <PlayerProfileStatusTags
        isVip={isVip}
        isWatched={isWatched}
        isBlacklisted={isBlacklisted}
        isBanned={isBanned}
      />
      <Divider />
      <TabContext value={openedTab}>
        <Box sx={{ borderBottom: 1, borderColor: "divider" }}>
          <Tabs
            value={openedTab}
            onChange={handleTabChange}
            variant="scrollable"
            scrollButtons="auto"
            aria-label="Player details"
          >
            <Tab label="Profile" value="profile" />
            {isOnline && <Tab label="Game" value="game" />}
            <Tab label="Admin" value="admin" />
            <Tab
              label="Messages"
              value="messages"
              disabled={
                profile.received_actions.filter(
                  (action) => action.action_type === "MESSAGE"
                ).length === 0
              }
            />
            <Tab
              label="Comments"
              value="comments"
              disabled={player.comments.length === 0}
            />
            <Tab
              label="Bans"
              value="bans"
              disabled={player.bans.length === 0}
            />
            <Tab label="Logs" value="logs" disabled={true} />
          </Tabs>
        </Box>
        <TabPanel value="profile">
          <PlayerProfileSummary
            country={player.country}
            firstSeen={profile.created ?? player.created}
            lastSeen={profile?.names[0]?.last_seen}
            sessionCount={profile.sessions_count ?? profile.sessions_count}
            flags={profile.flags ?? profile.flags}
            totalPlaytime={
              profile.total_playtime_seconds ?? profile.total_playtime_seconds
            }
            vip={playerVip}
            otherVips={profile.vips.filter(
              // if player is not VIP on this server, the 'playerVip' will be undefined
              (vip) => vip.server_number !== (playerVip?.server_number ?? -1)
            )}
            names={profile.names}
            watchlist={profile.watchlist}
          />
        </TabPanel>
        {isOnline && (
          <TabPanel value="game">
            <PlayerGameDetails player={player} />
          </TabPanel>
        )}
        <TabPanel value="admin">
          <Box component={"section"}>
            <Typography variant="h6" component={"h2"}>
              Penalties
            </Typography>
            <Penalties
              punish={profile.penalty_count["PUNISH"]}
              kick={profile.penalty_count["KICK"]}
              tempBan={profile.penalty_count["TEMPBAN"]}
              parmaBan={profile.penalty_count["PERMABAN"]}
            />
          </Box>
          <Box component={"section"}>
            <Typography variant="h6" component={"h2"}>
              Received actions
            </Typography>
            <ReceivedActions actions={profile.received_actions} />
          </Box>
        </TabPanel>
        <TabPanel value="messages">
          <Box component={"section"}>
            <Typography variant="h6" component={"h2"}>
              Messages
            </Typography>
            <Messages
              messages={profile.received_actions.filter(
                (action) => action.action_type === "MESSAGE"
              )}
            />
          </Box>
        </TabPanel>
        <TabPanel value="comments">
          <Comments comments={player.comments} />
        </TabPanel>
        <TabPanel value="bans">
          <Bans bans={player.bans} />
        </TabPanel>
      </TabContext>
    </ProfileWrapper>
  );
};

const Comments = ({ comments }) => {
  return (
    <Box component={"section"}>
      <Typography variant="h6" component={"h2"}>
        Comments
      </Typography>
      <Stack sx={{ gap: 1 }}>
        {comments.map((comment) => (
          <Comment key={comment.id} comment={comment} />
        ))}
      </Stack>
    </Box>
  );
};

const Comment = ({ comment }) => {
  return (
    <Box component={Paper} sx={{ p: 1 }}>
      <Typography>{comment.content}</Typography>
      <Divider sx={{ my: 1 }} />
      <Typography sx={{ fontSize: "0.7rem" }} variant="subtitle2">
        {comment.by} | {dayjs(comment.creation_time).format("HH:MM DD.MM.YY")}
      </Typography>
    </Box>
  );
};

const Bans = ({ bans }) => {
  return (
    <Box component={"section"}>
      <Typography variant="h6" component={"h2"}>
        Bans
      </Typography>
      <Stack sx={{ gap: 1 }}>
        {bans.map((ban) => (
          <Ban key={ban.id} ban={ban} />
        ))}
      </Stack>
    </Box>
  );
};

const Ban = ({ ban }) => {
  return (
    <Box component={Paper} sx={{ p: 1 }}>
      <Typography variant="subtitle">{ban.type}</Typography>
      <Typography>{ban.reason}</Typography>
      <Divider sx={{ my: 1 }} />
      <Typography sx={{ fontSize: "0.7rem" }} variant="subtitle2">
        {ban.by} | {dayjs(ban.ban_time).format("HH:MM DD.MM.YY")}
      </Typography>
    </Box>
  );
};

const PlayerGameDetails = ({ player }) => {
  return (
    <Box component={"section"}>
      <Typography variant="h6" component={"h2"}>
        Current Game Stats
      </Typography>
      <Table size="small">
        <TableHead>
          <TableRow>
            <TableCell>Stat</TableCell>
            <TableCell>Value</TableCell>
          </TableRow>
        </TableHead>
        <TableBody>
          {[
            "level",
            "unit_name",
            "loadout",
            "team",
            "role",
            "kills",
            "deaths",
            "combat",
            "offense",
            "defense",
            "support",
          ].map((stat) => (
            <TableRow key={stat}>
              <TableCell>{stat}</TableCell>
              <TableCell>{player[stat] ?? "-"}</TableCell>
            </TableRow>
          ))}
        </TableBody>
      </Table>
    </Box>
  );
};

export const PlayerDetailDrawer = () => {
  const { open, close, player, isLoading, profileError } = usePlayerSidebar();

  return (
    <ResponsiveDrawer
      variant="persistent"
      open={open}
      anchor="right"
      onClose={close}
    >
      {isLoading && !player ? (
        <LoadingSkeleton onClose={close} />
      ) : profileError ? (
        <ProfileError error={profileError} onClose={close} />
      ) : !!player ? (
        <PlayerDetails player={player} onClose={close} />
      ) : open && !player ? (
        <ProfileNotFound onClose={close} />
      ) : null}
    </ResponsiveDrawer>
  );
};<|MERGE_RESOLUTION|>--- conflicted
+++ resolved
@@ -208,15 +208,6 @@
 
   return (
     <ProfileWrapper component={"article"}>
-<<<<<<< HEAD
-      <PlayerProfileHeader
-        player={player}
-        isOnline={isOnline}
-        onClose={onClose}
-        actionList={actionList}
-        avatar={avatar}
-        name={name}
-=======
       <Box sx={{ paddingTop: 2, paddingLeft: 8 }}>
         <PlayerProfileHeader
           player={player}
@@ -237,7 +228,6 @@
           top: (theme) => theme.spacing(0.5),
           left: (theme) => theme.spacing(0.5),
         }}
->>>>>>> 069c8bfe
       />
       {onClose && (
         <IconButton
