import React from "react";
import Grid from "@material-ui/core/Grid";
import AppBar from "@material-ui/core/AppBar";
import Toolbar from "@material-ui/core/Toolbar";
import Link from "@material-ui/core/Link";
import { Link as RouterLink } from "react-router-dom";
import Button from "@material-ui/core/Button";
import ServerStatus from "./server-status";
import Menu from "@material-ui/core/Menu";
import MenuItem from "@material-ui/core/MenuItem";
import { navMenus } from "./nav-data";
import { LoginBox } from "./login";
import { Box, createStyles, makeStyles } from "@material-ui/core";

const useStyles = makeStyles((theme) => createStyles({
  root: {
    display: "flex",
    flexGrow: 1,
    flexDirection: "column",
    justifyContent: "center",
    alignItems: "start",
    padding: theme.spacing(0.25),
    minHeight: 0,
    gap: theme.spacing(0.25),
    [theme.breakpoints.up("md")]: {
      flexDirection: "row",
      justifyContent: "space-between",
      alignItems: "center",
      gap: theme.spacing(2),
      padding: theme.spacing(0.5),
    }
  },
  nav: {
    display: "flex",
    flexDirection: "row",
    flexGrow: 1,
    justifyContent: "space-between",
  },
}))

const initialMenuState = navMenus.reduce((state, menu) => {
  state[menu.name] = false;
  return state;
}, {});

// TODO: Make this reactive, it's causing the view on mobile to be bigger then it should
const Header = ({ classes }) => {
  const [openedMenu, setOpenedMenu] = React.useState(initialMenuState);
  const [anchorEl, setAnchorEl] = React.useState(null);
  const localClasses = useStyles()

  const handleOpenMenu = (name) => (event) => {
    setOpenedMenu({
      ...openedMenu,
      [name]: true,
    });
    setAnchorEl(event.currentTarget);
  };

  const handleCloseMenu = (name) => () => {
    setOpenedMenu({
      ...openedMenu,
      [name]: false,
    });
    setAnchorEl(null);
  };

  return (
<<<<<<< HEAD
    <Grid container className={classes.grow}>
      <div className={classes.grow}>
        <AppBar position="static" elevation={0} className={classes.appBar}>
          <Toolbar className={classes.toolbar}>
            <Grid container>
              <Grid item xs={12}>
                <Grid container alignContent="flex-start" alignItems="center">
                  <Grid item>
                    <ServerStatus classes={classes} />
                  </Grid>
                  <Grid item className={classes.doublePaddingLeft}></Grid>
                  <Grid item className={classes.doublePaddingLeft}>
                    <nav className={classes.title}>
                      <Link
                        variant="button"
                        color="inherit"
                        className={classes.firstLink}
                        onClick={(e) => setAnchorElLive(e.currentTarget)}
                      >
                        Live
                      </Link>
                      <Menu
                        id="live-menu"
                        anchorEl={anchorElLive}
                        keepMounted
                        open={Boolean(anchorElLive)}
                        onClose={() => setAnchorElLive(null)}
                      >
                        <Link
                          variant="button"
                          color="inherit"
                          component={RouterLink}
                          to="/"
                        >
                          <MenuItem onClick={() => setAnchorElLive(null)}>
                            Live
                          </MenuItem>
                        </Link>
                        <Link
                          variant="button"
                          color="inherit"
                          component={RouterLink}
                          to="/gameview"
                        >
                          <MenuItem onClick={() => setAnchorElLive(null)}>
                            Game view
                          </MenuItem>
                        </Link>
                      </Menu>
                      <Link
                        variant="button"
                        color="inherit"
                        className={classes.link}
                        onClick={handleClick}
                      >
                        History
                      </Link>
                      <Menu
                        id="history-menu"
                        anchorEl={anchorEl}
                        keepMounted
                        open={Boolean(anchorEl)}
                        onClose={handleClose}
                      >
                        <Link
                          color="inherit"
                          component={RouterLink}
                          to="/history"
                        >
                          <MenuItem onClick={handleClose}>Players</MenuItem>
                        </Link>
                        <Link color="inherit" component={RouterLink} to="/logs">
                          <MenuItem onClick={handleClose}>Logs</MenuItem>
                        </Link>
                        <Link
                          color="inherit"
                          component={RouterLink}
                          to="/combined_history"
                        >
                          <MenuItem onClick={handleClose}>Combined</MenuItem>
                        </Link>
                        <Link
                          color="inherit"
                          component={RouterLink}
                          to="/auditlogs"
                        >
                          <MenuItem onClick={handleClose}>Audit Logs</MenuItem>
                        </Link>
                      </Menu>
                      <Link
                        variant="button"
                        color="inherit"
                        className={classes.link}
                        onClick={(e) => {
                          setAnchorElSettings(e.currentTarget);
                        }}
                      >
                        Settings
                      </Link>
                      <Menu
                        id="settings-menu"
                        anchorEl={anchorElSettings}
                        keepMounted
                        open={Boolean(anchorElSettings)}
                        onClose={() => setAnchorElSettings(null)}
                      >
                        <Link
                          color="inherit"
                          component={RouterLink}
                          to="/settings/settings"
                        >
                          <MenuItem onClick={() => setAnchorElSettings(null)}>
                            Settings
                          </MenuItem>
                        </Link>
                        <Link
                          color="inherit"
                          component={RouterLink}
                          to="/settings/audit-webhooks"
                        >
                          <MenuItem onClick={() => setAnchorElSettings(null)}>
                            Audit Webhooks
                          </MenuItem>
                        </Link>
                        <Link
                          color="inherit"
                          component={RouterLink}
                          to="/settings/admin-webhooks"
                        >
                          <MenuItem onClick={() => setAnchorElSettings(null)}>
                            Admin Ping Webhooks
                          </MenuItem>
                        </Link>
                        <Link
                          color="inherit"
                          component={RouterLink}
                          to="/settings/watchlist-webhooks"
                        >
                          <MenuItem onClick={() => setAnchorElSettings(null)}>
                            Watchlist Webhooks
                          </MenuItem>
                        </Link>
                        <Link
                          color="inherit"
                          component={RouterLink}
                          to="/settings/camera-webhooks"
                        >
                          <MenuItem onClick={() => setAnchorElSettings(null)}>
                            Camera Webhooks
                          </MenuItem>
                        </Link>
                        <Link
                          color="inherit"
                          component={RouterLink}
                          to="/settings/chat-webhooks"
                        >
                          <MenuItem onClick={() => setAnchorElSettings(null)}>
                            Chat Webhooks
                          </MenuItem>
                        </Link>
                        <Link
                          color="inherit"
                          component={RouterLink}
                          to="/settings/kill-webhooks"
                        >
                          <MenuItem onClick={() => setAnchorElSettings(null)}>
                            Kill/Teamkills Webhooks
                          </MenuItem>
                        </Link>
                        <Link
                          color="inherit"
                          component={RouterLink}
                          to="/settings/automod-level"
                        >
                          <MenuItem onClick={() => setAnchorElSettings(null)}>
                            Level Auto Mod
                          </MenuItem>
                        </Link>
                        <Link
                          color="inherit"
                          component={RouterLink}
                          to="/settings/automod-no-leader"
                        >
                          <MenuItem onClick={() => setAnchorElSettings(null)}>
                            No Leader Auto Mod
                          </MenuItem>
                        </Link>
                        <Link
                          color="inherit"
                          component={RouterLink}
                          to="/settings/automod-seeding"
                        >
                          <MenuItem onClick={() => setAnchorElSettings(null)}>
                            Seeding Auto Mod
                          </MenuItem>
                        </Link>
                        <Link
                          color="inherit"
                          component={RouterLink}
                          to="/settings/automod-solo-tank"
                        >
                          <MenuItem onClick={() => setAnchorElSettings(null)}>
                            No Solo Tank Auto Mod
                          </MenuItem>
                        </Link>
                        <Link
                          color="inherit"
                          component={RouterLink}
                          to="/settings/rcon-gameserver"
                        >
                          <MenuItem onClick={() => setAnchorElSettings(null)}>
                            RCON Game Server Connection
                          </MenuItem>
                        </Link>
                        <Link
                          color="inherit"
                          component={RouterLink}
                          to="/settings/rcon-server"
                        >
                          <MenuItem onClick={() => setAnchorElSettings(null)}>
                            CRCON Settings
                          </MenuItem>
                        </Link>
                        <Link
                          color="inherit"
                          component={RouterLink}
                          to="/settings/scorebot"
                        >
                          <MenuItem onClick={() => setAnchorElSettings(null)}>
                            Scorebot
                          </MenuItem>
                        </Link>
                        <Link
                          color="inherit"
                          component={RouterLink}
                          to="/settings/steam"
                        >
                          <MenuItem onClick={() => setAnchorElSettings(null)}>
                            Steam API
                          </MenuItem>
                        </Link>
                        <Link
                          color="inherit"
                          component={RouterLink}
                          to="/settings/vac-gamebans"
                        >
                          <MenuItem onClick={() => setAnchorElSettings(null)}>
                            VAC/Game Bans
                          </MenuItem>
                        </Link>
                        <Link
                          color="inherit"
                          component={RouterLink}
                          to="/settings/tk-ban"
                        >
                          <MenuItem onClick={() => setAnchorElSettings(null)}>
                            TK Ban On Connect
                          </MenuItem>
                        </Link>
                        <Link
                          color="inherit"
                          component={RouterLink}
                          to="/settings/name-kicks"
                        >
                          <MenuItem onClick={() => setAnchorElSettings(null)}>
                            Name Kicks
                          </MenuItem>
                        </Link>
                        <Link
                          color="inherit"
                          component={RouterLink}
                          to="/settings/message-on-connect"
                        >
                          <MenuItem onClick={() => setAnchorElSettings(null)}>
                            Message on connect
                          </MenuItem>
                        </Link>
                        <Link
                          color="inherit"
                          component={RouterLink}
                          to="/settings/log-lines"
                        >
                          <MenuItem onClick={() => setAnchorElSettings(null)}>
                            Log Line Webhooks
                          </MenuItem>
                        </Link>
                        <Link
                          color="inherit"
                          component={RouterLink}
                          to="/settings/expired-vip"
                        >
                          <MenuItem onClick={() => setAnchorElSettings(null)}>
                            Expired VIP
                          </MenuItem>
                        </Link>
                        <Link
                          color="inherit"
                          component={RouterLink}
                          to="/settings/gtx-server-name-change"
                        >
                          <MenuItem onClick={() => setAnchorElSettings(null)}>
                            GTX Server Name Change
                          </MenuItem>
                        </Link>
                      </Menu>
                      <Link
                        variant="button"
                        color="inherit"
                        className={classes.link}
                        onClick={(e) => setAnchorElScores(e.currentTarget)}
                      >
                        Stats
                      </Link>
                      <Menu
                        id="score-menu"
                        anchorEl={anchorElScores}
                        keepMounted
                        open={Boolean(anchorElScores)}
                        onClose={() => setAnchorElScores(null)}
                      >
                        <Link
                          variant="button"
                          color="inherit"
                          component={RouterLink}
                          to="/livescore"
                        >
                          <MenuItem onClick={() => setAnchorElScores(null)}>
                            Live Sessions
                          </MenuItem>
                        </Link>
                        <Link
                          variant="button"
                          color="inherit"
                          component={RouterLink}
                          to="/livegamescore"
                        >
                          <MenuItem onClick={() => setAnchorElScores(null)}>
                            Live Game
                          </MenuItem>
                        </Link>
                        <Link
                          variant="button"
                          color="inherit"
                          component={RouterLink}
                          to="/gamescoreboard"
                        >
                          <MenuItem onClick={() => setAnchorElScores(null)}>
                            Games
                          </MenuItem>
                        </Link>
                        {/* <Link
                          variant="button"
                          color="inherit"
                          className={classes.link}
                          component={RouterLink}
                          to="/server"
                        >
                          <MenuItem onClick={() => setAnchorElScores(null)}>
                            Server
                          </MenuItem>
                        </Link> */}
                      </Menu>

                      <LoginBox classes={classes} component={RouterLink} />
                    </nav>
                  </Grid>
                </Grid>
              </Grid>
            </Grid>
          </Toolbar>
        </AppBar>
      </div>
=======
    <Grid container>
      <AppBar position="static">
        <Toolbar className={localClasses.root}>
          <ServerStatus />
          <Box className={localClasses.nav}>
            <nav>
              {navMenus.map((menu) => (
                <React.Fragment key={menu.name}>
                  <Button color="inherit" onClick={handleOpenMenu(menu.name)}>
                    {menu.name}
                  </Button>
                  <Menu
                    id={`${menu.name}-menu`}
                    anchorEl={anchorEl}
                    keepMounted
                    open={openedMenu[menu.name]}
                    onClose={handleCloseMenu(menu.name)}
                    PaperProps={{
                      style: {
                        minWidth: '20ch',
                      },
                    }}
                  >
                    {menu.links.map((link) => (
                      <MenuItem component={RouterLink} to={link.to} key={link.to} color="inherit" onClick={handleCloseMenu(menu.name)}>
                        {link.name}
                      </MenuItem>
                    ))}
                  </Menu>
                </React.Fragment>
              ))}
            </nav>
            <LoginBox classes={classes} component={RouterLink} />
          </Box>
        </Toolbar>
      </AppBar>
>>>>>>> 91f6b3cd
    </Grid>
  );
};

export default Header;<|MERGE_RESOLUTION|>--- conflicted
+++ resolved
@@ -12,31 +12,33 @@
 import { LoginBox } from "./login";
 import { Box, createStyles, makeStyles } from "@material-ui/core";
 
-const useStyles = makeStyles((theme) => createStyles({
-  root: {
-    display: "flex",
-    flexGrow: 1,
-    flexDirection: "column",
-    justifyContent: "center",
-    alignItems: "start",
-    padding: theme.spacing(0.25),
-    minHeight: 0,
-    gap: theme.spacing(0.25),
-    [theme.breakpoints.up("md")]: {
+const useStyles = makeStyles((theme) =>
+  createStyles({
+    root: {
+      display: "flex",
+      flexGrow: 1,
+      flexDirection: "column",
+      justifyContent: "center",
+      alignItems: "start",
+      padding: theme.spacing(0.25),
+      minHeight: 0,
+      gap: theme.spacing(0.25),
+      [theme.breakpoints.up("md")]: {
+        flexDirection: "row",
+        justifyContent: "space-between",
+        alignItems: "center",
+        gap: theme.spacing(2),
+        padding: theme.spacing(0.5),
+      },
+    },
+    nav: {
+      display: "flex",
       flexDirection: "row",
+      flexGrow: 1,
       justifyContent: "space-between",
-      alignItems: "center",
-      gap: theme.spacing(2),
-      padding: theme.spacing(0.5),
-    }
-  },
-  nav: {
-    display: "flex",
-    flexDirection: "row",
-    flexGrow: 1,
-    justifyContent: "space-between",
-  },
-}))
+    },
+  })
+);
 
 const initialMenuState = navMenus.reduce((state, menu) => {
   state[menu.name] = false;
@@ -47,7 +49,7 @@
 const Header = ({ classes }) => {
   const [openedMenu, setOpenedMenu] = React.useState(initialMenuState);
   const [anchorEl, setAnchorEl] = React.useState(null);
-  const localClasses = useStyles()
+  const localClasses = useStyles();
 
   const handleOpenMenu = (name) => (event) => {
     setOpenedMenu({
@@ -66,380 +68,6 @@
   };
 
   return (
-<<<<<<< HEAD
-    <Grid container className={classes.grow}>
-      <div className={classes.grow}>
-        <AppBar position="static" elevation={0} className={classes.appBar}>
-          <Toolbar className={classes.toolbar}>
-            <Grid container>
-              <Grid item xs={12}>
-                <Grid container alignContent="flex-start" alignItems="center">
-                  <Grid item>
-                    <ServerStatus classes={classes} />
-                  </Grid>
-                  <Grid item className={classes.doublePaddingLeft}></Grid>
-                  <Grid item className={classes.doublePaddingLeft}>
-                    <nav className={classes.title}>
-                      <Link
-                        variant="button"
-                        color="inherit"
-                        className={classes.firstLink}
-                        onClick={(e) => setAnchorElLive(e.currentTarget)}
-                      >
-                        Live
-                      </Link>
-                      <Menu
-                        id="live-menu"
-                        anchorEl={anchorElLive}
-                        keepMounted
-                        open={Boolean(anchorElLive)}
-                        onClose={() => setAnchorElLive(null)}
-                      >
-                        <Link
-                          variant="button"
-                          color="inherit"
-                          component={RouterLink}
-                          to="/"
-                        >
-                          <MenuItem onClick={() => setAnchorElLive(null)}>
-                            Live
-                          </MenuItem>
-                        </Link>
-                        <Link
-                          variant="button"
-                          color="inherit"
-                          component={RouterLink}
-                          to="/gameview"
-                        >
-                          <MenuItem onClick={() => setAnchorElLive(null)}>
-                            Game view
-                          </MenuItem>
-                        </Link>
-                      </Menu>
-                      <Link
-                        variant="button"
-                        color="inherit"
-                        className={classes.link}
-                        onClick={handleClick}
-                      >
-                        History
-                      </Link>
-                      <Menu
-                        id="history-menu"
-                        anchorEl={anchorEl}
-                        keepMounted
-                        open={Boolean(anchorEl)}
-                        onClose={handleClose}
-                      >
-                        <Link
-                          color="inherit"
-                          component={RouterLink}
-                          to="/history"
-                        >
-                          <MenuItem onClick={handleClose}>Players</MenuItem>
-                        </Link>
-                        <Link color="inherit" component={RouterLink} to="/logs">
-                          <MenuItem onClick={handleClose}>Logs</MenuItem>
-                        </Link>
-                        <Link
-                          color="inherit"
-                          component={RouterLink}
-                          to="/combined_history"
-                        >
-                          <MenuItem onClick={handleClose}>Combined</MenuItem>
-                        </Link>
-                        <Link
-                          color="inherit"
-                          component={RouterLink}
-                          to="/auditlogs"
-                        >
-                          <MenuItem onClick={handleClose}>Audit Logs</MenuItem>
-                        </Link>
-                      </Menu>
-                      <Link
-                        variant="button"
-                        color="inherit"
-                        className={classes.link}
-                        onClick={(e) => {
-                          setAnchorElSettings(e.currentTarget);
-                        }}
-                      >
-                        Settings
-                      </Link>
-                      <Menu
-                        id="settings-menu"
-                        anchorEl={anchorElSettings}
-                        keepMounted
-                        open={Boolean(anchorElSettings)}
-                        onClose={() => setAnchorElSettings(null)}
-                      >
-                        <Link
-                          color="inherit"
-                          component={RouterLink}
-                          to="/settings/settings"
-                        >
-                          <MenuItem onClick={() => setAnchorElSettings(null)}>
-                            Settings
-                          </MenuItem>
-                        </Link>
-                        <Link
-                          color="inherit"
-                          component={RouterLink}
-                          to="/settings/audit-webhooks"
-                        >
-                          <MenuItem onClick={() => setAnchorElSettings(null)}>
-                            Audit Webhooks
-                          </MenuItem>
-                        </Link>
-                        <Link
-                          color="inherit"
-                          component={RouterLink}
-                          to="/settings/admin-webhooks"
-                        >
-                          <MenuItem onClick={() => setAnchorElSettings(null)}>
-                            Admin Ping Webhooks
-                          </MenuItem>
-                        </Link>
-                        <Link
-                          color="inherit"
-                          component={RouterLink}
-                          to="/settings/watchlist-webhooks"
-                        >
-                          <MenuItem onClick={() => setAnchorElSettings(null)}>
-                            Watchlist Webhooks
-                          </MenuItem>
-                        </Link>
-                        <Link
-                          color="inherit"
-                          component={RouterLink}
-                          to="/settings/camera-webhooks"
-                        >
-                          <MenuItem onClick={() => setAnchorElSettings(null)}>
-                            Camera Webhooks
-                          </MenuItem>
-                        </Link>
-                        <Link
-                          color="inherit"
-                          component={RouterLink}
-                          to="/settings/chat-webhooks"
-                        >
-                          <MenuItem onClick={() => setAnchorElSettings(null)}>
-                            Chat Webhooks
-                          </MenuItem>
-                        </Link>
-                        <Link
-                          color="inherit"
-                          component={RouterLink}
-                          to="/settings/kill-webhooks"
-                        >
-                          <MenuItem onClick={() => setAnchorElSettings(null)}>
-                            Kill/Teamkills Webhooks
-                          </MenuItem>
-                        </Link>
-                        <Link
-                          color="inherit"
-                          component={RouterLink}
-                          to="/settings/automod-level"
-                        >
-                          <MenuItem onClick={() => setAnchorElSettings(null)}>
-                            Level Auto Mod
-                          </MenuItem>
-                        </Link>
-                        <Link
-                          color="inherit"
-                          component={RouterLink}
-                          to="/settings/automod-no-leader"
-                        >
-                          <MenuItem onClick={() => setAnchorElSettings(null)}>
-                            No Leader Auto Mod
-                          </MenuItem>
-                        </Link>
-                        <Link
-                          color="inherit"
-                          component={RouterLink}
-                          to="/settings/automod-seeding"
-                        >
-                          <MenuItem onClick={() => setAnchorElSettings(null)}>
-                            Seeding Auto Mod
-                          </MenuItem>
-                        </Link>
-                        <Link
-                          color="inherit"
-                          component={RouterLink}
-                          to="/settings/automod-solo-tank"
-                        >
-                          <MenuItem onClick={() => setAnchorElSettings(null)}>
-                            No Solo Tank Auto Mod
-                          </MenuItem>
-                        </Link>
-                        <Link
-                          color="inherit"
-                          component={RouterLink}
-                          to="/settings/rcon-gameserver"
-                        >
-                          <MenuItem onClick={() => setAnchorElSettings(null)}>
-                            RCON Game Server Connection
-                          </MenuItem>
-                        </Link>
-                        <Link
-                          color="inherit"
-                          component={RouterLink}
-                          to="/settings/rcon-server"
-                        >
-                          <MenuItem onClick={() => setAnchorElSettings(null)}>
-                            CRCON Settings
-                          </MenuItem>
-                        </Link>
-                        <Link
-                          color="inherit"
-                          component={RouterLink}
-                          to="/settings/scorebot"
-                        >
-                          <MenuItem onClick={() => setAnchorElSettings(null)}>
-                            Scorebot
-                          </MenuItem>
-                        </Link>
-                        <Link
-                          color="inherit"
-                          component={RouterLink}
-                          to="/settings/steam"
-                        >
-                          <MenuItem onClick={() => setAnchorElSettings(null)}>
-                            Steam API
-                          </MenuItem>
-                        </Link>
-                        <Link
-                          color="inherit"
-                          component={RouterLink}
-                          to="/settings/vac-gamebans"
-                        >
-                          <MenuItem onClick={() => setAnchorElSettings(null)}>
-                            VAC/Game Bans
-                          </MenuItem>
-                        </Link>
-                        <Link
-                          color="inherit"
-                          component={RouterLink}
-                          to="/settings/tk-ban"
-                        >
-                          <MenuItem onClick={() => setAnchorElSettings(null)}>
-                            TK Ban On Connect
-                          </MenuItem>
-                        </Link>
-                        <Link
-                          color="inherit"
-                          component={RouterLink}
-                          to="/settings/name-kicks"
-                        >
-                          <MenuItem onClick={() => setAnchorElSettings(null)}>
-                            Name Kicks
-                          </MenuItem>
-                        </Link>
-                        <Link
-                          color="inherit"
-                          component={RouterLink}
-                          to="/settings/message-on-connect"
-                        >
-                          <MenuItem onClick={() => setAnchorElSettings(null)}>
-                            Message on connect
-                          </MenuItem>
-                        </Link>
-                        <Link
-                          color="inherit"
-                          component={RouterLink}
-                          to="/settings/log-lines"
-                        >
-                          <MenuItem onClick={() => setAnchorElSettings(null)}>
-                            Log Line Webhooks
-                          </MenuItem>
-                        </Link>
-                        <Link
-                          color="inherit"
-                          component={RouterLink}
-                          to="/settings/expired-vip"
-                        >
-                          <MenuItem onClick={() => setAnchorElSettings(null)}>
-                            Expired VIP
-                          </MenuItem>
-                        </Link>
-                        <Link
-                          color="inherit"
-                          component={RouterLink}
-                          to="/settings/gtx-server-name-change"
-                        >
-                          <MenuItem onClick={() => setAnchorElSettings(null)}>
-                            GTX Server Name Change
-                          </MenuItem>
-                        </Link>
-                      </Menu>
-                      <Link
-                        variant="button"
-                        color="inherit"
-                        className={classes.link}
-                        onClick={(e) => setAnchorElScores(e.currentTarget)}
-                      >
-                        Stats
-                      </Link>
-                      <Menu
-                        id="score-menu"
-                        anchorEl={anchorElScores}
-                        keepMounted
-                        open={Boolean(anchorElScores)}
-                        onClose={() => setAnchorElScores(null)}
-                      >
-                        <Link
-                          variant="button"
-                          color="inherit"
-                          component={RouterLink}
-                          to="/livescore"
-                        >
-                          <MenuItem onClick={() => setAnchorElScores(null)}>
-                            Live Sessions
-                          </MenuItem>
-                        </Link>
-                        <Link
-                          variant="button"
-                          color="inherit"
-                          component={RouterLink}
-                          to="/livegamescore"
-                        >
-                          <MenuItem onClick={() => setAnchorElScores(null)}>
-                            Live Game
-                          </MenuItem>
-                        </Link>
-                        <Link
-                          variant="button"
-                          color="inherit"
-                          component={RouterLink}
-                          to="/gamescoreboard"
-                        >
-                          <MenuItem onClick={() => setAnchorElScores(null)}>
-                            Games
-                          </MenuItem>
-                        </Link>
-                        {/* <Link
-                          variant="button"
-                          color="inherit"
-                          className={classes.link}
-                          component={RouterLink}
-                          to="/server"
-                        >
-                          <MenuItem onClick={() => setAnchorElScores(null)}>
-                            Server
-                          </MenuItem>
-                        </Link> */}
-                      </Menu>
-
-                      <LoginBox classes={classes} component={RouterLink} />
-                    </nav>
-                  </Grid>
-                </Grid>
-              </Grid>
-            </Grid>
-          </Toolbar>
-        </AppBar>
-      </div>
-=======
     <Grid container>
       <AppBar position="static">
         <Toolbar className={localClasses.root}>
@@ -459,12 +87,18 @@
                     onClose={handleCloseMenu(menu.name)}
                     PaperProps={{
                       style: {
-                        minWidth: '20ch',
+                        minWidth: "20ch",
                       },
                     }}
                   >
                     {menu.links.map((link) => (
-                      <MenuItem component={RouterLink} to={link.to} key={link.to} color="inherit" onClick={handleCloseMenu(menu.name)}>
+                      <MenuItem
+                        component={RouterLink}
+                        to={link.to}
+                        key={link.to}
+                        color="inherit"
+                        onClick={handleCloseMenu(menu.name)}
+                      >
                         {link.name}
                       </MenuItem>
                     ))}
@@ -476,7 +110,6 @@
           </Box>
         </Toolbar>
       </AppBar>
->>>>>>> 91f6b3cd
     </Grid>
   );
 };
