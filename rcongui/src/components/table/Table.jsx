--- conflicted
+++ resolved
@@ -17,12 +17,8 @@
         marginTop: "2px",
       }}
     >
-<<<<<<< HEAD
-      <StyledTable density={config.density} fontSize={config.fontSize} data-expanded-view={String(config.expandedView)}>
-=======
       {isFetching && <LinearProgress sx={{ position: "absolute", top: 0, left: 0, width: "100%", height: "2px" }} />}
       <StyledTable density={config.density} fontSize={config.fontSize}>
->>>>>>> fff6e56e
         <thead>
           {table.getHeaderGroups().map((headerGroup) => (
             <StyledTr key={headerGroup.id}>
