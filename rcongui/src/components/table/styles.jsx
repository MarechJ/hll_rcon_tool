import { logActions } from "@/utils/lib";
import { Button, styled } from "@mui/material";
import ArrowUpwardIcon from "@mui/icons-material/ArrowUpward";
import ArrowDownwardIcon from "@mui/icons-material/ArrowDownward";

export function getVariantWidth(variant) {
  switch (variant) {
    case "icon":
      return "1.25em";
    case "short":
      return "4em";
    case "time":
      return "16ch";
    case "name":
      return "20ch";
    case "fullname":
      return "30ch";
    case "action":
      return "24ch";
    case "content":
      return "auto";
    default:
      return "auto";
  }
}

export function getVariantMinWidth(variant) {
  switch (variant) {
    case "icon":
      return "1.25em";
    case "short":
      return "4em";
    case "time":
      return "16ch";
    case "name":
      return "20ch";
    case "fullname":
      return "30ch";
    case "action":
      return "24ch";
    case "content":
      return "50ch";
    default:
      return "auto";
  }
}

export function getDensityPadding(density, theme) {
  switch (density) {
    case "dense":
      return {
        paddingRight: theme.spacing(0.5),
        paddingLeft: theme.spacing(0.5),
        paddingTop: theme.spacing(0.25),
        paddingBottom: theme.spacing(0.25),
      };
    case "comfortable":
      return {
        paddingRight: theme.spacing(1),
        paddingLeft: theme.spacing(1),
        paddingTop: theme.spacing(1),
        paddingBottom: theme.spacing(1),
      };
    default:
      return {
        paddingRight: theme.spacing(0.5),
        paddingLeft: theme.spacing(0.5),
        paddingTop: theme.spacing(0.5),
        paddingBottom: theme.spacing(0.5),
      };
  }
}

// The table will have a prop size ["small", "normal", "large"]
// Styles will be different based on the size property
// The property size won't be passed to the component, but rather it will be used in the styled component
export const StyledTable = styled("table", {
  shouldForwardProp: (prop) => prop !== "fontSize" || prop !== "density",
})((styledProps) => {
  const theme = styledProps.theme;
  const fontSize = styledProps.fontSize;
  const density = styledProps.density;

  return {
    // TABLE
    fontSize:
      fontSize === "small"
        ? "0.85rem"
        : fontSize === "large"
        ? "1.15rem"
        : "1rem",
    borderCollapse: "collapse",
    borderSpacing: 0,
    border: `1px solid ${theme.palette.divider}`,
    width: "100%",
    "& td": {
      ...getDensityPadding(density, theme),
      verticalAlign: "middle",
    },
    "& th": {
      ...getDensityPadding(density, theme),
      verticalAlign: "middle",
    },
<<<<<<< HEAD
=======
    "& tbody tr": {
      verticalAlign: "top",
    },
>>>>>>> fff6e56e
  };
});

export const StyledTh = styled("th", {
  shouldForwardProp: (prop) => prop !== "variant" || prop !== "minWidth",
})((styledProps) => {
  const variant = styledProps.variant;
  return {
    width: getVariantWidth(variant),
    minWidth: getVariantMinWidth(variant),
    textAlign: variant === "icon" ? "center" : "left",
    paddingLeft: variant === "icon" ? 0 : undefined,
    paddingRight: variant === "icon" ? 0 : undefined,
  };
});

export const StyledTd = styled("td", {
  shouldForwardProp: (prop) => prop !== "variant" || prop !== "minWidth",
})((styledProps) => {
  const variant = styledProps.variant;

  return {
    width: getVariantWidth(variant),
    minWidth: getVariantMinWidth(variant),
    textAlign: variant === "icon" ? "center" : "left",
  };
});

export const StyledTr = styled("tr")(({ theme }) => ({
  borderBottom: `1px solid ${theme.palette.divider}`,
}));

export const Action = styled("div", {
  shouldForwardProp: (props) => props !== "type",
})(({ theme, type }) => ({
  "&::before": {
    content: `"${logActions[type] ?? logActions["UNKNOWN"]}"`,
    paddingRight: theme.spacing(1),
  },
  textAlign: "left",
}));

export const TextButton = styled((props) => (
  <span role="button" tabIndex={0} {...props} />
))(({ theme }) => ({
  cursor: "pointer",
  width: "fit-content",
  "&:hover": {
    textDecoration: "underline",
  },
}));

export const HeaderButton = styled((props) => (
  <Button size="small" {...props} />
))(({ theme }) => ({
  width: "100%",
  borderRadius: 0,
  textAlign: "left",
  color: theme.palette.text.primary,
  fontSize: "1em",
  textDecoration: "none",
  textTransform: "none",
  minWidth: "fit-content",
}));

export const SortableHeader =
  (text) =>
  ({ column }) => {
    return (
      <HeaderButton onClick={column.getToggleSortingHandler()}>
        {text}
        {column.getIsSorted() &&
          (column.getIsSorted() === "asc" ? (
            <ArrowUpwardIcon
              sx={{
                fontSize: "1em",
                width: "1em",
                height: "1em",
                ml: 0.5,
              }}
            />
          ) : (
            <ArrowDownwardIcon
              sx={{
                fontSize: "1em",
                width: "1em",
                height: "1em",
                ml: 0.5,
              }}
            />
          ))}
      </HeaderButton>
    );
  };<|MERGE_RESOLUTION|>--- conflicted
+++ resolved
@@ -101,12 +101,9 @@
       ...getDensityPadding(density, theme),
       verticalAlign: "middle",
     },
-<<<<<<< HEAD
-=======
     "& tbody tr": {
       verticalAlign: "top",
     },
->>>>>>> fff6e56e
   };
 });
 
