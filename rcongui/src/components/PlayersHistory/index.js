/* eslint-disable no-use-before-define */
import React from 'react';
import useAutocomplete from '@material-ui/lab/useAutocomplete';
import { makeStyles } from '@material-ui/core/styles';
import { postData, showResponse, handle_http_errors } from "../../utils/fetchUtils";
import { toast } from "react-toastify";
import { join, each, reduce, get, map } from 'lodash'
import Autocomplete from "@material-ui/lab/Autocomplete";
import Pagination from '@material-ui/lab/Pagination';
import { Paper, Icon, Grid, Link, Divider, Popover, Badge, Button, TextField, FormControl, InputLabel, MenuItem, Select, FormControlLabel, Switch, LinearProgress, Chip } from '@material-ui/core'
import moment from 'moment'
import { FontAwesomeIcon } from '@fortawesome/react-fontawesome'
import { faSkullCrossbones } from '@fortawesome/free-solid-svg-icons'
import { ReasonDialog } from "../PlayerView/playerActions";
import RefreshIcon from '@material-ui/icons/Refresh';
import MomentUtils from '@date-io/moment';
import { omitBy } from 'lodash/object'
import SearchBar from './searchBar'
import { Map, List } from 'immutable'
import FlagIcon from '@material-ui/icons/Flag';
import 'emoji-mart/css/emoji-mart.css'
import { Picker } from 'emoji-mart'

import Dialog from "@material-ui/core/Dialog";
import DialogActions from "@material-ui/core/DialogActions";
import DialogContent from "@material-ui/core/DialogContent";
import DialogTitle from "@material-ui/core/DialogTitle";
import { getEmojiFlag } from '../../utils/emoji'

class FlagDialog extends React.Component {
    constructor(props) {
        super(props);
        this.state = {
            flag: null
        };

        this.onChange = this.onChange.bind(this);
    }

    onChange(e) {
        e.preventDefault();
        this.setState({ reason: e.target.value });
    }

    render() {
        const { open, handleClose, handleConfirm } = this.props;
        const { flag } = this.state;

        return (
            <Dialog open={open} aria-labelledby="form-dialog-title">
                <DialogTitle id="form-dialog-title">
                    <p>Add flag: {flag ? getEmojiFlag(flag) : <small>Please choose</small>}</p>
                    <p>To: {open.names ? open.names.map(n => <Chip label={n} />) : 'No name recorded'}</p>
                    <p>Steamd id: {open.steam_id_64}</p>
                </DialogTitle>
                <DialogContent>
                    <Picker onSelect={emoji => this.setState({ flag: emoji.native })} />
                </DialogContent>
                <DialogActions>
                    <Button
                        onClick={() => {
                            this.setState({ flag: "" });
                            handleClose();
                        }}
                        color="primary"
                    >
                        Cancel
                    </Button>
                    <Button
                        onClick={() => {
                            handleConfirm(open, flag);
                            this.setState({ flag: "" });
                        }}
                        color="primary"
                    >
                        Confirm
                </Button>
                </DialogActions>
            </Dialog >
        );
    }
}
const show_names = (names) => (
    join(names, ' · ')
)

const WithPopver = ({ classes, popoverContent, children }) => {
    const [anchorEl, setAnchorEl] = React.useState(null);

    const handlePopoverOpen = event => {
        setAnchorEl(event.currentTarget);
    };

    const handlePopoverClose = () => {
        setAnchorEl(null);
    };

    const open = Boolean(anchorEl);

    return (
        <React.Fragment>
            <div onMouseEnter={handlePopoverOpen}
                onMouseLeave={handlePopoverClose}>
                {children}
            </div>
            <Popover
                id="mouse-over-popover"
                className={classes.popover}
                classes={{
                    paper: classes.paper,
                }}
                open={open}
                anchorEl={anchorEl}
                anchorOrigin={{
                    vertical: 'bottom',
                    horizontal: 'left',
                }}
                transformOrigin={{
                    vertical: 'top',
                    horizontal: 'left',
                }}
                onClose={handlePopoverClose}
                disableRestoreFocus
            >
                {popoverContent}
            </Popover>
        </React.Fragment>
    );
}

const PlayerItem = ({ classes, names, steamId64, firstSeen, lastSeen, blacklisted, punish, kick, tempban, permaban, onBlacklist, onUnBlacklist, flags, onflag, onDeleteFlag, compact = true }) => {
    const now = moment()
    const last_seen = moment(lastSeen)
    const first_seen = moment(firstSeen)
    const extraneous = compact ? { display: 'none' } : {}

    return <Grid container>
        <Grid item xs={12}>
            <Paper>
                <Grid container justify="flex-start" alignItems="center" className={`${classes.doublePadding} ${classes.paddingBottom}`} style={{paddingRight: 0}}>
                    <Grid item xs={8} sm={7}>
                        <Grid container alignContent="flex-start">
                            <Grid item xs={12}>
                                <h4 style={{ display: "flex" }} className={`${classes.noPaddingMargin} ${classes.ellipsis}`}>
                                    {names}
                                </h4>
                            </Grid>
                            <Grid item xs={12}>
                                <small style={{ display: "flex" }}>
                                    <Link target="_blank" color="inherit" href={`${process.env.REACT_APP_API_URL}player?steam_id_64=${steamId64}`}>
                                        {steamId64}
                                    </Link>
                                </small>
                            </Grid>
                        </Grid>
                    </Grid>
                    <Grid item xs={4} sm={5}>
                        {blacklisted
                            ? <Button variant="outlined" onClick={onUnBlacklist}>Unblacklist</Button>
                            : <Button variant="outlined" color="secondary" onClick={onBlacklist} >Blacklist <FontAwesomeIcon icon={faSkullCrossbones} /></Button>
                        }
                    </Grid>
                </Grid>
                <Grid container justify="space-around" alignContent="center" alignItems="center" spacing={0} style={extraneous} className={classes.padding}>
                    <Grid item xs={3}><Button size="small" variant="outlined" onClick={onflag}><FlagIcon /></Button></Grid>
                    <Grid item xs={9}>
                        <Grid container justify="flex-start" alignContent="center" alignItems="center" spacing={0} className={classes.paddingTop}>
                            {!flags || flags.isEmpty() ? 'No flags to display' : ''}
                            {flags.map(d => 
                               <Grid item className={classes.noPaddingMargin}><Link onClick={() => window.confirm("Delete flag?") ? onDeleteFlag(d.get('id')) : '' }>{getEmojiFlag(d.get('flag'))}</Link></Grid>
                            )}
                        </Grid>
                    </Grid>
                </Grid>
                <Grid container justify="space-between" spacing={0} style={extraneous} className={classes.padding}>
                    <Grid item xs={6}>
                        <WithPopver classes={classes} popoverContent={<p>{first_seen.format('LLLL')}</p>}>
                            <small>First seen {moment.duration(now.diff(first_seen)).humanize()} ago</small>
                        </WithPopver>
                    </Grid>
                    <Grid item xs={6}>
                        <WithPopver classes={classes} popoverContent={<p>{last_seen.format('LLLL')}</p>}>
                            <small>Last seen {moment.duration(now.diff(last_seen)).humanize()} ago</small>
                        </WithPopver>
                    </Grid>
                    <Grid item xs={6}>
                        <small># Punish: {punish} </small>
                    </Grid>
                    <Grid item xs={6}>
                        <small># Kick: {kick} </small>
                    </Grid>
                    <Grid item xs={6}>
                        <small># Tempban: {tempban} </small>
                    </Grid>
                    <Grid item xs={6}>
                        <small># Permaban: {permaban} </small>
                    </Grid>
                </Grid>
            </Paper>
        </Grid>
    </Grid>
}

const MyPagination = ({ classes, pageSize, total, page, setPage }) => (

    <Pagination count={Math.ceil(total / pageSize)} page={page} onChange={(e, val) => setPage(val)}
        variant="outlined" color="default" showFirstButton showLastButton className={classes.pagination} />

)


const FilterPlayer = ({ classes, constPlayersHistory, pageSize, total, page, setPage, onUnBlacklist, onBlacklist, constNamesIndex, onAddFlag, onDeleteFlag }) => {

    const playersHistory = constPlayersHistory.toJS()
    const namesIndex = constNamesIndex.toJS()
    const {
        getRootProps,
        getInputLabelProps,
        getInputProps,
        getListboxProps,
        getOptionProps,
        groupedOptions,
    } = useAutocomplete({
        forcePopupIcon: true,
        freeSolo: true,
        selectOnFocus: true,
        blurOnSelect: false,
        disableOpenOnFocus: true,
        disableCloseOnSelect: true,
        disableClearable: true,
        disableListWrap: true,
        disableRestoreFocus: true,
        disablePortal: true,
        autoSelect: true,
        debug: true,
        options: namesIndex,
        getOptionLabel: option => option.names ? option.names : option,
    });

    const [doFlag, setDoFlag] = React.useState(false)
    const [doConfirmPlayer, setDoConfirmPlayer] = React.useState(false)
    const playerList = groupedOptions.length > 0 ? groupedOptions : namesIndex

    return (
        <div>
            <Grid container {...getRootProps()} alignContent="space-between" alignItems="flex-end" spacing={2}>
                <Grid item xs={12} md={6}>
                    <TextField fullWidth inputProps={{ ...getInputProps() }} label="Filter current selection" />
                </Grid>
                <Grid item xs={12} md={6}>
                    <MyPagination classes={classes} pageSize={pageSize} page={page} setPage={setPage} total={total} />
                </Grid>
            </Grid>
            <Grid container spacing={2}>
                {playerList.map(nameIndex => {
                    const player = playersHistory[nameIndex.idx]
                
                    return <Grid key={player.steam_id_64} item xs={12} sm={6} md={4} lg={3} xl={2}>
                        <PlayerItem
                            key={player.steam_id_64}
                            classes={classes}
                            names={show_names(player.names)}
                            steamId64={player.steam_id_64}
                            firstSeen={player.first_seen_timestamp_ms}
                            lastSeen={player.last_seen_timestamp_ms}
                            punish={player.penalty_count.PUNISH}
                            kick={player.penalty_count.KICK}
                            tempban={player.penalty_count.TEMPBAN}
                            permaban={player.penalty_count.PERMABAN}
                            compact={false}
                            blacklisted={player.blacklisted}
                            flags={List(player.flags.map(v => Map(v)))}
                            onflag={() => setDoFlag(player)}
                            onBlacklist={() => setDoConfirmPlayer({ player: player.steam_id_64, actionType: "blacklist" })}
                            onUnBlacklist={() => onUnBlacklist(player.steam_id_64)}
                            onDeleteFlag={onDeleteFlag}
                        />
                    </Grid>
                })}
                <Grid item xs={12}>
                    <MyPagination classes={classes} pageSize={pageSize} page={page} setPage={setPage} total={total} />
                </Grid>
            </Grid>
            <ReasonDialog
                open={doConfirmPlayer}
                handleClose={() => setDoConfirmPlayer(false)}
                handleConfirm={(actionType, steamId64, reason) => {
                    onBlacklist(steamId64, reason)
                    setDoConfirmPlayer(false);
                }}
            />
            <FlagDialog
                open={doFlag}
                handleClose={() => setDoFlag(false)}
                handleConfirm={(playerObj, theFlag) => {
                    onAddFlag(playerObj, theFlag, null)
                    setDoFlag(false);
                }}
            />
        </div>
    );
}


class PlayersHistory extends React.Component {
    constructor(props) {
        super(props)

        this.state = {
            playersHistory: List(),
            namesIndex: List(),
            total: 0,
            pageSize: 50,
            page: 1,
            byName: "",
            bySteamId: "",
            blacklistedOnly: false,
            lastSeenFrom: null,
            lastSeenUntil: null,
            isLoading: true
        }

        this.getPlayerHistory = this.getPlayerHistory.bind(this)
        this.blacklistPlayer = this.blacklistPlayer.bind(this)
        this.unblacklistPlayer = this.unblacklistPlayer.bind(this)
        this.addFlagToPlayer = this.addFlagToPlayer.bind(this)
        this.deleteFlag = this.deleteFlag.bind(this)
    }

    getPlayerHistory() {
        const { pageSize, page, byName, bySteamId, blacklistedOnly, lastSeenFrom, lastSeenUntil } = this.state
        const params = omitBy({
            page_size: pageSize,
            page: page,
            player_name: byName,
            steam_id_64: bySteamId,
            blacklisted: blacklistedOnly,
            last_seen_from: lastSeenFrom,
            last_seen_until: lastSeenUntil,
        }, v => !v)

        this.setState({ isLoading: true })
<<<<<<< HEAD
 
=======
>>>>>>> a81b8018
        return postData(`${process.env.REACT_APP_API_URL}players_history`, params)
            .then(response => showResponse(response, 'player_history'))
            .then(data => {
                this.setState({ isLoading: false })
                if (data.failed) {
                    return
                }
                this.setState({
                    playersHistory: List(data.result.players),
                    namesIndex: List(data.result.players.map((el, idx) => ({ names: join(el.names, ','), idx: idx }))),
                    total: data.result.total,
                    pageSize: data.result.page_size,
                    page: data.result.page
                })
            })
            .catch(handle_http_errors)
    }

    _reloadOnSuccess = data => {
            if (data.failed) {
                return
            }
            this.getPlayerHistory()
    }

    addFlagToPlayer(playerObj, flag, comment = null) {
        return postData(`${process.env.REACT_APP_API_URL}flag_player`, {
            steam_id_64: playerObj.steam_id_64, flag: flag, comment: comment
        })
            .then(response => showResponse(response, 'flag_player'))
            .then(this._reloadOnSuccess)
            .catch(error => toast.error("Unable to connect to API " + error));
    }

    deleteFlag(flag_id) {
        return postData(`${process.env.REACT_APP_API_URL}unflag_player`, {
            flag_id: flag_id
        })
            .then(response => showResponse(response, 'flag_player'))
            .then(this._reloadOnSuccess)
            .catch(error => toast.error("Unable to connect to API " + error));
    }

    blacklistPlayer(steamId64, reason) {
        postData(`${process.env.REACT_APP_API_URL}blacklist_player`, {
            steam_id_64: steamId64,
            reason: reason
        })
            .then(response =>
                showResponse(
                    response,
                    `PlayerID ${steamId64} blacklist for ${reason}`,
                    true
                )
            ).then(this._reloadOnSuccess).catch(error => toast.error("Unable to connect to API " + error));
    }

    unblacklistPlayer(steamId64) {
        postData(`${process.env.REACT_APP_API_URL}unblacklist_player`, {
            steam_id_64: steamId64,
        })
            .then(response =>
                showResponse(
                    response,
                    `PlayerID ${steamId64} removed from blacklist`,
                    true
                )
            ).then(this._reloadOnSuccess).catch(error => toast.error("Unable to connect to API " + error));
    }


    componentDidMount() {
        this.getPlayerHistory()
    }

    render() {
        const { classes } = this.props
        const { playersHistory, pageSize, page, total, byName, bySteamId, blacklistedOnly, lastSeenFrom, lastSeenUntil, isLoading, namesIndex } = this.state


        // There's a bug in the autocomplete code, if there's a boolean in the object it makes it match against
        // "false" or "true" so essentially, everything matches to "F" or "T"
        // That's why we remap the list

        // Perfomance is crappy. It's less crappy after switcing to immutables but still...
        // It should be refactored so that the search bar does not trigger useless renderings
        return <Grid container className={classes.padding}>
            <Grid item xs={12}>
                <SearchBar
                    pageSize={pageSize} setPageSize={v => this.setState({ pageSize: v })}
                    lastSeenFrom={lastSeenFrom} setLastSeenFrom={v => this.setState({ lastSeenFrom: v })}
                    lastSeenUntil={lastSeenUntil} setLastSeenUntil={v => this.setState({ lastSeenUntil: v })}
                    name={byName} setName={v => this.setState({ byName: v })}
                    steamId={bySteamId} setSteamId={v => this.setState({ bySteamId: v })}
                    blacklistedOnly={blacklistedOnly} setBlacklistedOnly={v => this.setState({ blacklistedOnly: v })}
                    onSearch={this.getPlayerHistory}
                />
            </Grid>
            <Grid item xs={12}>
                {isLoading
                    ? <Grid item xs={12} className={classes.doublePadding}><LinearProgress color="secondary" /></Grid>
                    : <FilterPlayer
                        classes={classes}
                        constPlayersHistory={playersHistory}
                        constNamesIndex={namesIndex}
                        pageSize={pageSize}
                        total={total}
                        page={page}
                        setPage={(page) => this.setState({ page: page }, this.getPlayerHistory)}
                        onBlacklist={this.blacklistPlayer}
                        onUnBlacklist={this.unblacklistPlayer}
                        onAddFlag={this.addFlagToPlayer}
                        onDeleteFlag={this.deleteFlag}
                    />}
            </Grid>
        </Grid>
    }
}

export default PlayersHistory<|MERGE_RESOLUTION|>--- conflicted
+++ resolved
@@ -340,10 +340,7 @@
         }, v => !v)
 
         this.setState({ isLoading: true })
-<<<<<<< HEAD
- 
-=======
->>>>>>> a81b8018
+        
         return postData(`${process.env.REACT_APP_API_URL}players_history`, params)
             .then(response => showResponse(response, 'player_history'))
             .then(data => {
