--- conflicted
+++ resolved
@@ -34,11 +34,7 @@
 import { VipExpirationDialog } from "./VipDialog";
 import { PlayerVipSummary } from "./VipDialog/PlayerVipSummary";
 
-<<<<<<< HEAD
-const PlayerFlagSummary = ({ player, flag }) => (
-=======
 const PlayerSummary = ({ player, flag }) => (
->>>>>>> bc754263
   <React.Fragment>
     <Typography variant="body2">
       Add flag: {flag ? getEmojiFlag(flag) : <small>Please choose</small>}
@@ -502,16 +498,9 @@
   }
 
   onAddVip(player) {
-<<<<<<< HEAD
     return this.setDoVIPPlayer({
       player,
     });
-=======
-    return this.addVip(
-      player.get("names").get(0).get("name"),
-      player.get("steam_id_64")
-    );
->>>>>>> bc754263
   }
 
   onDeleteVip(player) {
