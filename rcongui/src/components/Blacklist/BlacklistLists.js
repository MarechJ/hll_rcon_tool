import {
  Button,
  Dialog,
  DialogActions,
  DialogContent,
  DialogContentText,
  DialogTitle,
  Grid,
  LinearProgress,
<<<<<<< HEAD
  Paper,
  Tooltip,
  Typography,
} from "@mui/material";
import React from "react";
import { get, handle_http_errors, postData, showResponse } from "../../utils/fetchUtils";
import EditIcon from "@mui/icons-material/Edit";
import DeleteIcon from "@mui/icons-material/Delete";
import BlacklistListTile from "./BlacklistListTile";
import BlacklistListCreateDialog, { BlacklistListCreateButton } from "./BlacklistListCreateDialog";
const SYNC_METHODS = {
  kick_only: "Kick Only",
  ban_on_connect: "Ban On Connect",
  ban_immediately: "Ban Immediately",
}
const BlacklistLists = () => {
=======
} from "@material-ui/core";
import React from "react";
import { get, handle_http_errors, postData, showResponse } from "../../utils/fetchUtils";
import BlacklistListTile from "./BlacklistListTile";
import BlacklistListCreateDialog, { BlacklistListCreateButton } from "./BlacklistListCreateDialog";
import { Link } from "react-router-dom";
>>>>>>> c00c7ef3

const BlacklistLists = ({ classes }) => {
  const [isLoading, setIsLoading] = React.useState(false);
  const [blacklists, setBlacklists] = React.useState([]);
  const [servers, setServers] = React.useState({});
  const [selectedBlacklist, setSelectedBlacklist] = React.useState(null);
  const [editDialogOpen, setEditDialogOpen] = React.useState(false);
  const [editDialogInitialValues, setEditDialogInitialValues] = React.useState();

  function handleCloseDeleteDialog() {
    setSelectedBlacklist(null);
  };

  function handleDeleteClick(blacklist) {
    setSelectedBlacklist(blacklist);
  }

  function handleBlacklistDelete() {
    deleteBlacklist(selectedBlacklist);
    handleCloseDeleteDialog();
  }

  function loadServers() {
    return Promise.all([
      get("get_connection_info")
        .then((response) => showResponse(response, "get_connection_info", false))
        .then((data) => {
          if (data.result) {
            setServers(prevState => ({
              ...prevState,
              [data.result.server_number]: data.result.name,
            }))
          }
        })
        .catch(handle_http_errors),
      get("get_server_list")
        .then((response) => showResponse(response, "get_server_list", false))
        .then((data) => {
          if (data?.result) {
            setServers(prevState => ({
              ...prevState,
              ...data.result.reduce((acc, server) => {
                acc[server.server_number] = server.name;
                return acc;
              }, {}),
            }))

          }
        })
        .catch(handle_http_errors)
    ]);
  }

  function loadBlacklists() {
    return get("get_blacklists")
      .then((response) => showResponse(response, "get_blacklists", false))
      .then((data) => {
        if (data.result) {
          setBlacklists(data.result);
        }
      })
      .catch(handle_http_errors);
  }

  function onBlacklistCreate(data) {
    postData(`${process.env.REACT_APP_API_URL}create_blacklist`, {
      name: data.name,
      servers: data.servers,
      sync: data.syncMethod,
    })
      .then((response) =>
        showResponse(response, `Blacklist ${data.name} was created`, true)
      )
      .catch(handle_http_errors)
      .then(loadBlacklists);
  }

  function onEditBlacklist(blacklist) {
    setEditDialogInitialValues({
      id: blacklist.id,
      name: blacklist.name,
      servers: blacklist.servers,
      syncMethod: blacklist.sync
    })
    setEditDialogOpen(true);
  }

  function onEditDialogSubmit(data) {
    const blacklistId = editDialogInitialValues.id;
    postData(`${process.env.REACT_APP_API_URL}edit_blacklist`, {
      blacklist_id: blacklistId,
      name: data.name,
      servers: data.servers,
      sync_method: data.syncMethod,
    })
      .then((response) =>
        showResponse(response, `Blacklist ${data.name} was edited`, true)
      )
      .catch(handle_http_errors)
      .then(loadBlacklists);
  }

  function deleteBlacklist(blacklist) {
    postData(`${process.env.REACT_APP_API_URL}delete_blacklist`, {
      blacklist_id: blacklist.id,
    })
      .then((response) =>
        showResponse(response, `Blacklist ${blacklist.name} was deleted`, true)
      )
      .catch(handle_http_errors)
      .then(loadBlacklists);
  }

  React.useEffect(() => {
    setIsLoading(true);
    loadServers()
      .then(loadBlacklists)
      .finally(() => setIsLoading(false));
  }, []);

  return (
<<<<<<< HEAD
    (<React.Fragment>
      <Grid container spacing={3} direction="column" justifyContent="center">
=======
    <React.Fragment>
      <Grid container spacing={3} direction="column" justify="center" className={classes.padding}>
>>>>>>> c00c7ef3
        <Grid item>
          {isLoading ? <LinearProgress color="secondary" /> : ""}
        </Grid>
        <Grid item container spacing={5} direction="column" alignItems="center">
          {blacklists.map((blacklist) => (
            <Grid key={blacklist.id} item style={{ width: "100%", maxWidth: 1600 }}>
              <BlacklistListTile
<<<<<<< HEAD
=======
                classes={classes}
>>>>>>> c00c7ef3
                servers={servers}
                blacklist={blacklist}
                onEdit={onEditBlacklist}
                onDelete={handleDeleteClick}
              />
            </Grid>
          ))}
        </Grid>
        <Grid item>
          <Grid container spacing={2} justifyContent="center">
            <Grid item>
              <BlacklistListCreateButton
                servers={servers}
                onSubmit={onBlacklistCreate}
              />
            </Grid>
            <Grid item>
              <Button
                component={Link}
                to="/blacklists"
                variant="contained"
                color="primary"
                size="large"
              >
                Back To Records
              </Button>
            </Grid>
          </Grid>
        </Grid>
      </Grid>
<<<<<<< HEAD
=======
      {/* CREATE DIALOG */}
>>>>>>> c00c7ef3
      <BlacklistListCreateDialog
        open={editDialogOpen}
        setOpen={setEditDialogOpen}
        servers={servers}
        onSubmit={onEditDialogSubmit}
        initialValues={editDialogInitialValues}
      />
<<<<<<< HEAD
    </React.Fragment>)
  );
=======
      {/* DELETE DIALOG */}
      <Dialog
        open={selectedBlacklist !== null}
        aria-labelledby="alert-dialog-title"
        aria-describedby="alert-dialog-description"
      >
        <DialogTitle id="alert-dialog-title">{selectedBlacklist ? `Delete blacklist "${selectedBlacklist?.name}"?` : "Loading..."}</DialogTitle>
        <DialogContent>
          <DialogContentText id="alert-dialog-description">
            Are you certain you want to permanently delete the blacklist and all associated records?
          </DialogContentText>
        </DialogContent>
        <DialogActions>
          <Button onClick={handleCloseDeleteDialog} color="primary">
            Cancel
          </Button>
          <Button onClick={handleBlacklistDelete} color="secondary" autoFocus>
            Delete
          </Button>
        </DialogActions>
      </Dialog>
    </React.Fragment>
  )
>>>>>>> c00c7ef3
}

export default BlacklistLists;<|MERGE_RESOLUTION|>--- conflicted
+++ resolved
@@ -7,31 +7,19 @@
   DialogTitle,
   Grid,
   LinearProgress,
-<<<<<<< HEAD
-  Paper,
-  Tooltip,
-  Typography,
-} from "@mui/material";
-import React from "react";
-import { get, handle_http_errors, postData, showResponse } from "../../utils/fetchUtils";
-import EditIcon from "@mui/icons-material/Edit";
-import DeleteIcon from "@mui/icons-material/Delete";
-import BlacklistListTile from "./BlacklistListTile";
-import BlacklistListCreateDialog, { BlacklistListCreateButton } from "./BlacklistListCreateDialog";
-const SYNC_METHODS = {
-  kick_only: "Kick Only",
-  ban_on_connect: "Ban On Connect",
-  ban_immediately: "Ban Immediately",
-}
-const BlacklistLists = () => {
-=======
 } from "@material-ui/core";
 import React from "react";
-import { get, handle_http_errors, postData, showResponse } from "../../utils/fetchUtils";
+import {
+  get,
+  handle_http_errors,
+  postData,
+  showResponse,
+} from "../../utils/fetchUtils";
 import BlacklistListTile from "./BlacklistListTile";
-import BlacklistListCreateDialog, { BlacklistListCreateButton } from "./BlacklistListCreateDialog";
+import BlacklistListCreateDialog, {
+  BlacklistListCreateButton,
+} from "./BlacklistListCreateDialog";
 import { Link } from "react-router-dom";
->>>>>>> c00c7ef3
 
 const BlacklistLists = ({ classes }) => {
   const [isLoading, setIsLoading] = React.useState(false);
@@ -39,11 +27,12 @@
   const [servers, setServers] = React.useState({});
   const [selectedBlacklist, setSelectedBlacklist] = React.useState(null);
   const [editDialogOpen, setEditDialogOpen] = React.useState(false);
-  const [editDialogInitialValues, setEditDialogInitialValues] = React.useState();
+  const [editDialogInitialValues, setEditDialogInitialValues] =
+    React.useState();
 
   function handleCloseDeleteDialog() {
     setSelectedBlacklist(null);
-  };
+  }
 
   function handleDeleteClick(blacklist) {
     setSelectedBlacklist(blacklist);
@@ -57,13 +46,15 @@
   function loadServers() {
     return Promise.all([
       get("get_connection_info")
-        .then((response) => showResponse(response, "get_connection_info", false))
+        .then((response) =>
+          showResponse(response, "get_connection_info", false)
+        )
         .then((data) => {
           if (data.result) {
-            setServers(prevState => ({
+            setServers((prevState) => ({
               ...prevState,
               [data.result.server_number]: data.result.name,
-            }))
+            }));
           }
         })
         .catch(handle_http_errors),
@@ -71,17 +62,16 @@
         .then((response) => showResponse(response, "get_server_list", false))
         .then((data) => {
           if (data?.result) {
-            setServers(prevState => ({
+            setServers((prevState) => ({
               ...prevState,
               ...data.result.reduce((acc, server) => {
                 acc[server.server_number] = server.name;
                 return acc;
               }, {}),
-            }))
-
+            }));
           }
         })
-        .catch(handle_http_errors)
+        .catch(handle_http_errors),
     ]);
   }
 
@@ -114,8 +104,8 @@
       id: blacklist.id,
       name: blacklist.name,
       servers: blacklist.servers,
-      syncMethod: blacklist.sync
-    })
+      syncMethod: blacklist.sync,
+    });
     setEditDialogOpen(true);
   }
 
@@ -153,24 +143,20 @@
   }, []);
 
   return (
-<<<<<<< HEAD
-    (<React.Fragment>
+    <React.Fragment>
       <Grid container spacing={3} direction="column" justifyContent="center">
-=======
-    <React.Fragment>
-      <Grid container spacing={3} direction="column" justify="center" className={classes.padding}>
->>>>>>> c00c7ef3
         <Grid item>
           {isLoading ? <LinearProgress color="secondary" /> : ""}
         </Grid>
         <Grid item container spacing={5} direction="column" alignItems="center">
           {blacklists.map((blacklist) => (
-            <Grid key={blacklist.id} item style={{ width: "100%", maxWidth: 1600 }}>
+            <Grid
+              key={blacklist.id}
+              item
+              style={{ width: "100%", maxWidth: 1600 }}
+            >
               <BlacklistListTile
-<<<<<<< HEAD
-=======
-                classes={classes}
->>>>>>> c00c7ef3
+                classes={globalClasses}
                 servers={servers}
                 blacklist={blacklist}
                 onEdit={onEditBlacklist}
@@ -201,10 +187,7 @@
           </Grid>
         </Grid>
       </Grid>
-<<<<<<< HEAD
-=======
       {/* CREATE DIALOG */}
->>>>>>> c00c7ef3
       <BlacklistListCreateDialog
         open={editDialogOpen}
         setOpen={setEditDialogOpen}
@@ -212,20 +195,21 @@
         onSubmit={onEditDialogSubmit}
         initialValues={editDialogInitialValues}
       />
-<<<<<<< HEAD
-    </React.Fragment>)
-  );
-=======
       {/* DELETE DIALOG */}
       <Dialog
         open={selectedBlacklist !== null}
         aria-labelledby="alert-dialog-title"
         aria-describedby="alert-dialog-description"
       >
-        <DialogTitle id="alert-dialog-title">{selectedBlacklist ? `Delete blacklist "${selectedBlacklist?.name}"?` : "Loading..."}</DialogTitle>
+        <DialogTitle id="alert-dialog-title">
+          {selectedBlacklist
+            ? `Delete blacklist "${selectedBlacklist?.name}"?`
+            : "Loading..."}
+        </DialogTitle>
         <DialogContent>
           <DialogContentText id="alert-dialog-description">
-            Are you certain you want to permanently delete the blacklist and all associated records?
+            Are you certain you want to permanently delete the blacklist and all
+            associated records?
           </DialogContentText>
         </DialogContent>
         <DialogActions>
@@ -238,8 +222,7 @@
         </DialogActions>
       </Dialog>
     </React.Fragment>
-  )
->>>>>>> c00c7ef3
-}
+  );
+};
 
 export default BlacklistLists;