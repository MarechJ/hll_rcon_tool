--- conflicted
+++ resolved
@@ -1,14 +1,9 @@
-<<<<<<< HEAD
 import {
   Box,
   Button,
   Grid,
   LinearProgress,
 } from "@material-ui/core";
-=======
-import { Box, Button, Grid, LinearProgress } from "@material-ui/core";
-import useStyles from "../useStyles";
->>>>>>> 97ca5920
 import BlacklistRecordsSearch from "./BlacklistRecordsSearch";
 import React from "react";
 import {
@@ -100,16 +95,7 @@
   // If you don't like the loading skeletons, just return `null`
   if (isLoading) {
     return (
-<<<<<<< HEAD
       <Grid container spacing={4} justify="center">
-=======
-      <Grid
-        container
-        spacing={4}
-        justify="center"
-        className={globalClasses.padding}
-      >
->>>>>>> 97ca5920
         <Grid item xl={6} xs={12}>
           <Skeleton variant="rect" height={140} />
         </Grid>
@@ -155,16 +141,7 @@
   }
 
   return (
-<<<<<<< HEAD
     <Grid container spacing={4} justify="center">
-=======
-    <Grid
-      container
-      spacing={4}
-      justify="center"
-      className={globalClasses.padding}
-    >
->>>>>>> 97ca5920
       <Grid item xl={6} xs={12}>
         <BlacklistRecordsSearch
           blacklists={blacklists}
