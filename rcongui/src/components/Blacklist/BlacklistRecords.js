import {
  Box,
  Button,
  Grid,
  LinearProgress,
} from "@mui/material";
import BlacklistRecordsSearch from "./BlacklistRecordsSearch";
import React from "react";
import {
  addPlayerToBlacklist,
  get,
  getBlacklists,
  handle_http_errors,
  postData,
  showResponse,
} from "../../utils/fetchUtils";
import Pagination from '@mui/material/Pagination';
import BlacklistRecordGrid from "./BlacklistRecordGrid";
import { List, fromJS } from "immutable";
import { BlacklistRecordCreateButton } from "./BlacklistRecordCreateDialog";
<<<<<<< HEAD
import { Skeleton } from '@mui/material';
=======
import { Skeleton } from "@material-ui/lab";
import { Link } from "react-router-dom";
>>>>>>> c00c7ef3

async function getBlacklistRecords(searchParams) {
  let path = "get_blacklist_records?" + new URLSearchParams(
    Object.entries(searchParams)
      .filter(([_, v]) => v || v === 0)
  );
  const response = await get(path)
  return showResponse(response, "get_blacklist_records")
}

const MyPagination = ({ pageSize, total, page, setPage }) => (
  <Pagination
    count={Math.ceil(total / pageSize)}
    page={page}
    onChange={(e, val) => setPage(val)}
    variant="outlined"
    color="standard"
    showFirstButton
    showLastButton
  />
);

const BlacklistRecords = () => {
  // inital state, first render
  const [isLoading, setIsLoading] = React.useState(true);
  // when fetching loading records
  const [isFetching, setIsFetching] = React.useState(false);
  const [blacklists, setBlacklists] = React.useState([]);
  const [records, setRecords] = React.useState(List());
  const [totalRecords, setTotalRecords] = React.useState(0);
  const [page, setPage] = React.useState(1);
  const [searchQuery, setSearchQuery] = React.useState({
    player_id: undefined,
    reason: undefined,
    blacklist_id: undefined,
    exclude_expired: false,
    page_size: 50,
  });

  React.useEffect(() => {
    if (!blacklists.length) {
      loadBlacklists();
    }
    loadRecords();
  }, [searchQuery, page]);

  async function loadBlacklists() {
    setBlacklists(await getBlacklists());
  }

  async function loadRecords() {
    setIsFetching(true);
    try {
      const data = await getBlacklistRecords({ ...searchQuery, page });
      const records = data.result;
      if (records) {
        setRecords(fromJS(records.records));
        setTotalRecords(records.total);
      }
      setIsFetching(false);
      // delay UI, this can be removed along with skeletons
      await new Promise((res) => setTimeout(res, 500));
      setIsLoading(false);
    } catch (error) {
      handle_http_errors(error);
    }
  }

  async function createRecord(recordDetails) {
    await addPlayerToBlacklist(recordDetails);
    loadRecords();
  }

  // If you don't like the loading skeletons, just return `null`
  if (isLoading) {
    return (
      (<Grid container spacing={4} justifyContent="center">
        <Grid item xl={6} xs={12}>
          <Skeleton variant="rectangular" height={140} />
        </Grid>
        <Grid container item xl={3} xs={12} justifyContent="center" spacing={2}>
          <Grid item xl={12}>
            <Skeleton
              variant="rectangular"
              width={200}
              height={42}
              style={{ margin: "0 auto", borderRadius: 5 }}
            />
          </Grid>
          <Grid item xl={12}>
            <Skeleton
              variant="rectangular"
              width={155}
              height={42}
              style={{ margin: "0 auto", borderRadius: 5 }}
            />
          </Grid>
        </Grid>
        <Grid item xs={12}>
          <Skeleton
            variant="rectangular"
            width={360}
            height={32}
            style={{ margin: "0 auto" }}
          />
        </Grid>
        <Grid item xs={12}>
          <Skeleton variant="rectangular" height={140} />
        </Grid>
        <Grid item xs={12}>
          <Skeleton
            variant="rectangular"
            width={360}
            height={32}
            style={{ margin: "0 auto" }}
          />
        </Grid>
      </Grid>)
    );
  }

  return (
    (<Grid container spacing={4} justifyContent="center">
      <Grid item xl={6} xs={12}>
        <BlacklistRecordsSearch
          blacklists={blacklists}
          onSearch={setSearchQuery}
          disabled={isLoading || isFetching}
        />
      </Grid>
      <Grid item xl={3} xs={12}>
        <Grid
          container
          spacing={3}
          alignContent="center"
          alignItems="center"
          justifyContent="center"
          style={{ paddingTop: 6 }}
        >
          <Grid item xl={12}>
            <BlacklistRecordCreateButton
              blacklists={blacklists}
              onSubmit={createRecord}
            >
              Create New Record
            </BlacklistRecordCreateButton>
          </Grid>
          <Grid item xl={12}>
            <Button
              component={Link}
              to={"/blacklists/manage"}
              variant="contained"
              color="primary"
              size="large"
            >
              Manage Lists
            </Button>
          </Grid>
        </Grid>
      </Grid>
      <Grid item xs={12}>
        <MyPagination
          pageSize={searchQuery.pageSize}
          page={page}
          setPage={setPage}
          total={totalRecords}
        />
      </Grid>
      <Grid item xs={12}>
        {isFetching ? <LinearProgress color="secondary" /> : ""}
        <BlacklistRecordGrid
          blacklists={blacklists}
          records={records}
          onRefresh={loadRecords}
        />
      </Grid>
      <Grid item xs={12}>
        <MyPagination
          pageSize={searchQuery.pageSize}
          page={page}
          setPage={setPage}
          total={totalRecords}
        />
      </Grid>
    </Grid>)
  );
};

export default BlacklistRecords;<|MERGE_RESOLUTION|>--- conflicted
+++ resolved
@@ -18,12 +18,8 @@
 import BlacklistRecordGrid from "./BlacklistRecordGrid";
 import { List, fromJS } from "immutable";
 import { BlacklistRecordCreateButton } from "./BlacklistRecordCreateDialog";
-<<<<<<< HEAD
-import { Skeleton } from '@mui/material';
-=======
 import { Skeleton } from "@material-ui/lab";
 import { Link } from "react-router-dom";
->>>>>>> c00c7ef3
 
 async function getBlacklistRecords(searchParams) {
   let path = "get_blacklist_records?" + new URLSearchParams(
