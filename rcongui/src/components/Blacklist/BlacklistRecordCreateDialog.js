--- conflicted
+++ resolved
@@ -207,32 +207,6 @@
                   variant="standard"
                 />
               </Grid>
-<<<<<<< HEAD
-              <Grid item xs={4}>
-                <Select
-                  value={""}
-                  onChange={(e) => {
-                    e.target.value
-                      ? setExpiresAt(
-                          moment()
-                            .add(e.target.value, "seconds")
-                            .format("YYYY-MM-DDTHH:mm")
-                        )
-                      : setExpiresAt("");
-                  }}
-                  fullWidth
-                  displayEmpty
-                >
-                  <MenuItem value="">
-                    <em>Preset Times</em>
-                  </MenuItem>
-                  {presetTimes.map(({ value, label }) => (
-                    <MenuItem key={label} value={value}>
-                      {label}
-                    </MenuItem>
-                  ))}
-                </Select>
-=======
               <Grid item xs={12}>
                 {presetTimes.map(([amount, unit], index) => (
                   <TimePickerButtons
@@ -247,7 +221,6 @@
                     }}
                   />
                 ))}
->>>>>>> c00c7ef3
               </Grid>
             </Grid>
             {/* REASON */}
