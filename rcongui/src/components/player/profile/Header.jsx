--- conflicted
+++ resolved
@@ -2,14 +2,6 @@
 import { Avatar, Box, Typography, Stack } from "@mui/material";
 import { Link } from "react-router-dom";
 import CopyableText from "@/components/shared/CopyableText";
-<<<<<<< HEAD
-import { isSteamPlayer, getSteamProfileUrl } from "@/utils/lib";
-import CloseIcon from "@mui/icons-material/Close";
-import SportsEsportsIcon from "@mui/icons-material/SportsEsports";
-import { ActionMenuButton } from "@/features/player-action/ActionMenu";
-
-const PlayerProfileHeader = ({ player, isOnline, onClose, actionList, avatar, name }) => {
-=======
 import PlatformChip from "./Platform";
 import CountryChip from "./Country";
 import LevelChip from "./Level";
@@ -29,7 +21,6 @@
   const currentSoldierData = player?.soldier ?? player?.profile?.soldier;
   const playerId = player?.player_id ?? player?.profile?.player_id;
   const currentAccountData = player?.account ?? player?.profile?.account;
->>>>>>> cdc85ba5
   return (
     <ProfileHeader gap={0.5}>
       <Stack>
@@ -97,26 +88,11 @@
           alignItems={"center"}
           justifyContent={"start"}
         >
-<<<<<<< HEAD
-          <CloseIcon />
-        </IconButton>
-      )}
-      <ActionMenuButton
-        recipients={player}
-        actions={actionList}
-        sx={{
-          position: "absolute",
-          top: (theme) => theme.spacing(0.5),
-          left: (theme) => theme.spacing(0.5),
-        }}
-      />
-=======
           <LevelChip level={level} playerId={playerId} currentSoldierData={currentSoldierData} />
           <PlatformChip platform={platform} playerId={playerId} currentSoldierData={currentSoldierData} />
           <CountryChip country={country} playerId={playerId} currentAccountData={currentAccountData} />
         </Stack>
       </Stack>
->>>>>>> cdc85ba5
     </ProfileHeader>
   );
 };
