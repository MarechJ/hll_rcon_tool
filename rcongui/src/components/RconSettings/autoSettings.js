import React from "react";
<<<<<<< HEAD
import {
  Button,
  Grid,
  Typography
} from "@material-ui/core";
=======
import { Button, Grid, TextField, Typography } from "@material-ui/core";
>>>>>>> e465081a
import { ForwardCheckBox } from "../commonComponent";
import Editor from "@monaco-editor/react";

const AutoSettings = ({
  words,
  onWordsChange,
  onSave,
  forward,
  onFowardChange,
  onEditorMount,
<<<<<<< HEAD
  theme
=======
>>>>>>> e465081a
}) => (
  <Grid container>
    <Grid xs={12}>
      <Editor
        height="90vh"
        defaultLanguage="json"
        defaultValue={words}
        onChange={onWordsChange}
        options={{
          minimap: { enabled: false },
          tabSize: 2,
        }}
        onMount={onEditorMount}
        theme={theme}
      />
    </Grid>
    <Typography variant="caption" align="left" color="textSecondary">
      For more info on how to use Auto Settings see{" "}
      <a href="https://youtu.be/2IKZwHj9PJw" target="_blank">
        this video
      </a>{" "}
      or{" "}
      <a
        href="https://cdn.discordapp.com/attachments/729998051288285256/886276109484826634/autosettings_flow.PNG"
        target="_blank"
      >
        this flowchart
      </a>
    </Typography>
    <Grid xs={12}>
      <ForwardCheckBox bool={forward} onChange={onFowardChange} />
      <Button variant="outlined" color="secondary" onClick={onSave}>
        Save
      </Button>
    </Grid>
  </Grid>
);

export default AutoSettings;<|MERGE_RESOLUTION|>--- conflicted
+++ resolved
@@ -1,13 +1,9 @@
 import React from "react";
-<<<<<<< HEAD
 import {
   Button,
   Grid,
   Typography
 } from "@material-ui/core";
-=======
-import { Button, Grid, TextField, Typography } from "@material-ui/core";
->>>>>>> e465081a
 import { ForwardCheckBox } from "../commonComponent";
 import Editor from "@monaco-editor/react";
 
@@ -18,10 +14,7 @@
   forward,
   onFowardChange,
   onEditorMount,
-<<<<<<< HEAD
-  theme
-=======
->>>>>>> e465081a
+  theme,
 }) => (
   <Grid container>
     <Grid xs={12}>
