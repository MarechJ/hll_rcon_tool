import { PlayerDetailDrawer } from "@/components/PlayerProfileDrawer";
import { cmd } from "@/utils/fetchUtils";
<<<<<<< HEAD
import { createContext, useContext, useMemo, useState } from "react";
import { useGlobalStore } from "./useGlobalState";
=======
import {createContext, useContext, useMemo, useState} from "react";
import { useGlobalStore } from "@/stores/global-state";
>>>>>>> 1878cd01
import dayjs from "dayjs";
import { useQuery } from "@tanstack/react-query";
import { playerProfileQueryOptions } from "@/queries/player-profile-query";

/**
 * @typedef {Object} PlayerVIP
 * @property {number} server_number - The server number where the VIP status applies
 * @property {string} expiration - The expiration date of the VIP status
 */

/**
 * @typedef {Object} PlayerProfile
 * @property {string} player_id - Unique identifier for the player
 * @property {Array<{name: string}>} names - Array of player names
 * @property {PlayerVIP[]} vips - Array of VIP statuses across different servers
 */

/**
 * @typedef {Object} Player
 * @property {string} player_id - Unique identifier for the player
 * @property {string} name - Current display name of the player
 * @property {boolean} is_online - Whether the player is currently online
 * @property {boolean} [is_banned] - Whether the player is currently banned
 * @property {boolean} [is_vip] - Whether the player has VIP status
 * @property {PlayerVIP} [vip] - VIP details if the player is a VIP
 * @property {PlayerProfile} profile - Player's profile information
 * @property {Array<Object>} messages - Player's message history
 * @property {Array<Object>} comments - Comments about the player
 * @property {Array<Object>} bans - Player's ban history
 */

export const SidebarContext = createContext();

export const PlayerSidebarProvider = ({ children }) => {
  const [open, setOpen] = useState(false);
  const [playerId, setPlayerId] = useState("");
  const serverStatus = useGlobalStore((state) => state.status);
  const onlinePlayers = useGlobalStore((state) => state.onlinePlayers);
  const enabled = open && !!playerId;
  const staleTime = 60 * 1000; // 60 seconds

  const {
    data: comments,
    isLoading: isLoadingComments,
    error: commentsError,
  } = useQuery({
    queryKey: ["player", "comments", playerId],
    queryFn: () =>
      cmd.GET_PLAYER_COMMENTS({
        params: { player_id: playerId },
        throwRouteError: false,
      }),
    enabled,
    staleTime,
    refetchOnWindowFocus: false,
    refetchInterval: (query) => {
      // Only refetch if the data is stale and there's no error
      return query.state.isStale && !query.state.error ? staleTime : false;
    },
  });

  const {
    data: bans,
    isLoading: isLoadingBans,
    error: bansError,
  } = useQuery({
    queryKey: ["player", "bans", playerId],
    queryFn: () =>
      cmd.GET_PLAYER_BANS({
        params: { player_id: playerId },
        throwRouteError: false,
      }),
    enabled,
    staleTime,
    refetchOnWindowFocus: false,
    refetchInterval: (query) => {
      // Only refetch if the data is stale and there's no error
      return query.state.isStale && !query.state.error ? staleTime : false;
    },
  });

  const {
    data: messages,
    isLoading: isLoadingMessages,
    error: messagesError,
  } = useQuery({
    queryKey: ["player", "messages", playerId],
    queryFn: () =>
      cmd.GET_PLAYER_MESSAGES({
        params: { player_id: playerId },
        throwRouteError: false,
      }),
    enabled,
    staleTime,
    refetchOnWindowFocus: false,
    refetchInterval: (query) => {
      // Only refetch if the data is stale and there's no error
      return query.state.isStale && !query.state.error ? staleTime : false;
    },
  });

  const {
    data: profile,
    isLoading: isLoadingProfile,
    error: profileError,
  } = useQuery({
    ...playerProfileQueryOptions(playerId, { throwRouteError: false }),
    enabled,
    staleTime,
    refetchOnWindowFocus: false,
    refetchInterval: (query) => {
      // Only refetch if the data is stale and there's no error
      return query.state.isStale && !query.state.error ? staleTime : false;
    },
  });

  const handleSetId = (id) => {
    if (!id) return;
    setOpen(true);
    setPlayerId(id);
  };

  const handleClose = () => {
    setOpen(false);
    setPlayerId("");
  };

  const handleSwitchPlayer = (id) => {
    setPlayerId(id);
  };

  const player = useMemo(() => {
    if (!open || !playerId) return null;

    const getOnlinePlayer = (id) =>
      onlinePlayers.find((p) => p.player_id === id);

    const getPlayerWithOnlineStatus = (player, isOnline) => ({
      ...player,
      is_online: isOnline,
    });

    let aPlayer = getOnlinePlayer(playerId);

    if (aPlayer) {
      aPlayer = getPlayerWithOnlineStatus(aPlayer, true);
    } else if (profile) {
      aPlayer = getPlayerWithOnlineStatus({ profile }, false);
    } else {
      return null;
    }

    aPlayer.messages = messages ?? [];
    aPlayer.comments = comments ?? [];
    aPlayer.bans = bans ?? [];
    if (aPlayer.bans.length > 0) {
      aPlayer.is_banned = true;
    }

    aPlayer.vip = aPlayer.profile.vips.find(
      (v) => v.server_number === serverStatus?.server_number
    );
    if (
      aPlayer.vip &&
      (aPlayer.vip.expiration === null ||
        dayjs().isBefore(aPlayer.vip.expiration))
    ) {
      aPlayer.is_vip = true;
    }

    // If the player is VIP but doesn't have a VIP object, add one
    // This is either a bug or a player that has been given VIP from another rcon tool
    if (aPlayer.is_vip && aPlayer.vip === undefined) {
      aPlayer.vip = {
        server_number: serverStatus?.server_number,
        expiration: null,
        not_created_by_crcon: true,
      };
    }

    aPlayer.player_id = aPlayer.player_id ?? aPlayer.profile.player_id;
    aPlayer.name = aPlayer.name ?? aPlayer.profile.names[0]?.name;

    return aPlayer;
  }, [
    open,
    playerId,
    onlinePlayers,
    serverStatus,
    comments,
    bans,
    profile,
    messages,
  ]);

  const isLoading =
    isLoadingComments || isLoadingBans || isLoadingProfile || isLoadingMessages;

  const contextValue = useMemo(
    () => ({
      open,
      close: handleClose,
      player,
      openWithId: handleSetId,
      switchPlayer: handleSwitchPlayer,
      isLoading,
      commentsError,
      bansError,
      profileError,
      messagesError,
    }),
    [
      open,
      player,
      playerId,
      isLoading,
      commentsError,
      bansError,
      profileError,
      messagesError,
    ]
  );

  return (
    <SidebarContext.Provider value={contextValue}>
      {children}
      {open && <PlayerDetailDrawer />}
    </SidebarContext.Provider>
  );
};

export const usePlayerSidebar = () => {
  const context = useContext(SidebarContext);

  if (!context && process.env.NODE_ENV === "development") {
    // In development, return a fallback or log a warning instead of throwing an error
    console.warn(
      "usePlayerSidebar must be used within an PlayerSidebarProvider"
    );
    return {
      open: false,
      close: () => {},
      player: null,
      openWithId: () => {},
      switchPlayer: () => {},
      isLoading: false,
      commentsError: null,
      bansError: null,
      profileError: null,
      messagesError: null,
    };
  }

  // Check if context is undefined, indicating it was used outside of a provider
  if (!context) {
    throw new Error(
      "usePlayerSidebar must be used within an PlayerSidebarProvider"
    );
  }
  return context;
};<|MERGE_RESOLUTION|>--- conflicted
+++ resolved
@@ -1,12 +1,7 @@
 import { PlayerDetailDrawer } from "@/components/PlayerProfileDrawer";
 import { cmd } from "@/utils/fetchUtils";
-<<<<<<< HEAD
 import { createContext, useContext, useMemo, useState } from "react";
-import { useGlobalStore } from "./useGlobalState";
-=======
-import {createContext, useContext, useMemo, useState} from "react";
 import { useGlobalStore } from "@/stores/global-state";
->>>>>>> 1878cd01
 import dayjs from "dayjs";
 import { useQuery } from "@tanstack/react-query";
 import { playerProfileQueryOptions } from "@/queries/player-profile-query";
@@ -166,27 +161,7 @@
       aPlayer.is_banned = true;
     }
 
-    aPlayer.vip = aPlayer.profile.vips.find(
-      (v) => v.server_number === serverStatus?.server_number
-    );
-    if (
-      aPlayer.vip &&
-      (aPlayer.vip.expiration === null ||
-        dayjs().isBefore(aPlayer.vip.expiration))
-    ) {
-      aPlayer.is_vip = true;
-    }
-
-    // If the player is VIP but doesn't have a VIP object, add one
-    // This is either a bug or a player that has been given VIP from another rcon tool
-    if (aPlayer.is_vip && aPlayer.vip === undefined) {
-      aPlayer.vip = {
-        server_number: serverStatus?.server_number,
-        expiration: null,
-        not_created_by_crcon: true,
-      };
-    }
-
+    aPlayer.is_vip = aPlayer.profile.is_vip;
     aPlayer.player_id = aPlayer.player_id ?? aPlayer.profile.player_id;
     aPlayer.name = aPlayer.name ?? aPlayer.profile.names[0]?.name;
 
