{
  "name": "rcongui",
  "version": "0.1.0",
  "private": true,
  "dependencies": {
    "@date-io/moment": "^1.3.13",
    "@fortawesome/fontawesome-svg-core": "^1.2.30",
    "@fortawesome/free-brands-svg-icons": "^5.12.1",
    "@fortawesome/free-solid-svg-icons": "^5.14.0",
    "@fortawesome/react-fontawesome": "^0.1.8",
    "@material-ui/core": "4.11.2",
    "@material-ui/icons": "^4.5.1",
    "@material-ui/lab": "^4.0.0-alpha.45",
    "@material-ui/pickers": "^3.2.10",
    "@monaco-editor/react": "^4.2.2",
    "@testing-library/jest-dom": "^4.2.4",
    "@testing-library/react": "^9.3.2",
    "@testing-library/user-event": "^7.1.2",
    "chart.js": "^3.6.2",
    "chartjs-adapter-moment": "^1.0.0",
    "country-list": "^2.2.0",
    "emoji-mart": "^3.0.0",
    "google-palette": "^1.1.0",
    "immutable": "^4.0.0-rc.12",
    "lodash": "^4.17.19",
    "material-ui": "^0.20.2",
<<<<<<< HEAD
    "moment": "^2.29.1",
    "monaco-editor": "^0.28.1",
=======
    "moment": "^2.29.2",
>>>>>>> 000ba862
    "mui-datatables": "^3.7.4",
    "react": "^16.12.0",
    "react-chartjs-2": "^4.0.0",
    "react-copy-to-clipboard": "^5.0.3",
    "react-dom": "^16.12.0",
    "react-router-dom": "^5.1.2",
    "react-scripts": "3.4.4",
    "react-toastify": "^5.5.0",
    "recompose": "^0.30.0"
  },
  "scripts": {
    "start": "export REACT_APP_VERSION=$(git describe --tags) && react-scripts start",
    "build": "export REACT_APP_VERSION=$(git describe --tags) && react-scripts build",
    "test": "react-scripts test",
    "eject": "react-scripts eject"
  },
  "eslintConfig": {
    "extends": "react-app"
  },
  "browserslist": {
    "production": [
      ">0.2%",
      "not dead",
      "not op_mini all"
    ],
    "development": [
      "last 1 chrome version",
      "last 1 firefox version",
      "last 1 safari version"
    ]
  }
}<|MERGE_RESOLUTION|>--- conflicted
+++ resolved
@@ -24,12 +24,8 @@
     "immutable": "^4.0.0-rc.12",
     "lodash": "^4.17.19",
     "material-ui": "^0.20.2",
-<<<<<<< HEAD
-    "moment": "^2.29.1",
     "monaco-editor": "^0.28.1",
-=======
     "moment": "^2.29.2",
->>>>>>> 000ba862
     "mui-datatables": "^3.7.4",
     "react": "^16.12.0",
     "react-chartjs-2": "^4.0.0",
