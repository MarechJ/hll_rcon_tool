import { defineConfig, loadEnv } from "vite";
import react from "@vitejs/plugin-react";
import fs from "fs/promises";
import path from "path";

const DEFAULT_CRCON_SERVER_URL = "http://localhost:8010";
const DEFAULT_CRCON_API_ENDPOINT = "api";

export default defineConfig(({ command, mode }) => {
  const env = loadEnv(mode, process.cwd(), "");

  if (mode === "production" && !env.REACT_APP_API_URL) {
    console.error("Error: REACT_APP_API_URL is not set in production mode");
    process.exit(1);
  }

  const REACT_APP_API_URL = env.REACT_APP_API_URL;
  const VITE_CRCON_SERVER_URL = env.VITE_CRCON_SERVER_URL ?? DEFAULT_CRCON_SERVER_URL;
  const VITE_CRCON_API_ENDPOINT = env.VITE_CRCON_API_ENDPOINT ?? DEFAULT_CRCON_API_ENDPOINT;
  const DEBUG = env.DEBUG;

  if (mode === "development") {
    if (!env.VITE_CRCON_SERVER_URL) {
      console.warn(
        "[dev] Warning: VITE_CRCON_SERVER_URL is not set - defaulting to '" +
          DEFAULT_CRCON_SERVER_URL +
          "'"
      );
    }

    if (!env.VITE_CRCON_API_ENDPOINT) {
      console.warn(
        "[dev] Warning: VITE_CRCON_API_ENDPOINT is not set - defaulting to '" +
          DEFAULT_CRCON_API_ENDPOINT +
          "'"
      );
    }
  }

  console.log(
    "[dev] Requests to",
    REACT_APP_API_URL,
    "will be proxied to",
    VITE_CRCON_SERVER_URL + VITE_CRCON_API_ENDPOINT
  );
  console.log(
    "[dev] API Documentation:",
    VITE_CRCON_SERVER_URL + VITE_CRCON_API_ENDPOINT + "get_api_documentation"
  );

  return {
    define: {
      "process.env.DEBUG": JSON.stringify(DEBUG),
      "process.env.REACT_APP_API_URL": JSON.stringify(REACT_APP_API_URL),
    },
    resolve: {
      extensions: [".js", ".jsx"],
      alias: {
        "@": path.resolve(__dirname, "./src"),
      },
    },
    plugins: [react()],
    server: {
      port: 3000,
      proxy: {
<<<<<<< HEAD
        '/api': {
          target: 'http://localhost:8000',
=======
        [VITE_CRCON_API_ENDPOINT]: {
          target: VITE_CRCON_SERVER_URL,
>>>>>>> 6d8376c6
          changeOrigin: true,
        },
      },
    },
    preview: {
      port: 3000,
      proxy: {
<<<<<<< HEAD
        '/api': {
          target: 'http://localhost:8000',
=======
        [VITE_CRCON_API_ENDPOINT]: {
          target: VITE_CRCON_SERVER_URL,
>>>>>>> 6d8376c6
          changeOrigin: true,
        },
      },
    },
    esbuild: {
      loader: "jsx",
      include: /src\/.*\.jsx?$/,
      exclude: [],
    },
    optimizeDeps: {
      esbuildOptions: {
        loader: { ".js": "jsx" },
        plugins: [
          {
            name: "load-js-files-as-jsx",
            setup(build) {
              build.onLoad({ filter: /src\/.*\.js$/ }, async (args) => ({
                loader: "jsx",
                contents: await fs.readFile(args.path, "utf8"),
              }));
            },
          },
        ],
      },
    },
  };
});<|MERGE_RESOLUTION|>--- conflicted
+++ resolved
@@ -15,8 +15,10 @@
   }
 
   const REACT_APP_API_URL = env.REACT_APP_API_URL;
-  const VITE_CRCON_SERVER_URL = env.VITE_CRCON_SERVER_URL ?? DEFAULT_CRCON_SERVER_URL;
-  const VITE_CRCON_API_ENDPOINT = env.VITE_CRCON_API_ENDPOINT ?? DEFAULT_CRCON_API_ENDPOINT;
+  const VITE_CRCON_SERVER_URL =
+    env.VITE_CRCON_SERVER_URL ?? DEFAULT_CRCON_SERVER_URL;
+  const VITE_CRCON_API_ENDPOINT =
+    env.VITE_CRCON_API_ENDPOINT ?? DEFAULT_CRCON_API_ENDPOINT;
   const DEBUG = env.DEBUG;
 
   if (mode === "development") {
@@ -63,13 +65,8 @@
     server: {
       port: 3000,
       proxy: {
-<<<<<<< HEAD
-        '/api': {
-          target: 'http://localhost:8000',
-=======
         [VITE_CRCON_API_ENDPOINT]: {
           target: VITE_CRCON_SERVER_URL,
->>>>>>> 6d8376c6
           changeOrigin: true,
         },
       },
@@ -77,13 +74,8 @@
     preview: {
       port: 3000,
       proxy: {
-<<<<<<< HEAD
-        '/api': {
-          target: 'http://localhost:8000',
-=======
         [VITE_CRCON_API_ENDPOINT]: {
           target: VITE_CRCON_SERVER_URL,
->>>>>>> 6d8376c6
           changeOrigin: true,
         },
       },
