version: '2.4'

services:
    python:
        image: maresh/hll_rcon:latest
        environment:
            HLL_HOST: ${HLL_HOST}
            HLL_PORT: ${HLL_PORT}
            HLL_PASSWORD: ${HLL_PASSWORD}
            LOGGING_LEVEL: 'INFO'
            LOGGING_PATH: /logs/
            REDIS_URL: redis://redis:6379/0
            DB_URL: 'postgres://rcon:${HLL_DB_PASSWORD}@postgres:5432'
            DISCORD_WEBHOOK_AUDIT_LOG: ${DISCORD_WEBHOOK_AUDIT_LOG}
<<<<<<< HEAD
            SERVER_SHORT_NAME: ${SERVER_SHORT_NAME}
            RCONWEB_API_SECRET: ${RCONWEB_API_SECRET}
=======
            RCONWEB_API_SECRET: ${RCONWEB_API_SECRET}
            SERVER_SHORT_NAME: ${SERVER_SHORT_NAME}
>>>>>>> 39d11969
        restart: always
        volumes: 
            - ./logs:/logs/
            - ./servicediscovery:/servicediscovery
<<<<<<< HEAD
            - ./static:/static/
=======
    
>>>>>>> 39d11969
<|MERGE_RESOLUTION|>--- conflicted
+++ resolved
@@ -12,19 +12,10 @@
             REDIS_URL: redis://redis:6379/0
             DB_URL: 'postgres://rcon:${HLL_DB_PASSWORD}@postgres:5432'
             DISCORD_WEBHOOK_AUDIT_LOG: ${DISCORD_WEBHOOK_AUDIT_LOG}
-<<<<<<< HEAD
-            SERVER_SHORT_NAME: ${SERVER_SHORT_NAME}
-            RCONWEB_API_SECRET: ${RCONWEB_API_SECRET}
-=======
             RCONWEB_API_SECRET: ${RCONWEB_API_SECRET}
             SERVER_SHORT_NAME: ${SERVER_SHORT_NAME}
->>>>>>> 39d11969
         restart: always
         volumes: 
             - ./logs:/logs/
             - ./servicediscovery:/servicediscovery
-<<<<<<< HEAD
-            - ./static:/static/
-=======
-    
->>>>>>> 39d11969
+    