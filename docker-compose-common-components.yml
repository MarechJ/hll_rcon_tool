--- conflicted
+++ resolved
@@ -23,11 +23,8 @@
             DISCORD_KILLS_WEBHOOK: ${DISCORD_KILLS_WEBHOOK}
             DISCORD_SEND_KILL_UPDATES: ${DISCORD_SEND_KILL_UPDATES}
             DISCORD_SEND_TEAM_KILL_UPDATES: ${DISCORD_SEND_TEAM_KILL_UPDATES}
-<<<<<<< HEAD
             VOTE_MAP_INSTRUCTIONS: ${VOTE_MAP_INSTRUCTIONS}
-=======
             STEAM_API_KEY: ${STEAM_API_KEY}
->>>>>>> 2d425228
         restart: always
         volumes: 
             - ./logs:/logs/
