# Hell Let Loose (HLL) advanced RCON  

CLI (Python), an HTTP API (Python) and a friendly GUI (React)

Feel free to contribute. There's some ironing out and lots of features to do :)

## How to install the APP

### With docker compose

Pre-requistes:
  - Having a dedicated server (Linux or Windows)
  - Docker Engine (Community) installed: https://docs.docker.com/install/
  - Docker Compose installed: https://docs.docker.com/compose/install/

#### Install steps

##### Get the sources

    git clone https://github.com/MarechJ/hll_rcon_tool.git
    cd hll_rcon_tool

Note: If you have several servers, clone it multiple times in different directories like so:

    git clone https://github.com/MarechJ/hll_rcon_tool.git hll_rcon_tool_server_number_2
    cd hll_rcon_tool_server_number_2

__From here all the commands assume that you are at the root of the repo you just cloned__

##### Set your server informations. Edit the .env and fill in the blanks (for all your servers) like so:


    # Ip address of the game server
    HLL_HOST=22.33.44.55
    # Rcon port (not the query one!)
    HLL_PORT=20310
    # Your rcon password
    HLL_PASSWORD=mypassword
    # Choose a password for your Database
    HLL_DB_PASSWORD=mydatabasepassword

    # If you have multiple servers, also change these lines (each server must have a different port, just increment the number)
    RCONWEB_PORT=8011
    HLL_DB_HOST_PORT=5433
    HLL_REDIS_HOST_PORT=6380


You could also just export the variables in your terminal before running the docker-compose commands
OR edit the `docker-compose.yml` and replace the `${variable}` directly in there, however you might have a merge conflict next time you update the sources.
Alternatively you can also specify them in the command line. More details: https://docs.docker.com/compose/environment-variables/#set-environment-variables-with-docker-compose-run

##### Create a .htpasswd to protect your RCON from the public

    mkdir pw
    cd pw
    htpasswd -c .htpasswd <username>
      New password:
      Re-type new password:
      Adding password for user <username>

Some additional info: https://docs.nginx.com/nginx/admin-guide/security-controls/configuring-http-basic-authentication/

##### RUN it!

    docker-compose up -d 

<<<<<<< HEAD
=======
**IMPORTANT** If you are using a Raspberry Pi or any other ARM 32 bits you need to use the alternative docker-compose file:

    docker-compose -f docker-compose-arm32.yml up -d

>>>>>>> c388d561
The web application will be available on `<your server ip>:$RCONWEB_PORT` 


##### To update to the latest version:

    git pull && docker-compose pull && docker-compose up -d


##### To ROLLBACK (in case of issue) to a previous version:

Check the availabe versions numbers on docker hub (or github releases):
https://hub.docker.com/r/maresh/hll_rcon/tags
https://github.com/MarechJ/hll_rcon_tool/releases

Edit you docker-compose.yml and change all the images from:

    image: maresh/hll_rcon:latest
    ...
    image: maresh/hll_rcon_frontend:latest

To the version you want (here we use v1.1.0)

    image: maresh/hll_rcon:v1.1.0
    ...
    image: maresh/hll_rcon_frontend:v1.1.0


## Known issues and limitations

- After a sometime without being used the API will lose the connection to the game server so when you open the GUI the first time you might see an error that it can't fetch the list of players. However this will recover on its own just refresh or wait til the next auto refresh

- The game server in rare case fails to return the steam ID of a player. 

- When logs are completely empty the game server will fail to respond to the request causing an error to show in the API/GUI

- The RCON api server truncates the name of players to a maximum of 20 charcheters even though, up to 32 characters are displayed in game. Bottom line you don't always see the full name


## How to use

Demo video coming soon

## Features to come 

More or less in order of priorities

- Individual moderators accounts
- Audit trail
- Players sessions history (with records of actions applied to players)
- Deferred bans (from a blacklist)
- Custom preset punish/kick/ban messages
- Performance improvements for the player list view
- Auto randomisation of map rotation (scheduling of the endpoint: /api/do_randomize_map_rotation)
- Integration with Nitrado
- Full log history (stored permanently)
- Action hooks on chart messages and players connect / disconnect
- Integration with Discord 

## USAGE of the CLI with docker

##### Build the image
    $ docker build . -t rcon

##### Set your server info as environement variables and run the cli
    $ docker run -it -e HLL_HOST=1.1.1.1 -e HLL_PORT=20300 -e HLL_PASSWORD=mypassword rcon python -m rcon.cli
     
     Usage: cli.py [OPTIONS] COMMAND [ARGS]...

     Options:
       --help  Show this message and exit.

     Commands:
       get_admin_ids
       get_autobalance_threshold
       get_logs
       get_map
       get_map_rotation
       get_name
       get_permabans
       get_players
       get_team_switch_cooldown
       get_temp_bans
       set_broadcast
       set_map
       set_welcome_message
       ...

    $ docker run -it -e HLL_HOST=1.1.1.1 -e HLL_PORT=20300 -e HLL_PASSWORD=mypassword rcon python -m rcon.cli get_name

      [FR]-[CFr]CorpsFranc https://discordapp.com/invite/wX2K2uG


## Development environment

First a quick overview of how the software is structured:

![Components overview](/images/overview.png)

The backbone of the application is HLLConnection + ServerCtl it is what binds the HLL Server rcon commands to the application.
The `Rcon` and `RecordedRcon` provide some wrapping around the raw results of the game server. And expose some new commands that are a combination of basic commands.
The `Rcon` class also adds a caching layer using Redis (or falling back to in-memory) in order to go easy on the server. 
The `RecordedRcon` is an additional wrapping where all the commands that should be saved, or use the Database should go.
I made the choice of separating the `ServerCtl`, `Rcon` and `RecorededRcon` into serparated layers to leave the possiblity to choose the right level of abstraction for what you need.

The API in django is a very thin layer that basically loops over all the methods available in `RecorededRcon` (and therefore all those of `ServerCtl` and `Rcon`) and binds them to a route see [/rconweb/api/views.py](/rconweb/api/views.py).
This is a bit hackish, but it saved me a lot of time a the begining, it also removes a lot of boilerplate, but it should probably change at some point to provide a cleaner set of endpoints.

### Start a development instance

#### First boot up the dependancies. I use docker for that but you can also install Redis and Postgres natively if you prefer

    docker-compose -f docker-compose-dev.yml up -d redis postgres

This will make redis and postgres available on you localhost with their default ports. If you need different port bindings refer to the `docker-compose-dev.yml` file

#### Then run an API using Django's development server:

**Note**: remember that you need to define some environment variables:

    export HLL_PASSWORD=<fill in yours>
    export HLL_PORT=<fill in yours>
    export HLL_HOST=<fill in yours>
    export HLL_DB_PASSWORD=developmentpassword
    export DJANGO_DEBUG=True
 
    export DB_URL=postgres://rcon:developmentpassword@localhost:5432
    export REDIS_URL=redis://localhost:6379/0

Run a server

    # from the root of the repo
    pip install -r requirements.txt
    PYTHONPATH=$PWD ./rconweb/manage.py runserver

This will run a development server on http://127.0.0.1:8000/ it auto refreshes on code changes
If you change the port rember that you will also need to change it in rcongui/.env for the frontend to know where to talk to the API

Hitting http://127.0.0.1:8000/api/ with Django DEBUG set to true will show you all the available endpoints. They are basically named after the methods of the `Rcon` class
All endpoints accept GET querystring parameters OR (not both at the same time) a json payload. The parameters are the same as the parameter names of the `Rcon` methodds (all that is auto generated remember).
It is not best practice to have endpoints that do write operations accept a GET with query string parameters but it was just easier that way. 

#### Now start the frontend:

    # from the root of the repo
    cd rcongui/
    npm install
    npm start

The GUI should now be available on http://localhost:3000/ it auto refreshes on code changes

#### General notes:

If you have problems with dependancies or versions of python or nodejs please refer to the respective Dockerfile that can act as a guide on how to setup a development environment.
If you need a refresher on which process needs what variables have a look at the docker-compose file.<|MERGE_RESOLUTION|>--- conflicted
+++ resolved
@@ -64,13 +64,10 @@
 
     docker-compose up -d 
 
-<<<<<<< HEAD
-=======
 **IMPORTANT** If you are using a Raspberry Pi or any other ARM 32 bits you need to use the alternative docker-compose file:
 
     docker-compose -f docker-compose-arm32.yml up -d
 
->>>>>>> c388d561
 The web application will be available on `<your server ip>:$RCONWEB_PORT` 
 
 
