--- conflicted
+++ resolved
@@ -228,23 +228,15 @@
 #### Windows
 Substitute the release you want in `git checkout`:
 
-<<<<<<< HEAD
     git fetch --tags
     git checkout v7.0.2
-=======
-    git pull
->>>>>>> 2b02ea83
     docker-compose pull && docker-compose -f docker-compose.yml -f docker-compose.windows.yml up -d --force-recreate --remove-orphans
 
 #### Raspberry-Pi or any ARM32v7
 Substitute the release you want in `git checkout`:
 
-<<<<<<< HEAD
     git fetch --tags
     git checkout v7.0.2
-=======
-    git pull
->>>>>>> 2b02ea83
     docker-compose -f docker-compose.yml -f docker-compose.arm32v7.yml up --build -d --force-recreate --remove-orphans
 
 Or download the [latest zip release](https://github.com/MarechJ/hll_rcon_tool/releases/latest)
