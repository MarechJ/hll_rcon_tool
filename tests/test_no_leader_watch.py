--- conflicted
+++ resolved
@@ -568,17 +568,12 @@
     watch_status = WatchStatus()
     player = team_view["allies"]["squads"]["able"]["players"][0]
 
-<<<<<<< HEAD
-    assert PunishStepState.apply == should_warn_player(watch_status, config, "able", player)
-    assert PunishStepState.wait == should_warn_player(watch_status, config, "able", player)
-=======
-    assert PunishStepState.apply == should_warn_squad(
-        watch_status, config, "allies", "able"
-    )
-    assert PunishStepState.wait == should_warn_squad(
-        watch_status, config, "allies", "able"
-    )
->>>>>>> e465081a
+    assert PunishStepState.apply == should_warn_player(
+        watch_status, config, "able"
+    , player)
+    assert PunishStepState.wait == should_warn_player(
+        watch_status, config, "able"
+    , player)
 
 
 def test_should_not_warn(team_view):
@@ -588,17 +583,12 @@
     watch_status = WatchStatus()
     player = team_view["allies"]["squads"]["able"]["players"][0]
 
-<<<<<<< HEAD
-    assert PunishStepState.disabled == should_warn_player(watch_status, config, "able", player)
-    assert PunishStepState.disabled == should_warn_player(watch_status, config, "able", player)
-=======
-    assert PunishStepState.disabled == should_warn_squad(
-        watch_status, config, "allies", "able"
-    )
-    assert PunishStepState.disabled == should_warn_squad(
-        watch_status, config, "allies", "able"
-    )
->>>>>>> e465081a
+    assert PunishStepState.disabled == should_warn_player(
+        watch_status, config, "able"
+    , player)
+    assert PunishStepState.disabled == should_warn_player(
+        watch_status, config, "able"
+    , player)
     assert WatchStatus() == watch_status
 
 
@@ -610,27 +600,19 @@
     watch_status = WatchStatus()
     player = team_view["allies"]["squads"]["able"]["players"][0]
 
-<<<<<<< HEAD
-    assert PunishStepState.apply == should_warn_player(watch_status, config, "able", player)
-    assert PunishStepState.wait == should_warn_player(watch_status, config, "able", player)
+    assert PunishStepState.apply == should_warn_player(
+        watch_status, config, "able"
+    , player)
+    assert PunishStepState.wait == should_warn_player(
+        watch_status, config, "able"
+    , player)
     time.sleep(config.warning_interval_seconds)
-    assert PunishStepState.apply == should_warn_player(watch_status, config, "able", player)
-    assert PunishStepState.wait == should_warn_player(watch_status, config, "able", player)
-=======
-    assert PunishStepState.apply == should_warn_squad(
-        watch_status, config, "allies", "able"
-    )
-    assert PunishStepState.wait == should_warn_squad(
-        watch_status, config, "allies", "able"
-    )
-    time.sleep(config.warning_interval_seconds)
-    assert PunishStepState.apply == should_warn_squad(
-        watch_status, config, "allies", "able"
-    )
-    assert PunishStepState.wait == should_warn_squad(
-        watch_status, config, "allies", "able"
-    )
->>>>>>> e465081a
+    assert PunishStepState.apply == should_warn_player(
+        watch_status, config, "able"
+    , player)
+    assert PunishStepState.wait == should_warn_player(
+        watch_status, config, "able"
+    , player)
     time.sleep(config.warning_interval_seconds)
     assert PunishStepState.go_to_next_step == should_warn_player(watch_status, config, "able", player)
 
@@ -644,13 +626,9 @@
     player = team_view["allies"]["squads"]["able"]["players"][0]
 
     for _ in range(100):
-<<<<<<< HEAD
-        assert PunishStepState.apply == should_warn_player(watch_status, config, "able", player)
-=======
-        assert PunishStepState.apply == should_warn_squad(
-            watch_status, config, "allies", "able"
-        )
->>>>>>> e465081a
+        assert PunishStepState.apply == should_warn_player(
+            watch_status, config, "able"
+        , player)
 
 
 def test_should_punish(team_view):
@@ -1088,96 +1066,63 @@
     ), mock.patch("rcon.squad_automod.automod.get_redis_client"):
         rcon = mock.MagicMock()
         rcon.get_team_view_fast.return_value = team_view
-<<<<<<< HEAD
         expected_warned_players = [
-            APlayer(steam_id_64="76561198055458575", player="Lawless", squad="baker", team="allies", role='heavymachinegunner', lvl=88),
-            APlayer(steam_id_64="76561198985998769", player="Major_Winters", squad="baker", team="allies", role='rifleman', lvl=82),
-            APlayer(steam_id_64="76561198393093210", player="Toomz", squad="baker", team="allies", role='assault', lvl=69),
-            APlayer(steam_id_64="76561198026310990", player="Zones (BEL)", squad="baker", team="allies", role='engineer', lvl=59),
-            APlayer(steam_id_64="76561198198563101", player="Pavooloni", squad="baker", team="allies", role='antitank', lvl=71),
-            APlayer(steam_id_64="76561198028236925", player="Kjjuj", squad="baker", team="allies", role='rifleman', lvl=102),
-            APlayer(steam_id_64="76561198979089668", player="emfoor", squad="able", team="axis", role='assault', lvl=110),
-            APlayer(steam_id_64="76561198041823654", player="Makaj", squad="able", team="axis", role='officer', lvl=43),
-            APlayer(steam_id_64="76561198892700816", player="tinner2115", squad="able", team="axis", role='engineer', lvl=170),
-            APlayer(steam_id_64="76561198354354474", player="Cuervo", squad="able", team="axis", role='antitank', lvl=129),
-            APlayer(steam_id_64="76561198046677517", player="capitanodrew", squad="able", team="axis", role='heavymachinegunner', lvl=67),
-            APlayer(steam_id_64='76561199027409370', player='Dr.FishShitz', squad='able', team='axis', role='automaticrifleman', lvl=10),
-            APlayer(steam_id_64="76561198206929555", player='WilliePeter', squad='baker', team='axis', role='spotter', lvl=123),
-            APlayer(steam_id_64="76561199166765040", player='DarkVisionary', squad='baker', team='axis', role='sniper', lvl=184)
-=======
-        expected_players = [
-            APlayer(
-                player="Lawless",
-                squad="baker",
-                team="allies",
-                role="heavymachinegunner",
+            APlayer(
+                steam_id_64="76561198055458575", player="Lawless", squad="baker", team="allies", role="heavymachinegunner",
                 lvl=88,
             ),
             APlayer(
-                player="Major_Winters",
-                squad="baker",
-                team="allies",
-                role="rifleman",
+                steam_id_64="76561198985998769", player="Major_Winters", squad="baker", team="allies", role="rifleman",
                 lvl=82,
             ),
             APlayer(
-                player="Toomz", squad="baker", team="allies", role="assault", lvl=69
-            ),
-            APlayer(
-                player="Zones (BEL)",
-                squad="baker",
-                team="allies",
-                role="engineer",
+                steam_id_64="76561198393093210", player="Toomz", squad="baker", team="allies", role="assault", lvl=69
+            ),
+            APlayer(
+                steam_id_64="76561198026310990", player="Zones (BEL)", squad="baker", team="allies", role="engineer",
                 lvl=59,
             ),
             APlayer(
-                player="Pavooloni",
-                squad="baker",
-                team="allies",
-                role="antitank",
+                steam_id_64="76561198198563101", player="Pavooloni", squad="baker", team="allies", role="antitank",
                 lvl=71,
             ),
             APlayer(
-                player="Kjjuj", squad="baker", team="allies", role="rifleman", lvl=102
-            ),
-            APlayer(
-                player="emfoor", squad="able", team="axis", role="assault", lvl=110
-            ),
-            APlayer(player="Makaj", squad="able", team="axis", role="officer", lvl=43),
-            APlayer(
-                player="tinner2115", squad="able", team="axis", role="engineer", lvl=170
-            ),
-            APlayer(
-                player="Cuervo", squad="able", team="axis", role="antitank", lvl=129
-            ),
-            APlayer(
-                player="capitanodrew",
-                squad="able",
-                team="axis",
-                role="heavymachinegunner",
+                steam_id_64="76561198028236925", player="Kjjuj", squad="baker", team="allies", role="rifleman", lvl=102
+            ),
+            APlayer(
+                steam_id_64="76561198979089668", player="emfoor", squad="able", team="axis", role="assault", lvl=110
+            ),
+            APlayer(steam_id_64="76561198041823654", player="Makaj", squad="able", team="axis", role="officer", lvl=43),
+            APlayer(
+                steam_id_64="76561198892700816", player="tinner2115", squad="able", team="axis", role="engineer", lvl=170
+            ),
+            APlayer(
+                steam_id_64="76561198354354474", player="Cuervo", squad="able", team="axis", role="antitank", lvl=129
+            ),
+            APlayer(
+                steam_id_64="76561198046677517", player="capitanodrew", squad="able", team="axis", role="heavymachinegunner",
                 lvl=67,
             ),
             APlayer(
-                player="WilliePeter",
+                steam_id_64='76561199027409370', player='Dr.FishShitz', squad='able', team='axis', role='automaticrifleman', lvl=10),
+            APlayer(steam_id_64="76561198206929555", player="WilliePeter",
                 squad="baker",
                 team="axis",
                 role="spotter",
                 lvl=123,
             ),
             APlayer(
-                player="DarkVisionary",
+                steam_id_64="76561199166765040", player="DarkVisionary",
                 squad="baker",
                 team="axis",
                 role="sniper",
                 lvl=184,
             ),
->>>>>>> e465081a
         ]
         expected_punished_players = list(filter(lambda p: p.lvl > 10, expected_warned_players))
 
         # 1st warning
         to_apply = get_punitions_to_apply(rcon, config)
-<<<<<<< HEAD
         assert expected_warned_players == to_apply.warning
 
         expected_squad_state = [ASquad(team="allies", name='baker', players=[
@@ -1201,273 +1146,13 @@
 
         assert PunitionsToApply(
             warning=[], punish=[], kick=[], squads_state=expected_squad_state
-=======
-        assert {"allies": ["baker"], "axis": ["able", "baker"]} == to_apply.warning
-
-        expected_squad_state = [
-            ASquad(
-                name="baker",
-                players=[
-                    APlayer(
-                        player="Lawless",
-                        squad="baker",
-                        team="allies",
-                        role="heavymachinegunner",
-                        lvl=88,
-                    ),
-                    APlayer(
-                        player="Major_Winters",
-                        squad="baker",
-                        team="allies",
-                        role="rifleman",
-                        lvl=82,
-                    ),
-                    APlayer(
-                        player="Toomz",
-                        squad="baker",
-                        team="allies",
-                        role="assault",
-                        lvl=69,
-                    ),
-                    APlayer(
-                        player="Zones (BEL)",
-                        squad="baker",
-                        team="allies",
-                        role="engineer",
-                        lvl=59,
-                    ),
-                    APlayer(
-                        player="Pavooloni",
-                        squad="baker",
-                        team="allies",
-                        role="antitank",
-                        lvl=71,
-                    ),
-                    APlayer(
-                        player="Kjjuj",
-                        squad="baker",
-                        team="allies",
-                        role="rifleman",
-                        lvl=102,
-                    ),
-                ],
-            ),
-            ASquad(
-                name="able",
-                players=[
-                    APlayer(
-                        player="emfoor",
-                        squad="able",
-                        team="axis",
-                        role="assault",
-                        lvl=110,
-                    ),
-                    APlayer(
-                        player="Makaj",
-                        squad="able",
-                        team="axis",
-                        role="officer",
-                        lvl=43,
-                    ),
-                    APlayer(
-                        player="tinner2115",
-                        squad="able",
-                        team="axis",
-                        role="engineer",
-                        lvl=170,
-                    ),
-                    APlayer(
-                        player="Cuervo",
-                        squad="able",
-                        team="axis",
-                        role="antitank",
-                        lvl=129,
-                    ),
-                    APlayer(
-                        player="capitanodrew",
-                        squad="able",
-                        team="axis",
-                        role="heavymachinegunner",
-                        lvl=67,
-                    ),
-                    APlayer(
-                        player="Dr.FishShitz",
-                        squad="able",
-                        team="axis",
-                        role="automaticrifleman",
-                        lvl=10,
-                    ),
-                ],
-            ),
-            ASquad(
-                name="baker",
-                players=[
-                    APlayer(
-                        player="WilliePeter",
-                        squad="baker",
-                        team="axis",
-                        role="spotter",
-                        lvl=123,
-                    ),
-                    APlayer(
-                        player="DarkVisionary",
-                        squad="baker",
-                        team="axis",
-                        role="sniper",
-                        lvl=184,
-                    ),
-                ],
-            ),
-        ]
-
-        assert PunitionsToApply(
-            warning={"allies": [], "axis": []},
-            punish=[],
-            kick=[],
-            pending_warnings={"allies": ["baker"], "axis": ["able", "baker"]},
-            squads_state=expected_squad_state,
->>>>>>> e465081a
         ) == get_punitions_to_apply(rcon, config)
         time.sleep(config.warning_interval_seconds)
 
         # 1st punish
         assert expected_punished_players == get_punitions_to_apply(rcon, config).punish
         assert PunitionsToApply(
-<<<<<<< HEAD
             warning=[], punish=[], kick=[], squads_state=[]
-=======
-            warning={"allies": [], "axis": []},
-            punish=[],
-            kick=[],
-            pending_warnings={"allies": [], "axis": []},
-            squads_state=[],
-        ) == get_punitions_to_apply(rcon, config)
-        time.sleep(config.punish_interval_seconds)
-
-        # 2nd punsi
-        assert expected_players == get_punitions_to_apply(rcon, config).punish
-        assert PunitionsToApply(
-            warning={"allies": [], "axis": []},
-            punish=[],
-            kick=[],
-            pending_warnings={"allies": [], "axis": []},
-            squads_state=[],
-        ) == get_punitions_to_apply(rcon, config)
-        time.sleep(config.punish_interval_seconds)
-
-        # kick, final
-        assert expected_players == get_punitions_to_apply(rcon, config).kick
-
-
-def test_watcher_2(team_view):
-    config = NoLeaderConfig(
-        number_of_warning=1,
-        warning_interval_seconds=3,
-        number_of_punish=2,
-        punish_interval_seconds=4,
-        min_squad_players_for_punish=3,
-        disable_punish_below_server_player_count=0,
-        kick_after_max_punish=True,
-        kick_grace_period_seconds=1,
-        min_squad_players_for_kick=3,
-        disable_kick_below_server_player_count=0,
-        immuned_level_up_to=1,
-        immuned_roles=[],
-    )
-
-    state = {}
-
-    @contextmanager
-    def fake_state(red, team, squad_name):
-        try:
-            yield state.setdefault(f"{team}{squad_name}", WatchStatus())
-        except (SquadCycleOver, SquadHasLeader):
-            del state[f"{team}{squad_name}"]
-
-    with mock.patch(
-        "rcon.squad_automod.automod.watch_state", wraps=fake_state
-    ), mock.patch("rcon.squad_automod.automod.get_redis_client"):
-        rcon = mock.MagicMock()
-        rcon.get_team_view_fast.return_value = team_view
-        expected_players = [
-            APlayer(
-                player="Lawless",
-                squad="baker",
-                team="allies",
-                role="heavymachinegunner",
-                lvl=88,
-            ),
-            APlayer(
-                player="Major_Winters",
-                squad="baker",
-                team="allies",
-                role="rifleman",
-                lvl=82,
-            ),
-            APlayer(
-                player="Toomz", squad="baker", team="allies", role="assault", lvl=69
-            ),
-            APlayer(
-                player="Zones (BEL)",
-                squad="baker",
-                team="allies",
-                role="engineer",
-                lvl=59,
-            ),
-            APlayer(
-                player="Pavooloni",
-                squad="baker",
-                team="allies",
-                role="antitank",
-                lvl=71,
-            ),
-            APlayer(
-                player="Kjjuj", squad="baker", team="allies", role="rifleman", lvl=102
-            ),
-            APlayer(
-                player="emfoor", squad="able", team="axis", role="assault", lvl=110
-            ),
-            APlayer(player="Makaj", squad="able", team="axis", role="officer", lvl=43),
-            APlayer(
-                player="tinner2115", squad="able", team="axis", role="engineer", lvl=170
-            ),
-            APlayer(
-                player="Cuervo", squad="able", team="axis", role="antitank", lvl=129
-            ),
-            APlayer(
-                player="capitanodrew",
-                squad="able",
-                team="axis",
-                role="heavymachinegunner",
-                lvl=67,
-            ),
-            APlayer(
-                player="Dr.FishShitz",
-                squad="able",
-                team="axis",
-                role="automaticrifleman",
-                lvl=10,
-            ),
-            # APlayer(player="WilliePeter",
-            # APlayer(player="DarkVisionary",
-        ]
-
-        # 1st warning
-        assert {
-            "allies": ["baker"],
-            "axis": ["able", "baker"],
-        } == get_punitions_to_apply(rcon, config).warning
-        assert PunitionsToApply(
-            warning={"allies": [], "axis": []}, punish=[], kick=[]
-        ) == get_punitions_to_apply(rcon, config)
-        time.sleep(config.warning_interval_seconds)
-
-        # 1st punish
-        assert expected_players == get_punitions_to_apply(rcon, config).punish
-        assert [] == get_punitions_to_apply(rcon, config).kick
-        assert PunitionsToApply(
-            warning={"allies": [], "axis": []}, punish=[], kick=[]
->>>>>>> e465081a
         ) == get_punitions_to_apply(rcon, config)
         time.sleep(config.punish_interval_seconds)
 
@@ -1512,97 +1197,54 @@
     ), mock.patch("rcon.squad_automod.automod.get_redis_client"):
         rcon = mock.MagicMock()
         rcon.get_team_view_fast.return_value = team_view
-<<<<<<< HEAD
         expected_warned_players = [
-            APlayer(steam_id_64="76561198055458575", player="Lawless", squad="baker", team="allies", role='heavymachinegunner', lvl=88),
-            APlayer(steam_id_64="76561198985998769", player="Major_Winters", squad="baker", team="allies", role='rifleman', lvl=82),
-            APlayer(steam_id_64="76561198393093210", player="Toomz", squad="baker", team="allies", role='assault', lvl=69),
-            APlayer(steam_id_64="76561198026310990", player="Zones (BEL)", squad="baker", team="allies", role='engineer', lvl=59),
-            APlayer(steam_id_64="76561198198563101", player="Pavooloni", squad="baker", team="allies", role='antitank', lvl=71),
-            APlayer(steam_id_64="76561198028236925", player="Kjjuj", squad="baker", team="allies", role='rifleman', lvl=102),
-            APlayer(steam_id_64="76561198979089668", player="emfoor", squad="able", team="axis", role='assault', lvl=110),
-            APlayer(steam_id_64="76561198041823654", player="Makaj", squad="able", team="axis", role='officer', lvl=43),
-            APlayer(steam_id_64="76561198892700816", player="tinner2115", squad="able", team="axis", role='engineer', lvl=170),
-            APlayer(steam_id_64="76561198354354474", player="Cuervo", squad="able", team="axis", role='antitank', lvl=129),
-            APlayer(steam_id_64="76561198046677517", player="capitanodrew", squad="able", team="axis", role='heavymachinegunner', lvl=67),
-            APlayer(steam_id_64='76561199027409370', player="Dr.FishShitz", squad="able", team="axis", role='automaticrifleman', lvl=10),
+            APlayer(
+                steam_id_64="76561198055458575", player="Lawless", squad="baker", team="allies", role="heavymachinegunner",
+                lvl=88,
+            ),
+            APlayer(
+                steam_id_64="76561198985998769", player="Major_Winters", squad="baker", team="allies", role="rifleman",
+                lvl=82,
+            ),
+            APlayer(
+                steam_id_64="76561198393093210", player="Toomz", squad="baker", team="allies", role="assault", lvl=69
+            ),
+            APlayer(
+                steam_id_64="76561198026310990", player="Zones (BEL)", squad="baker", team="allies", role="engineer",
+                lvl=59,
+            ),
+            APlayer(
+                steam_id_64="76561198198563101", player="Pavooloni", squad="baker", team="allies", role="antitank",
+                lvl=71,
+            ),
+            APlayer(
+                steam_id_64="76561198028236925", player="Kjjuj", squad="baker", team="allies", role="rifleman", lvl=102
+            ),
+            APlayer(
+                steam_id_64="76561198979089668", player="emfoor", squad="able", team="axis", role="assault", lvl=110
+            ),
+            APlayer(steam_id_64="76561198041823654", player="Makaj", squad="able", team="axis", role="officer", lvl=43),
+            APlayer(
+                steam_id_64="76561198892700816", player="tinner2115", squad="able", team="axis", role="engineer", lvl=170
+            ),
+            APlayer(
+                steam_id_64="76561198354354474", player="Cuervo", squad="able", team="axis", role="antitank", lvl=129
+            ),
+            APlayer(
+                steam_id_64="76561198046677517", player="capitanodrew", squad="able", team="axis", role="heavymachinegunner",
+                lvl=67,
+            ),
+            APlayer(
+                steam_id_64='76561199027409370', player="Dr.FishShitz", squad="able", team="axis", role="automaticrifleman",
+                lvl=10,
+            ),
             APlayer(steam_id_64="76561198206929555", player='WilliePeter', squad='baker', team='axis', role='spotter', lvl=123),
             APlayer(steam_id_64="76561199166765040", player='DarkVisionary', squad='baker', team='axis', role='sniper', lvl=184)
-=======
-        expected_players = [
-            APlayer(
-                player="Lawless",
-                squad="baker",
-                team="allies",
-                role="heavymachinegunner",
-                lvl=88,
-            ),
-            APlayer(
-                player="Major_Winters",
-                squad="baker",
-                team="allies",
-                role="rifleman",
-                lvl=82,
-            ),
-            APlayer(
-                player="Toomz", squad="baker", team="allies", role="assault", lvl=69
-            ),
-            APlayer(
-                player="Zones (BEL)",
-                squad="baker",
-                team="allies",
-                role="engineer",
-                lvl=59,
-            ),
-            APlayer(
-                player="Pavooloni",
-                squad="baker",
-                team="allies",
-                role="antitank",
-                lvl=71,
-            ),
-            APlayer(
-                player="Kjjuj", squad="baker", team="allies", role="rifleman", lvl=102
-            ),
-            APlayer(
-                player="emfoor", squad="able", team="axis", role="assault", lvl=110
-            ),
-            APlayer(player="Makaj", squad="able", team="axis", role="officer", lvl=43),
-            APlayer(
-                player="tinner2115", squad="able", team="axis", role="engineer", lvl=170
-            ),
-            APlayer(
-                player="Cuervo", squad="able", team="axis", role="antitank", lvl=129
-            ),
-            APlayer(
-                player="capitanodrew",
-                squad="able",
-                team="axis",
-                role="heavymachinegunner",
-                lvl=67,
-            ),
-            APlayer(
-                player="Dr.FishShitz",
-                squad="able",
-                team="axis",
-                role="automaticrifleman",
-                lvl=10,
-            ),
-            # APlayer(player="WilliePeter",
-            # APlayer(player="DarkVisionary",
->>>>>>> e465081a
         ]
         expected_punished_players = list(filter(lambda p: p.squad != 'baker' or p.team != 'axis', expected_warned_players))
 
         # 1st warning
-<<<<<<< HEAD
         assert expected_warned_players == get_punitions_to_apply(rcon, config).warning
-=======
-        assert {
-            "allies": ["baker"],
-            "axis": ["able", "baker"],
-        } == get_punitions_to_apply(rcon, config).warning
->>>>>>> e465081a
         assert [] == get_punitions_to_apply(rcon, config).punish
         assert [] == get_punitions_to_apply(rcon, config).kick
         assert [] == get_punitions_to_apply(rcon, config).warning
@@ -1657,79 +1299,46 @@
         rcon = mock.MagicMock()
         rcon.get_team_view_fast.return_value = team_view
         expected_players = [
-<<<<<<< HEAD
-            APlayer(steam_id_64="76561198055458575", player="Lawless", squad="baker", team="allies", role='heavymachinegunner', lvl=88),
-            APlayer(steam_id_64="76561198985998769", player="Major_Winters", squad="baker", team="allies", role='rifleman', lvl=82),
-            APlayer(steam_id_64="76561198393093210", player="Toomz", squad="baker", team="allies", role='assault', lvl=69),
-            APlayer(steam_id_64="76561198026310990", player="Zones (BEL)", squad="baker", team="allies", role='engineer', lvl=59),
-            APlayer(steam_id_64="76561198198563101", player="Pavooloni", squad="baker", team="allies", role='antitank', lvl=71),
-            APlayer(steam_id_64="76561198028236925", player="Kjjuj", squad="baker", team="allies", role='rifleman', lvl=102),
-            APlayer(steam_id_64="76561198979089668", player="emfoor", squad="able", team="axis", role='assault', lvl=110),
-            APlayer(steam_id_64="76561198041823654", player="Makaj", squad="able", team="axis", role='officer', lvl=43),
-            APlayer(steam_id_64="76561198892700816", player="tinner2115", squad="able", team="axis", role='engineer', lvl=170),
-            APlayer(steam_id_64="76561198354354474", player="Cuervo", squad="able", team="axis", role='antitank', lvl=129),
-            APlayer(steam_id_64="76561198046677517", player="capitanodrew", squad="able", team="axis", role='heavymachinegunner', lvl=67),
-            APlayer(steam_id_64='76561199027409370', player="Dr.FishShitz", squad="able", team="axis", role='automaticrifleman', lvl=10),
-=======
-            APlayer(
-                player="Lawless",
-                squad="baker",
-                team="allies",
-                role="heavymachinegunner",
+            APlayer(
+                steam_id_64="76561198055458575", player="Lawless", squad="baker", team="allies", role="heavymachinegunner",
                 lvl=88,
             ),
             APlayer(
-                player="Major_Winters",
-                squad="baker",
-                team="allies",
-                role="rifleman",
+                steam_id_64="76561198985998769", player="Major_Winters", squad="baker", team="allies", role="rifleman",
                 lvl=82,
             ),
             APlayer(
-                player="Toomz", squad="baker", team="allies", role="assault", lvl=69
-            ),
-            APlayer(
-                player="Zones (BEL)",
-                squad="baker",
-                team="allies",
-                role="engineer",
+                steam_id_64="76561198393093210", player="Toomz", squad="baker", team="allies", role="assault", lvl=69
+            ),
+            APlayer(
+                steam_id_64="76561198026310990", player="Zones (BEL)", squad="baker", team="allies", role="engineer",
                 lvl=59,
             ),
             APlayer(
-                player="Pavooloni",
-                squad="baker",
-                team="allies",
-                role="antitank",
+                steam_id_64="76561198198563101", player="Pavooloni", squad="baker", team="allies", role="antitank",
                 lvl=71,
             ),
             APlayer(
-                player="Kjjuj", squad="baker", team="allies", role="rifleman", lvl=102
-            ),
-            APlayer(
-                player="emfoor", squad="able", team="axis", role="assault", lvl=110
-            ),
-            APlayer(player="Makaj", squad="able", team="axis", role="officer", lvl=43),
-            APlayer(
-                player="tinner2115", squad="able", team="axis", role="engineer", lvl=170
-            ),
-            APlayer(
-                player="Cuervo", squad="able", team="axis", role="antitank", lvl=129
-            ),
-            APlayer(
-                player="capitanodrew",
-                squad="able",
-                team="axis",
-                role="heavymachinegunner",
+                steam_id_64="76561198028236925", player="Kjjuj", squad="baker", team="allies", role="rifleman", lvl=102
+            ),
+            APlayer(
+                steam_id_64="76561198979089668", player="emfoor", squad="able", team="axis", role="assault", lvl=110
+            ),
+            APlayer(steam_id_64="76561198041823654", player="Makaj", squad="able", team="axis", role="officer", lvl=43),
+            APlayer(
+                steam_id_64="76561198892700816", player="tinner2115", squad="able", team="axis", role="engineer", lvl=170
+            ),
+            APlayer(
+                steam_id_64="76561198354354474", player="Cuervo", squad="able", team="axis", role="antitank", lvl=129
+            ),
+            APlayer(
+                steam_id_64="76561198046677517", player="capitanodrew", squad="able", team="axis", role="heavymachinegunner",
                 lvl=67,
             ),
             APlayer(
-                player="Dr.FishShitz",
-                squad="able",
-                team="axis",
-                role="automaticrifleman",
+                steam_id_64='76561199027409370', player="Dr.FishShitz", squad="able", team="axis", role="automaticrifleman",
                 lvl=10,
             ),
->>>>>>> e465081a
             # APlayer(player="WilliePeter",
             # APlayer(player="DarkVisionary",
         ]
