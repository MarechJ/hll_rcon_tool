import os
from logging import getLogger
from pathlib import Path

import pytest

from rcon.maps import (
    LAYERS,
    MAPS,
    UNKNOWN_MAP_NAME,
    Environment,
    GameMode,
    Layer,
    Team,
    get_opposite_side,
    is_server_loading_map,
    numbered_maps,
    parse_layer,
    _parse_legacy_layer,
)

logger = getLogger(__name__)

MOR_WARFARE_DAY = Layer(
    id="mortain_warfare_day", map=MAPS["mortain"], game_mode=GameMode.WARFARE
)

MOR_WARFARE_OVERCAST = Layer(
    id="mortain_warfare_overcast",
    map=MAPS["mortain"],
    game_mode=GameMode.WARFARE,
    environment=Environment.OVERCAST,
)

MOR_US_OFFENSIVE_DAY = Layer(
    id="mortain_offensiveUS_day",
    map=MAPS["mortain"],
    game_mode=GameMode.OFFENSIVE,
    attackers=Team.ALLIES,
)

MOR_US_OFFENSIVE_OVERCAST = Layer(
    id="mortain_offensiveUS_overcast",
    map=MAPS["mortain"],
    game_mode=GameMode.OFFENSIVE,
    attackers=Team.ALLIES,
)

MOR_GER_OFFENSIVE_DAY = Layer(
    id="mortain_offensiveger_day",
    map=MAPS["mortain"],
    game_mode=GameMode.OFFENSIVE,
    attackers=Team.AXIS,
)

MOR_GER_OFFENSIVE_OVERCAST = Layer(
    id="mortain_offensiveger_overcast",
    map=MAPS["mortain"],
    game_mode=GameMode.OFFENSIVE,
    attackers=Team.AXIS,
    environment=Environment.OVERCAST,
)

MOR_CONTROL_DAY = Layer(
    id="mortain_skirmish_day",
    map=MAPS["mortain"],
    game_mode=GameMode.SKIRMISH,
)
MOR_CONTROL_OVERCAST = Layer(
    id="mortain_skirmish_overcast",
    map=MAPS["mortain"],
    game_mode=GameMode.SKIRMISH,
    environment=Environment.OVERCAST,
)


SMDM_WARFARE = Layer(
    id="stmariedumont_warfare",
    map=MAPS["stmariedumont"],
    game_mode=GameMode.WARFARE,
)

SMDM_WARFARE_NIGHT = Layer(
    id="stmariedumont_warfare_night",
    map=MAPS["stmariedumont"],
    game_mode=GameMode.WARFARE,
    environment=Environment.NIGHT,
)

SME_WARFARE = Layer(
    id="stmereeglise_warfare",
    map=MAPS["stmereeglise"],
    game_mode=GameMode.WARFARE,
)

SMDM_SKIRMISH_DAY = Layer(
    id="SMDM_S_1944_Day_P_Skirmish",
    map=MAPS["stmariedumont"],
    game_mode=GameMode.SKIRMISH,
)

SMDM_SKIRMISH_NIGHT = Layer(
    id="SMDM_S_1944_Night_P_Skirmish",
    map=MAPS["stmariedumont"],
    game_mode=GameMode.SKIRMISH,
    environment=Environment.NIGHT,
)

SMDM_SKIRMISH_RAIN = Layer(
    id="SMDM_S_1944_Rain_P_Skirmish",
    map=MAPS["stmariedumont"],
    game_mode=GameMode.SKIRMISH,
    environment=Environment.RAIN,
)

UNKNOWN_MAP = LAYERS[UNKNOWN_MAP_NAME]


@pytest.mark.parametrize(
    "maps, expected",
    [
        ([SMDM_WARFARE, SME_WARFARE], {"0": SMDM_WARFARE, "1": SME_WARFARE}),
    ],
)
def test_numbered_maps(maps, expected):
    assert numbered_maps(maps=maps) == expected


@pytest.mark.parametrize(
    "layer_name, expected",
    [
        ("unknown", UNKNOWN_MAP),
        ("Untitled_46", UNKNOWN_MAP),
        ("mortain_warfare_day", MOR_WARFARE_DAY),
        ("mortain_warfare_overcast", MOR_WARFARE_OVERCAST),
        ("mortain_offensiveUS_day", MOR_US_OFFENSIVE_DAY),
        ("mortain_offensiveUS_overcast", MOR_US_OFFENSIVE_OVERCAST),
        ("mortain_offensiveger_day", MOR_GER_OFFENSIVE_DAY),
        ("mortain_offensiveger_overcast", MOR_GER_OFFENSIVE_OVERCAST),
        ("mortain_skirmish_day", MOR_CONTROL_DAY),
        ("mortain_skirmish_overcast", MOR_CONTROL_OVERCAST),
        ("stmariedumont_warfare_night", SMDM_WARFARE_NIGHT),
        ("SMDM_S_1944_Day_P_Skirmish", SMDM_SKIRMISH_DAY),
        ("SMDM_S_1944_Night_P_Skirmish", SMDM_SKIRMISH_NIGHT),
        ("SMDM_S_1944_Rain_P_Skirmish", SMDM_SKIRMISH_RAIN),
    ],
)
def test_parse_layer(layer_name, expected):
    assert parse_layer(layer_name=layer_name) == expected

@pytest.mark.parametrize(
    "layer_name, expected",
    [
        (
            "elalamein_offensive_CW",
            Layer(
                id="elalamein_offensive_CW",
                map=MAPS["elalamein"],
                game_mode=GameMode.OFFENSIVE,
                attackers=Team.ALLIES,
            ),
        ),
        (
            "hill400_offensive_US",
            Layer(
                id="hill400_offensive_US",
                map=MAPS["hill400"],
                game_mode=GameMode.OFFENSIVE,
                attackers=Team.ALLIES,
            ),
        ),
        (
            "hill400_offensive_us",
            Layer(
                id="hill400_offensive_us",
                map=MAPS["hill400"],
                game_mode=GameMode.OFFENSIVE,
                attackers=Team.ALLIES,
            ),
        ),
    ],
)
def test_parse_legacy_layer(layer_name, expected):
    assert _parse_legacy_layer(layer_name) == expected


@pytest.mark.parametrize(
    "map_name, expected", [("Untitled_46", True), ("carentan_warfare", False)]
)
def test_is_server_loading_map(map_name, expected):
    assert is_server_loading_map(map_name=map_name) == expected


def test_all_map_images_exist():
    ALL_MAP_IMAGES = [f for f in os.listdir(Path("./assets/images/maps"))]
    ALL_MAP_ICONS = [f for f in os.listdir(Path("./assets/images/maps/icons"))]

    for l in LAYERS.values():
        assert l.image_name in ALL_MAP_IMAGES
<<<<<<< HEAD
        assert l.image_name in ALL_MAP_ICONS
=======

@pytest.mark.parametrize(
    "team, expected",
    [
        (Team.ALLIES, Team.AXIS),
        (Team.AXIS, Team.ALLIES),
    ],
)
def test_get_opposite_side(team, expected):
    assert get_opposite_side(team) == expected
>>>>>>> 50370265
<|MERGE_RESOLUTION|>--- conflicted
+++ resolved
@@ -197,9 +197,7 @@
 
     for l in LAYERS.values():
         assert l.image_name in ALL_MAP_IMAGES
-<<<<<<< HEAD
         assert l.image_name in ALL_MAP_ICONS
-=======
 
 @pytest.mark.parametrize(
     "team, expected",
@@ -209,5 +207,4 @@
     ],
 )
 def test_get_opposite_side(team, expected):
-    assert get_opposite_side(team) == expected
->>>>>>> 50370265
+    assert get_opposite_side(team) == expected