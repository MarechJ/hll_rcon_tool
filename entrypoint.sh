--- conflicted
+++ resolved
@@ -19,12 +19,8 @@
   ./manage.py collectstatic --noinput
   echo "from django.contrib.auth.models import User; User.objects.create_superuser('admin', 'admin@example.com', 'admin') if not User.objects.filter(username='admin').first() else None" | python manage.py shell
   export LOGGING_FILENAME=api_$SERVER_NUMBER.log
-<<<<<<< HEAD
   daphne -b 0.0.0.0 -p 8001 rconweb.asgi:application &
-  gunicorn --preload -w $NB_API_WORKERS -k gthread --threads $NB_API_THREADS -t 120 -b 0.0.0.0 rconweb.wsgi
-=======
   gunicorn --preload --pid gunicorn.pid -w $NB_API_WORKERS -k gthread --threads $NB_API_THREADS -t 120 -b 0.0.0.0 rconweb.wsgi
->>>>>>> 22ac470f
   cd ..
   ./manage.py unregister_api
 else
