--- conflicted
+++ resolved
@@ -41,11 +41,8 @@
     echo "from django.contrib.auth.models import User; User.objects.create_superuser('admin', 'admin@example.com', 'admin') if not User.objects.filter(username='admin').first() else None" | python manage.py shell
   fi
   export LOGGING_FILENAME=api_$SERVER_NUMBER.log
-<<<<<<< HEAD
   daphne -b 0.0.0.0 -p 8001 rconweb.asgi:application &
-=======
-  # Successfully running gunicorn wlil create the pid file which is how Docker determines the container is healthy
->>>>>>> 024c817a
+  # Successfully running gunicorn will create the pid file which is how Docker determines the container is healthy
   gunicorn --preload --pid gunicorn.pid -w $NB_API_WORKERS -k gthread --threads $NB_API_THREADS -t 120 -b 0.0.0.0 rconweb.wsgi
   cd ..
   ./manage.py unregister_api
