<<<<<<< HEAD
import { Weapon } from './weapon'
=======
import {Weapon, WeaponCategory, WeaponType} from './weapon'
>>>>>>> 17c89644

type Team = {
  name: string
  side: 'allies' | 'axis'
  score: number
  img: string
  country: string
}

type Teams = {
  home: Team
  away: Team
}

type League = {
  name: string
  img: string
}

type LinkBase = {
  url: string
  title: string
  author: string
  date: string
  description: string
}

type TwitchLink = LinkBase & {
  type: 'twitch'
}

type YoutubeLink = LinkBase & {
  type: 'youtube'
}

type Link = TwitchLink | YoutubeLink

interface MatchBase {
  id: number
  date: string
  time: string
  league: League
  format: string
  aside: string
  teams: Teams
  links?: Link[]
  map: string
}

interface CompletedMatch extends MatchBase {
  length: number
  completed: true
  points?: string[]
}

interface ScheduledMatch extends MatchBase {
  completed: false
}

export type Match = CompletedMatch | ScheduledMatch

export interface ServerFinalStats {
  result: Result
  command: string
  arguments?: null
  failed: boolean
  error?: null
  forwards_results?: null
}

export interface Result {
  id: number
  creation_time: string
  start: string
  end: string
  server_number: number
  map_name: string
  player_stats?: Player[] | null
}

// Base player interface with common properties
export interface PlayerBase {
  id: number
  player_id: string
  steam_id_64: string
  player: string
  steaminfo?: Steaminfo
  map_id: number
  kills: number
  kills_streak: number
  kills_by_type: Record<WeaponType, number>
  deaths: number
  deaths_without_kill_streak: number
  teamkills: number
  teamkills_streak: number
  deaths_by_tk: number
  deaths_by_tk_streak: number
  nb_vote_started: number
  nb_voted_yes: number
  nb_voted_no: number
  time_seconds: number
  kills_per_minute: number
  deaths_per_minute: number
  kill_death_ratio: number
  longest_life_secs: number
  shortest_life_secs: number
  combat: number
  offense: number
  defense: number
  support: number
  most_killed: Record<string, number>
  death_by: Record<string, number>
  weapons: Record<Weapon, number>
  death_by_weapons: Record<Weapon, number> | null
  team: PlayerTeamAssociation
}

export interface PlayerTeamAssociation {
  side: TeamEnum,
  confidence: 'strong' | 'mixed',
}

export enum TeamEnum {
  AXIS = 'axis',
  ALLIES = 'allies',
  MIXED = 'mixed',
  UNKNOWN = 'unknown',
}

// Live player interface with online status
export interface LivePlayer extends PlayerBase {
  is_online: boolean
}

export type Player = PlayerBase
export type PlayerWithStatus = LivePlayer

export interface Steaminfo {
  id: number
  created: string
  updated: string | null
  profile: Profile | null
  country: string | null
  bans: {
    active: boolean
    reason: string
    time_left: number
  } | null
  has_bans: boolean
}

export interface Profile {
  avatar: string
  gameid: string
  steamid: string
  realname: string
  loccityid: number
  avatarfull: string
  avatarhash: string
  lastlogoff: number
  profileurl: string
  personaname: string
  timecreated: number
  avatarmedium: string
  gameserverip: string
  locstatecode: string
  personastate: number
  profilestate: number
  gameextrainfo: string
  primaryclanid: string
  loccountrycode: string
  gameserversteamid: string
  personastateflags: number
  communityvisibilitystate: number
}

type TeamsStats = {
  kills: number
  deaths: number
  killsCategory: {
    infantry: number
    armor: number
    artillery: number
    other: number
  }
  points: {
    combat: number
    support: number
    offensive: number
    defensive: number
  }
  players: Player[]
}

export type Faceoff = {
  name: string
  kills: number
  deaths: number
  diff: number
}<|MERGE_RESOLUTION|>--- conflicted
+++ resolved
@@ -1,8 +1,4 @@
-<<<<<<< HEAD
-import { Weapon } from './weapon'
-=======
-import {Weapon, WeaponCategory, WeaponType} from './weapon'
->>>>>>> 17c89644
+import {Weapon, WeaponType} from './weapon'
 
 type Team = {
   name: string
